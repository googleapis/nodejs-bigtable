--- conflicted
+++ resolved
@@ -12,11 +12,7 @@
         node: [18, 20, 22, 24]
     steps:
       - uses: actions/checkout@v5
-<<<<<<< HEAD
-      - uses: actions/setup-node@v4
-=======
       - uses: actions/setup-node@v6
->>>>>>> 5bf78a50
         with:
           node-version: ${{ matrix.node }}
       - run: node --version
@@ -34,11 +30,7 @@
     runs-on: ubuntu-latest
     steps:
       - uses: actions/checkout@v5
-<<<<<<< HEAD
-      - uses: actions/setup-node@v4
-=======
       - uses: actions/setup-node@v6
->>>>>>> 5bf78a50
         with:
           node-version: 18
       - run: node --version
@@ -52,11 +44,7 @@
     runs-on: windows-latest
     steps:
       - uses: actions/checkout@v5
-<<<<<<< HEAD
-      - uses: actions/setup-node@v4
-=======
       - uses: actions/setup-node@v6
->>>>>>> 5bf78a50
         with:
           node-version: 18
       - run: npm install --engine-strict
@@ -67,11 +55,7 @@
     runs-on: ubuntu-latest
     steps:
       - uses: actions/checkout@v5
-<<<<<<< HEAD
-      - uses: actions/setup-node@v4
-=======
       - uses: actions/setup-node@v6
->>>>>>> 5bf78a50
         with:
           node-version: 18
       - run: npm install
@@ -80,11 +64,7 @@
     runs-on: ubuntu-latest
     steps:
       - uses: actions/checkout@v5
-<<<<<<< HEAD
-      - uses: actions/setup-node@v4
-=======
       - uses: actions/setup-node@v6
->>>>>>> 5bf78a50
         with:
           node-version: 18
       - run: npm install
