--- conflicted
+++ resolved
@@ -9,17 +9,10 @@
     runs-on: ubuntu-latest
     strategy:
       matrix:
-<<<<<<< HEAD
-        node: [14, 16, 18]
-    steps:
-      - uses: actions/checkout@v4
-      - uses: actions/setup-node@v4
-=======
         node: [18, 20, 22, 24]
     steps:
       - uses: actions/checkout@v5
       - uses: actions/setup-node@v6
->>>>>>> fccdbbb0
         with:
           node-version: ${{ matrix.node }}
       - run: node --version
@@ -50,13 +43,8 @@
   windows:
     runs-on: windows-latest
     steps:
-<<<<<<< HEAD
-      - uses: actions/checkout@v4
-      - uses: actions/setup-node@v4
-=======
       - uses: actions/checkout@v5
       - uses: actions/setup-node@v6
->>>>>>> fccdbbb0
         with:
           node-version: 18
       - run: npm install --engine-strict
@@ -66,13 +54,8 @@
   lint:
     runs-on: ubuntu-latest
     steps:
-<<<<<<< HEAD
-      - uses: actions/checkout@v4
-      - uses: actions/setup-node@v4
-=======
       - uses: actions/checkout@v5
       - uses: actions/setup-node@v6
->>>>>>> fccdbbb0
         with:
           node-version: 18
       - run: npm install
@@ -80,13 +63,8 @@
   docs:
     runs-on: ubuntu-latest
     steps:
-<<<<<<< HEAD
-      - uses: actions/checkout@v4
-      - uses: actions/setup-node@v4
-=======
       - uses: actions/checkout@v5
       - uses: actions/setup-node@v6
->>>>>>> fccdbbb0
         with:
           node-version: 18
       - run: npm install
