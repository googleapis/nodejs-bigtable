name: invalid_link
on:
  issues:
    types: [opened, reopened]

jobs:
  close:
    runs-on: ubuntu-latest
    permissions:
      issues: write
      pull-requests: write
    steps:
      - uses: actions/checkout@v5
<<<<<<< HEAD
      - uses: actions/setup-node@v4
=======
      - uses: actions/setup-node@v6
>>>>>>> 5bf78a50
        with:
          node-version: 18
      - run: npm install
        working-directory: ./.github/scripts
      - uses: actions/github-script@v7
        with:
          script: |
            const script = require('./.github/scripts/close-invalid-link.cjs')
            await script({github, context})<|MERGE_RESOLUTION|>--- conflicted
+++ resolved
@@ -11,11 +11,7 @@
       pull-requests: write
     steps:
       - uses: actions/checkout@v5
-<<<<<<< HEAD
-      - uses: actions/setup-node@v4
-=======
       - uses: actions/setup-node@v6
->>>>>>> 5bf78a50
         with:
           node-version: 18
       - run: npm install
