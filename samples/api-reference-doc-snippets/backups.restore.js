// Copyright 2020 Google LLC
//
// Licensed under the Apache License, Version 2.0 (the "License");
// you may not use this file except in compliance with the License.
// You may obtain a copy of the License at
//
//      http://www.apache.org/licenses/LICENSE-2.0
//
// Unless required by applicable law or agreed to in writing, software
// distributed under the License is distributed on an "AS IS" BASIS,
// WITHOUT WARRANTIES OR CONDITIONS OF ANY KIND, either express or implied.
// See the License for the specific language governing permissions and
// limitations under the License.

async function main(
  instanceId = 'YOUR_INSTANCE_ID',
  tableId = 'YOUR_TABLE_ID',
  clusterId = 'YOUR_CLUSTER_ID',
  backupId = 'YOUR_BACKUP_ID',
) {
  // [START bigtable_api_restore_backup]
<<<<<<< HEAD
=======
  // eslint-disable-next-line n/no-extraneous-require
  const gax = require('google-gax');
>>>>>>> b28b638b
  const {BigtableTableAdminClient} = require('@google-cloud/bigtable').v2;

  async function restoreBackup() {
    /**
     * TODO(developer): Uncomment these variables before running the sample.
     */
    // const instanceId = 'YOUR_INSTANCE_ID';
    // const tableId = 'YOUR_TABLE_ID';
    // const clusterId = 'YOUR_CLUSTER_ID';
    // const backupId = 'YOUR_BACKUP_ID';

    const adminClient = new BigtableTableAdminClient();
    const projectId = await adminClient.getProjectId();

    // Restore a table to an instance.
<<<<<<< HEAD
    const [operation] = await adminClient.restoreTable({
      parent: `projects/${projectId}/instances/${instanceId}`,
      tableId,
      backup: `projects/${projectId}/instances/${instanceId}/clusters/${clusterId}/backups/${backupId}`,
=======
    const [restoreLRO] = await adminClient.restoreTable({
      parent: adminClient.instancePath(projectId, instanceId),
      tableId,
      backup: adminClient.backupPath(
        projectId,
        instanceId,
        clusterId,
        backupId,
      ),
>>>>>>> b28b638b
    });
    console.log('Waiting for restoreTable operation to complete...');
    const [table, metadata] = await restoreLRO.promise();
    console.log(`Table ${table.name} restored successfully.`);

    // Await the secondary optimize table operation
    const optimizeTableOperationName = metadata.optimizeTableOperationName;
    if (optimizeTableOperationName) {
      console.log(
        `Waiting for optimize table operation: ${optimizeTableOperationName}`,
      );
      const [rawOptimizeLRO] = await adminClient.operationsClient.getOperation({
        name: optimizeTableOperationName,
      });
      const optimizeRestoreTableLRO = gax.operation(
        rawOptimizeLRO,
        adminClient.descriptors.longrunning.restoreTable,
        {},
      );
      const [, , info] = await optimizeRestoreTableLRO.promise();

<<<<<<< HEAD
    // The following call is part of the restoreTable long running operation.
    const [table] = await operation.promise();

    console.log(`Table restored to ${table.name} successfully.`);
=======
      console.log(`Optimized table restored to ${info.name} successfully.`);
    } else {
      console.log('No optimize table operation name found in metadata.');
    }
>>>>>>> b28b638b
  }

  await restoreBackup();
  // [END bigtable_api_restore_backup]
}

const args = process.argv.slice(2);
main(...args).catch(console.error);<|MERGE_RESOLUTION|>--- conflicted
+++ resolved
@@ -19,11 +19,8 @@
   backupId = 'YOUR_BACKUP_ID',
 ) {
   // [START bigtable_api_restore_backup]
-<<<<<<< HEAD
-=======
   // eslint-disable-next-line n/no-extraneous-require
   const gax = require('google-gax');
->>>>>>> b28b638b
   const {BigtableTableAdminClient} = require('@google-cloud/bigtable').v2;
 
   async function restoreBackup() {
@@ -39,22 +36,10 @@
     const projectId = await adminClient.getProjectId();
 
     // Restore a table to an instance.
-<<<<<<< HEAD
-    const [operation] = await adminClient.restoreTable({
+    const [restoreLRO] = await adminClient.restoreTable({
       parent: `projects/${projectId}/instances/${instanceId}`,
       tableId,
       backup: `projects/${projectId}/instances/${instanceId}/clusters/${clusterId}/backups/${backupId}`,
-=======
-    const [restoreLRO] = await adminClient.restoreTable({
-      parent: adminClient.instancePath(projectId, instanceId),
-      tableId,
-      backup: adminClient.backupPath(
-        projectId,
-        instanceId,
-        clusterId,
-        backupId,
-      ),
->>>>>>> b28b638b
     });
     console.log('Waiting for restoreTable operation to complete...');
     const [table, metadata] = await restoreLRO.promise();
@@ -76,17 +61,10 @@
       );
       const [, , info] = await optimizeRestoreTableLRO.promise();
 
-<<<<<<< HEAD
-    // The following call is part of the restoreTable long running operation.
-    const [table] = await operation.promise();
-
-    console.log(`Table restored to ${table.name} successfully.`);
-=======
       console.log(`Optimized table restored to ${info.name} successfully.`);
     } else {
       console.log('No optimize table operation name found in metadata.');
     }
->>>>>>> b28b638b
   }
 
   await restoreBackup();
