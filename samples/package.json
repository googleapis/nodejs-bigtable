--- conflicted
+++ resolved
@@ -9,11 +9,7 @@
     "node": ">=6.0.0"
   },
   "dependencies": {
-<<<<<<< HEAD
-    "@google-cloud/bigtable": "^0.13.1",
-=======
     "@google-cloud/bigtable": "0.14.0",
->>>>>>> bad27a5a
     "uuid": "^3.1.0",
     "yargs": "^11.0.0"
   },
