// Copyright 2016 Google LLC
//
// Licensed under the Apache License, Version 2.0 (the "License");
// you may not use this file except in compliance with the License.
// You may obtain a copy of the License at
//
//     https://www.apache.org/licenses/LICENSE-2.0
//
// Unless required by applicable law or agreed to in writing, software
// distributed under the License is distributed on an "AS IS" BASIS,
// WITHOUT WARRANTIES OR CONDITIONS OF ANY KIND, either express or implied.
// See the License for the specific language governing permissions and
// limitations under the License.

import {promisifyAll} from '@google-cloud/promisify';
import arrify = require('arrify');
import {ServiceError} from 'google-gax';
import {BackoffSettings} from 'google-gax/build/src/gax';
import {PassThrough, Transform, Readable} from 'stream';

// eslint-disable-next-line @typescript-eslint/no-var-requires
const concat = require('concat-stream');
import * as is from 'is';
// eslint-disable-next-line @typescript-eslint/no-var-requires
const pumpify = require('pumpify');

import {
  Family,
  CreateFamilyOptions,
  CreateFamilyCallback,
  CreateFamilyResponse,
  IColumnFamily,
} from './family';
import {Filter, BoundData, RawFilter} from './filter';
import {Mutation} from './mutation';
import {Row} from './row';
import {ChunkTransformer} from './chunktransformer';
import {CallOptions} from 'google-gax';
import {Bigtable, AbortableDuplex} from '.';
import {Instance} from './instance';
import {ModifiableBackupFields} from './backup';
import {CreateBackupCallback, CreateBackupResponse} from './cluster';
import {google} from '../protos/protos';
import {Duplex} from 'stream';
import {TableUtils} from './utils/table';

// See protos/google/rpc/code.proto
// (4=DEADLINE_EXCEEDED, 8=RESOURCE_EXHAUSTED, 10=ABORTED, 14=UNAVAILABLE)
const RETRYABLE_STATUS_CODES = new Set([4, 8, 10, 14]);
// (1=CANCELLED)
const IGNORED_STATUS_CODES = new Set([1]);

const DEFAULT_BACKOFF_SETTINGS: BackoffSettings = {
  initialRetryDelayMillis: 10,
  retryDelayMultiplier: 2,
  maxRetryDelayMillis: 60000,
};

/**
 * @typedef {object} Policy
 * @property {number} [version] Specifies the format of the policy.
 *     Valid values are 0, 1, and 3. Requests specifying an invalid value will
 *     be rejected.
 *
 *     Operations affecting conditional bindings must specify version 3. This
 *     can be either setting a conditional policy, modifying a conditional
 *     binding, or removing a binding (conditional or unconditional) from the
 *     stored conditional policy.
 *     Operations on non-conditional policies may specify any valid value or
 *     leave the field unset.
 *
 *     If no etag is provided in the call to `setIamPolicy`, version compliance
 *     checks against the stored policy is skipped.
 * @property {array} [policy.bindings] Bindings associate members with roles.
 * @property {string} [policy.etag] `etag` is used for optimistic concurrency
 *     control as a way to help prevent simultaneous updates of a policy from
 *     overwriting each other. It is strongly suggested that systems make use
 *     of the `etag` in the read-modify-write cycle to perform policy updates
 *     in order to avoid raceconditions.
 */
export interface Policy {
  version?: number;
  bindings?: PolicyBinding[];
  etag?: Buffer | string;
}

/**
 * @typedef {object} PolicyBinding
 * @property {array} [PolicyBinding.role] Role that is assigned to `members`.
 *     For example, `roles/viewer`, `roles/editor`, or `roles/owner`.
 * @property {string} [PolicyBinding.members] Identities requesting access.
 *     The full list of accepted values is outlined here
 *     https://googleapis.dev/nodejs/bigtable/latest/google.iam.v1.html#.Binding
 * @property {Expr} [PolicyBinding.condition] The condition that is associated
 *     with this binding.
 *     NOTE: An unsatisfied condition will not allow user access via current
 *     binding. Different bindings, including their conditions, are examined
 *     independently.
 */
export interface PolicyBinding {
  role?: string;
  members?: string[];
  condition?: Expr | null;
}

/**
 * @typedef {object} Expr
 * @property {string} [Expr.expression] The application context of the containing
 *     message determines which well-known feature set of Common Expression Language
 *     is supported.
 * @property {string} [Expr.title] An optional title for the expression, i.e. a
 *     short string describing its purpose. This can be used e.g. in UIs which
 *     allow to enter the expression.
 * @property {string} [Expr.description] An optional description of the
 *     expression. This is a longer text which describes the expression,
 *     e.g. when hovered over it in a UI.
 * @property {string} [Expr.location] An optional string indicating the location
 *     of the expression for error reporting, e.g. a file name and a position
 *     in the file.
 */
interface Expr {
  expression?: string;
  title?: string;
  description?: string;
  location?: string;
}

/**
 * @callback GetIamPolicyCallback
 * @param {?Error} err Request error, if any.
 * @param {object} policy The policy.
 */
export interface GetIamPolicyCallback {
  (err?: Error | null, policy?: Policy): void;
}

/**
 * @typedef {array} GetIamPolicyResponse
 * @property {object} 0 The policy.
 */
export type GetIamPolicyResponse = [Policy];

export interface GetIamPolicyOptions {
  gaxOptions?: CallOptions;
  requestedPolicyVersion?: 0 | 1 | 3;
}

export type SetIamPolicyCallback = GetIamPolicyCallback;
export type SetIamPolicyResponse = GetIamPolicyResponse;

/**
 * @callback TestIamPermissionsCallback
 * @param {?Error} err Request error, if any.
 * @param {string[]} permissions A subset of permissions that the caller is
 *     allowed.
 */
export interface TestIamPermissionsCallback {
  (err?: Error | null, permissions?: string[]): void;
}

/**
 * @typedef {array} TestIamPermissionsResponse
 * @property {string[]} 0 A subset of permissions that the caller is allowed.
 */
export type TestIamPermissionsResponse = [string[]];

export interface CreateTableOptions {
  families?: {} | string[];
  gaxOptions?: CallOptions;
  splits?: string[];
}
export type CreateTableCallback = (
  err: ServiceError | null,
  table?: Table,
  apiResponse?: google.bigtable.admin.v2.Table
) => void;
export type CreateTableResponse = [Table, google.bigtable.admin.v2.Table];

export type TableExistsCallback = (
  err: ServiceError | null,
  exists?: boolean
) => void;
export type TableExistsResponse = [boolean];

export interface GetTablesOptions {
  gaxOptions?: CallOptions;
  /**
   * View over the table's fields. Possible options are 'name', 'schema' or
   * 'full'. Default: 'name'.
   */
  view?: 'name' | 'schema' | 'full';
  pageSize?: number;
  pageToken?: string;
}

export interface GetRowsOptions {
  /**
   * If set to `false` it will not decode Buffer values returned from Bigtable.
   */
  decode?: boolean;

  /**
   * The encoding to use when converting Buffer values to a string.
   */
  encoding?: string;

  /**
   * End value for key range.
   */
  end?: string;

  /**
   * Row filters allow you to both make advanced queries and format how the data is returned.
   */
  filter?: RawFilter;

  /**
   * Request configuration options, outlined here: https://googleapis.github.io/gax-nodejs/CallSettings.html.
   */
  gaxOptions?: CallOptions;

  /**
   * A list of row keys.
   */
  keys?: string[];

  /**
   * Maximum number of rows to be returned.
   */
  limit?: number;

  /**
   * Prefix that the row key must match.
   */
  prefix?: string;

  /**
   * List of prefixes that a row key must match.
   */
  prefixes?: string[];

  /**
   * A list of key ranges.
   */
  ranges?: PrefixRange[];

  /**
   * Start value for key range.
   */
  start?: string;
}

export interface GetMetadataOptions {
  /**
   * Request configuration options, outlined here: https://googleapis.github.io/gax-nodejs/CallSettings.html.
   */
  gaxOptions?: CallOptions;

  /**
   * The view to be applied to the table fields.
   */
  view?: string;
}

export interface GetTableOptions {
  /**
   * Automatically create the instance if it does not already exist.
   */
  autoCreate?: boolean;

  /**
   * Request configuration options, outlined here: https://googleapis.github.io/gax-nodejs/CallSettings.html.
   */
  gaxOptions?: CallOptions;
}

export interface MutateOptions {
  /**
   * Request configuration options, outlined here: https://googleapis.github.io/gax-nodejs/global.html#CallOptions.
   */
  gaxOptions?: CallOptions;
  /**
   * If set to `true` will treat entriesmas a raw Mutation object. See {@link Mutation#parse}.
   */
  rawMutation?: boolean;
}

// eslint-disable-next-line @typescript-eslint/no-explicit-any
export type Entry = any;

export type DeleteTableCallback = (
  err: ServiceError | null,
  apiResponse?: google.protobuf.Empty
) => void;
export type DeleteTableResponse = [google.protobuf.Empty];
export type CheckConsistencyCallback = (
  err: ServiceError | null,
  consistent?: boolean
) => void;
export type CheckConsistencyResponse = [boolean];
export type GenerateConsistencyTokenCallback = (
  err: ServiceError | null,
  token?: string
) => void;
export type GenerateConsistencyTokenResponse = [string];
export type WaitForReplicationCallback = (
  err: ServiceError | null,
  wait?: boolean
) => void;
export type WaitForReplicationResponse = [boolean];
export type TruncateCallback = (
  err: ServiceError | null,
  apiResponse?: google.protobuf.Empty
) => void;
export type TruncateResponse = [google.protobuf.Empty];
export type SampleRowKeysCallback = (
  err: ServiceError | null,
  keys?: string[]
) => void;
export type SampleRowsKeysResponse = [string[]];
export type DeleteRowsCallback = (
  err: ServiceError | null,
  apiResponse?: google.protobuf.Empty
) => void;
export type DeleteRowsResponse = [google.protobuf.Empty];
export type GetMetadataCallback = (
  err: ServiceError | null,
  apiResponse: google.bigtable.admin.v2.ITable
) => void;
export type GetMetadataResponse = [google.bigtable.admin.v2.Table];
export type GetTableCallback = (
  err: ServiceError | null,
  table?: Table,
  apiResponse?: google.bigtable.admin.v2.ITable
) => void;
export type GetTableResponse = [Table, google.bigtable.admin.v2.Table];
export type GetTablesCallback = (
  err: ServiceError | null,
  tables?: Table[],
  apiResponse?: google.bigtable.admin.v2.ITable[]
) => void;
export type GetTablesResponse = [Table[], google.bigtable.admin.v2.Table[]];
export type GetFamiliesCallback = (
  err: ServiceError | null,
  families?: Family[],
  apiResponse?: IColumnFamily
) => void;
export type GetFamiliesResponse = [Family[], IColumnFamily];
export type GetReplicationStatesCallback = (
  err: ServiceError | null,
  clusterStates?: Map<string, google.bigtable.admin.v2.Table.IClusterState>,
  apiResponse?: {}
) => void;
export type GetReplicationStatesResponse = [
  Map<string, google.bigtable.admin.v2.Table.IClusterState>,
  google.bigtable.admin.v2.ITable
];
export type GetRowsCallback = (
  err: ServiceError | null,
  rows?: Row[],
  apiResponse?: google.bigtable.v2.ReadRowsResponse
) => void;
export type GetRowsResponse = [Row[], google.bigtable.v2.ReadRowsResponse];
export type InsertRowsCallback = (
  err: ServiceError | PartialFailureError | null,
  apiResponse?: google.protobuf.Empty
) => void;
export type InsertRowsResponse = [google.protobuf.Empty];
export type MutateCallback = (
  err: ServiceError | PartialFailureError | null,
  apiResponse?: google.protobuf.Empty
) => void;
export type MutateResponse = [google.protobuf.Empty];

export interface PrefixRange {
  start?: BoundData | string;
  end?: BoundData | string;
}

export interface CreateBackupConfig extends ModifiableBackupFields {
  gaxOptions?: CallOptions;
}

/**
 * Create a Table object to interact with a Cloud Bigtable table.
 *
 * @class
 * @param {Instance} instance Instance Object.
 * @param {string} id Unique identifier of the table.
 *
 * @example
 * ```
 * const {Bigtable} = require('@google-cloud/bigtable');
 * const bigtable = new Bigtable();
 * const instance = bigtable.instance('my-instance');
 * const table = instance.table('prezzy');
 * ```
 */

class MyReadable extends Readable {
  kSource: any;
  constructor(source: any, options: any) {
    super(options);
    this.kSource = source;
  }

  _read(size: number) {
    const data = this.kSource.read(size);
    // this.push(Buffer.from('test', 'utf8'));
    if (data) {
      this.push(Buffer.from('test', 'utf8'));
    }
  }
}

class MyDuplex extends Duplex {
  _write(chunk: any, encoding: BufferEncoding, callback: () => void) {
    console.log('writing chunk');
    this.push(chunk);
    callback();
  }

  _read(size: number) {
    console.log('read');
    // const data = this.kSource.read(size);
    // this.push(Buffer.from('test', 'utf8'));
    // if (data) {
    //   this.push(Buffer.from('test', 'utf8'));
    // }
  }
}

export class Table {
  bigtable: Bigtable;
  instance: Instance;
  name: string;
  cancelled7: boolean;
  id: string;
  metadata?: google.bigtable.admin.v2.ITable;
  maxRetries?: number;
  constructor(instance: Instance, id: string) {
    this.bigtable = instance.bigtable;
    this.instance = instance;
    this.cancelled7 = false;

    let name;

    if (id.includes('/')) {
      if (id.startsWith(`${instance.name}/tables/`)) {
        name = id;
      } else {
        throw new Error(`Table id '${id}' is not formatted correctly.
Please use the format 'prezzy' or '${instance.name}/tables/prezzy'.`);
      }
    } else {
      name = `${instance.name}/tables/${id}`;
    }

    this.name = name;
    this.id = name.split('/').pop()!;
  }

  /**
   * Formats the decodes policy etag value to string.
   *
   * @private
   *
   * @param {object} policy
   */
  static decodePolicyEtag(policy: Policy): Policy {
    policy.etag = policy.etag!.toString('ascii');
    return policy;
  }

  /**
   * Formats the table name to include the Bigtable cluster.
   *
   * @private
   *
   * @param {string} instanceName The formatted instance name.
   * @param {string} name The table name.
   *
   * @example
   * ```
   * Table.formatName_(
   *   'projects/my-project/zones/my-zone/instances/my-instance',
   *   'my-table'
   * );
   * //
   * 'projects/my-project/zones/my-zone/instances/my-instance/tables/my-table'
   * ```
   */
  static formatName_(instanceName: string, id: string) {
    if (id.includes('/')) {
      return id;
    }
    return `${instanceName}/tables/${id}`;
  }

  /**
   * Creates a range based off of a key prefix.
   *
   * @private
   *
   * @param {string} start The key prefix/starting bound.
   * @returns {object} range
   *
   * @example
   * ```
   * const {Bigtable} = require('@google-cloud/bigtable');
   * const bigtable = new Bigtable();
   * const instance = bigtable.instance('my-instance');
   * const table = instance.table('prezzy');
   * table.createPrefixRange('start');
   * // => {
   * //   start: 'start',
   * //   end: {
   * //     value: 'staru',
   * //     inclusive: false
   * //   }
   * // }
   * ```
   */
  static createPrefixRange(start: string): PrefixRange {
    return TableUtils.createPrefixRange(start);
  }

  create(options?: CreateTableOptions): Promise<CreateTableResponse>;
  create(options: CreateTableOptions, callback: CreateTableCallback): void;
  create(callback: CreateTableCallback): void;
  /**
   * Create a table.
   *
   * @param {object} [options] See {@link Instance#createTable}.
   * @param {object} [options.gaxOptions] Request configuration options, outlined
   *     here: https://googleapis.github.io/gax-nodejs/global.html#CallOptions.
   * @param {function} callback The callback function.
   * @param {?error} callback.err An error returned while making this request.
   * @param {Table} callback.table The newly created table.
   * @param {object} callback.apiResponse The full API response.
   *
   * @example <caption>include:samples/api-reference-doc-snippets/table.js</caption>
   * region_tag:bigtable_api_create_table
   */
  create(
    optionsOrCallback?: CreateTableOptions | CreateTableCallback,
    cb?: CreateTableCallback
  ): void | Promise<CreateTableResponse> {
    const callback =
      typeof optionsOrCallback === 'function' ? optionsOrCallback : cb!;
    const options =
      typeof optionsOrCallback === 'object' ? optionsOrCallback : {};
    this.instance.createTable(this.id, options, callback);
  }

  createBackup(
    id: string,
    config: CreateBackupConfig
  ): Promise<CreateBackupResponse>;
  createBackup(
    id: string,
    config: CreateBackupConfig,
    callback: CreateBackupCallback
  ): void;
  createBackup(
    id: string,
    config: CreateBackupConfig,
    callback: CreateBackupCallback
  ): void;
  /**
   * Backup a table with cluster auto selection.
   *
   * Backups of tables originate from a specific cluster. This is a helper
   * around `Cluster.createBackup` that automatically selects the first ready
   * cluster from which a backup can be performed.
   *
   * NOTE: This will make two API requests to first determine the most
   * appropriate cluster, then create the backup. This could lead to a race
   * condition if other requests are simultaneously sent or if the cluster
   * availability state changes between each call.
   *
   * @param {string} id A unique ID for the backup.
   * @param {CreateBackupConfig} config Metadata to set on the Backup.
   * @param {BackupTimestamp} config.expireTime When the backup will be
   *   automatically deleted.
   * @param {CallOptions} [config.gaxOptions] Request configuration options,
   *     outlined here:
   *     https://googleapis.github.io/gax-nodejs/CallSettings.html.
   * @param {CreateBackupCallback} [callback] The callback function.
   * @param {?error} callback.err An error returned while making this request.
   * @param {Backup} callback.backup The newly created Backup.
   * @param {Operation} callback.operation An operation object that can be used
   *     to check the status of the request.
   * @param {object} callback.apiResponse The full API response.
   * @return {void | Promise<CreateBackupResponse>}
   */
  createBackup(
    id: string,
    config: CreateBackupConfig,
    callback?: CreateBackupCallback
  ): void | Promise<CreateBackupResponse> {
    if (!id) {
      throw new TypeError('An id is required to create a backup.');
    }

    if (!config) {
      throw new TypeError('A configuration object is required.');
    }

    this.getReplicationStates(config.gaxOptions!, (err, stateMap) => {
      if (err) {
        callback!(err);
        return;
      }

      const [clusterId] =
        [...stateMap!.entries()].find(([, clusterState]) => {
          return (
            clusterState.replicationState === 'READY' ||
            clusterState.replicationState === 'READY_OPTIMIZING'
          );
        }) || [];

      if (!clusterId) {
        callback!(new Error('No ready clusters eligible for backup.'));
        return;
      }

      this.instance.cluster(clusterId).createBackup(
        id,
        {
          table: this.name,
          ...config,
        },
        callback!
      );
    });
  }

  createFamily(
    id: string,
    options?: CreateFamilyOptions
  ): Promise<CreateFamilyResponse>;
  createFamily(
    id: string,
    options: CreateFamilyOptions,
    callback: CreateFamilyCallback
  ): void;
  createFamily(id: string, callback: CreateFamilyCallback): void;
  /**
   * Create a column family.
   *
   * Optionally you can send garbage collection rules and when creating a
   * family. Garbage collection executes opportunistically in the background, so
   * it's possible for reads to return a cell even if it matches the active
   * expression for its family.
   *
   * @see [Garbage Collection Proto Docs]{@link https://github.com/googleapis/googleapis/blob/3b236df084cf9222c529a2890f90e3a4ff0f2dfd/google/bigtable/admin/v2/table.proto#L184}
   *
   * @throws {error} If a name is not provided.
   *
   * @param {string} id The unique identifier of column family.
   * @param {object} [options] Configuration object.
   * @param {object} [options.gaxOptions] Request configuration options, outlined
   *     here: https://googleapis.github.io/gax-nodejs/global.html#CallOptions.
   * @param {object} [options.rule] Garbage collection rule
   * @param {object} [options.rule.age] Delete cells in a column older than the
   *     given age. Values must be at least 1 millisecond.
   * @param {number} [options.rule.versions] Maximum number of versions to delete
   *     cells in a column, except for the most recent.
   * @param {boolean} [options.rule.intersect] Cells to delete should match all
   *     rules.
   * @param {boolean} [options.rule.union] Cells to delete should match any of the
   *     rules.
   * @param {function} callback The callback function.
   * @param {?error} callback.err An error returned while making this request.
   * @param {Family} callback.family The newly created Family.
   * @param {object} callback.apiResponse The full API response.
   *
   * @example <caption>include:samples/api-reference-doc-snippets/table.js</caption>
   * region_tag:bigtable_api_create_family
   */
  createFamily(
    id: string,
    optionsOrCallback?: CreateFamilyOptions | CreateFamilyCallback,
    cb?: CreateFamilyCallback
  ): void | Promise<CreateFamilyResponse> {
    const callback =
      typeof optionsOrCallback === 'function' ? optionsOrCallback : cb!;
    const options =
      typeof optionsOrCallback === 'object' ? optionsOrCallback : {};

    if (!id) {
      throw new Error('An id is required to create a family.');
    }

    // eslint-disable-next-line @typescript-eslint/no-explicit-any
    const mod: any = {
      id,
      create: {},
    };

    if (options.rule) {
      mod.create.gcRule = Family.formatRule_(options.rule);
    }

    const reqOpts = {
      name: this.name,
      modifications: [mod],
    };

    this.bigtable.request(
      {
        client: 'BigtableTableAdminClient',
        method: 'modifyColumnFamilies',
        reqOpts,
        gaxOpts: options.gaxOptions,
      },
      (err, resp) => {
        if (err) {
          callback(err, null, resp);
          return;
        }
        const family = this.family(id);
        family.metadata = resp;
        callback(null, family, resp);
      }
    );
  }

  /**
   * Get {@link Row} objects for the rows currently in your table as a
   * readable object stream.
   *
   * @param {object} [options] Configuration object.
   * @param {boolean} [options.decode=true] If set to `false` it will not decode
   *     Buffer values returned from Bigtable.
   * @param {boolean} [options.encoding] The encoding to use when converting
   *     Buffer values to a string.
   * @param {string} [options.end] End value for key range.
   * @param {Filter} [options.filter] Row filters allow you to
   *     both make advanced queries and format how the data is returned.
   * @param {object} [options.gaxOptions] Request configuration options, outlined
   *     here: https://googleapis.github.io/gax-nodejs/CallSettings.html.
   * @param {string[]} [options.keys] A list of row keys.
   * @param {number} [options.limit] Maximum number of rows to be returned.
   * @param {string} [options.prefix] Prefix that the row key must match.
   * @param {string[]} [options.prefixes] List of prefixes that a row key must
   *     match.
   * @param {object[]} [options.ranges] A list of key ranges.
   * @param {string} [options.start] Start value for key range.
   * @returns {stream}
   *
   * @example <caption>include:samples/api-reference-doc-snippets/table.js</caption>
   * region_tag:bigtable_api_table_readstream
   */
  createReadStream(opts?: GetRowsOptions) {
    const options = opts || {};
    const maxRetries = is.number(this.maxRetries) ? this.maxRetries! : 10;
    let activeRequestStream: AbortableDuplex | null;
    let rowKeys: string[];
    let filter: {} | null;
    const rowsLimit = options.limit || 0;
    const hasLimit = rowsLimit !== 0;
    let rowsRead = 0;
    let numConsecutiveErrors = 0;
    let numRequestsMade = 0;
    let retryTimer: NodeJS.Timeout | null;

    rowKeys = options.keys || [];

    const ranges = TableUtils.getRanges(options);

    // If rowKeys and ranges are both empty, the request is a full table scan.
    // Add an empty range to simplify the resumption logic.
    if (rowKeys.length === 0 && ranges.length === 0) {
      ranges.push({});
    }

    if (options.filter) {
      filter = Filter.parse(options.filter);
    }

    let chunkTransformer: ChunkTransformer;
    let rowStream: Duplex;

    let userCanceled = false;
<<<<<<< HEAD
    // eslint-disable-next-line @typescript-eslint/ban-ts-comment
    // @ts-ignore
    let userStream = new MyDuplex({objectMode: true});
    // eslint-disable-next-line @typescript-eslint/no-this-alias
    const thisTable = this;
    // let userStreamCounter = 0;
    // let userStreamCounter = 0;
    // const userStream = new MyReadable({ objectMode: true });
    /*
    const userStream = new PassThrough({
      objectMode: true,
      transform(row, _encoding, callback) {
        if (userCanceled || thisTable.cancelled7) {
          callback();
          return;
        }
        userStreamCounter++;
        console.log(`user stream counter: ${userStreamCounter}`);
        callback(null, row);
      },
    });
    */
=======
    const userStream = new PassThrough({
      objectMode: true,
      transform(row, _encoding, callback) {
        if (userCanceled) {
          callback();
          return;
        }
        callback(null, row);
      },
    });
>>>>>>> 55d86baa

    // The caller should be able to call userStream.end() to stop receiving
    // more rows and cancel the stream prematurely. But also, the 'end' event
    // will be emitted if the stream ended normally. To tell these two
    // situations apart, we'll save the "original" end() function, and
    // will call it on rowStream.on('end').
<<<<<<< HEAD
    // const originalEnd = userStream.end.bind(userStream);

    // Taking care of this extra listener when piping and unpiping userStream:
    const rowStreamPipe = (
      rowStream: Duplex,
      userStream: PassThrough | Duplex
    ) => {
      rowStream.pipe(userStream, {end: false});
      // rowStream.on('end', originalEnd);
    };
    /*
=======
    const originalEnd = userStream.end.bind(userStream);

    // Taking care of this extra listener when piping and unpiping userStream:
    const rowStreamPipe = (rowStream: Duplex, userStream: PassThrough) => {
      rowStream.pipe(userStream, {end: false});
      rowStream.on('end', originalEnd);
    };
>>>>>>> 55d86baa
    const rowStreamUnpipe = (rowStream: Duplex, userStream: PassThrough) => {
      rowStream?.unpipe(userStream);
      rowStream?.removeListener('end', originalEnd);
    };
<<<<<<< HEAD
    */

    // eslint-disable-next-line @typescript-eslint/no-explicit-any

    userStream.on('end', (chunk?: any, encoding?: any, cb?: () => void) => {
      userCanceled = true;
      // rowStreamUnpipe(rowStream, userStream);
=======

    // eslint-disable-next-line @typescript-eslint/no-explicit-any
    userStream.end = (chunk?: any, encoding?: any, cb?: () => void) => {
      rowStreamUnpipe(rowStream, userStream);
      userCanceled = true;
>>>>>>> 55d86baa
      if (activeRequestStream) {
        activeRequestStream.abort();
      }
      if (retryTimer) {
        clearTimeout(retryTimer);
      }
<<<<<<< HEAD
      // return originalEnd(chunk, encoding, cb);
    });
=======
      return originalEnd(chunk, encoding, cb);
    };
>>>>>>> 55d86baa

    const makeNewRequest = () => {
      // Avoid cancelling an expired timer if user
      // cancelled the stream in the middle of a retry
      retryTimer = null;

      const lastRowKey = chunkTransformer ? chunkTransformer.lastRowKey : '';
      // eslint-disable-next-line @typescript-eslint/no-explicit-any
      chunkTransformer = new ChunkTransformer({decode: options.decode} as any);

      const reqOpts = {
        tableName: this.name,
        appProfileId: this.bigtable.appProfileId,
      } as google.bigtable.v2.IReadRowsRequest;

      const retryOpts = {
        currentRetryAttempt: 0, // was numConsecutiveErrors
        // Handling retries in this client. Specify the retry options to
        // make sure nothing is retried in retry-request.
        noResponseRetries: 0,
        shouldRetryFn: (_: any) => {
          return false;
        },
      };

      if (lastRowKey) {
        // Readjust and/or remove ranges based on previous valid row reads.
        // Iterate backward since items may need to be removed.
        for (let index = ranges.length - 1; index >= 0; index--) {
          const range = ranges[index];
          const startValue = is.object(range.start)
            ? (range.start as BoundData).value
            : range.start;
          const endValue = is.object(range.end)
            ? (range.end as BoundData).value
            : range.end;
          const startKeyIsRead =
            !startValue ||
            TableUtils.lessThanOrEqualTo(
              startValue as string,
              lastRowKey as string
            );
          const endKeyIsNotRead =
            !endValue ||
            (endValue as Buffer).length === 0 ||
            TableUtils.lessThan(lastRowKey as string, endValue as string);
          if (startKeyIsRead) {
            if (endKeyIsNotRead) {
              // EndKey is not read, reset the range to start from lastRowKey open
              range.start = {
                value: lastRowKey,
                inclusive: false,
              };
            } else {
              // EndKey is read, remove this range
              ranges.splice(index, 1);
            }
          }
        }

        // Remove rowKeys already read.
        rowKeys = rowKeys.filter(rowKey =>
          TableUtils.greaterThan(rowKey, lastRowKey as string)
        );

        // If there was a row limit in the original request and
        // we've already read all the rows, end the stream and
        // do not retry.
        if (hasLimit && rowsLimit === rowsRead) {
          // userStream.end();
          return;
        }
        // If all the row keys and ranges are read, end the stream
        // and do not retry.
        if (rowKeys.length === 0 && ranges.length === 0) {
          // userStream.end();
          return;
        }
      }

      // Create the new reqOpts
      reqOpts.rows = {};

      // TODO: preprocess all the keys and ranges to Bytes
      reqOpts.rows.rowKeys = rowKeys.map(
        Mutation.convertToBytes
      ) as {} as Uint8Array[];

      reqOpts.rows.rowRanges = ranges.map(range =>
        Filter.createRange(
          range.start as BoundData,
          range.end as BoundData,
          'Key'
        )
      );

      if (filter) {
        reqOpts.filter = filter;
      }

      if (hasLimit) {
        reqOpts.rowsLimit = rowsLimit - rowsRead;
      }

      options.gaxOptions = populateAttemptHeader(
        numRequestsMade,
        options.gaxOptions
      );

      const requestStream = this.bigtable.request({
        client: 'BigtableClient',
        method: 'readRows',
        reqOpts,
        gaxOpts: options.gaxOptions,
        retryOpts,
      });

      activeRequestStream = requestStream!;

      const toRowStream = new Transform({
        transform: (rowData, _, next) => {
          if (
            userCanceled ||
            // eslint-disable-next-line @typescript-eslint/no-explicit-any
            (userStream as any)._writableState.ended
          ) {
            return next();
          }
          rowsRead++;
          const row = this.row(rowData.key);
          row.data = rowData.data;
          console.log(`rowsRead: ${rowsRead}`);
          next(null, row);
        },
        objectMode: true,
      });

      userStream = new MyDuplex({objectMode: true});
      rowStream = pumpify.obj([requestStream, chunkTransformer, toRowStream]);
      // userStream = new MyReadable(rowStream, {objectMode: true});
      // Retry on "received rst stream" errors
      const isRstStreamError = (error: ServiceError): boolean => {
        if (error.code === 13 && error.message) {
          const error_message = (error.message || '').toLowerCase();
          return (
            error.code === 13 &&
            (error_message.includes('rst_stream') ||
              error_message.includes('rst stream'))
          );
        }
        return false;
      };

      rowStream
        .on('error', (error: ServiceError) => {
<<<<<<< HEAD
          // rowStreamUnpipe(rowStream, userStream);
=======
          rowStreamUnpipe(rowStream, userStream);
>>>>>>> 55d86baa
          activeRequestStream = null;
          if (IGNORED_STATUS_CODES.has(error.code)) {
            // We ignore the `cancelled` "error", since we are the ones who cause
            // it when the user calls `.abort()`.
            // userStream.end();
            return;
          }
          numConsecutiveErrors++;
          numRequestsMade++;
          if (
            numConsecutiveErrors <= maxRetries &&
            (RETRYABLE_STATUS_CODES.has(error.code) || isRstStreamError(error))
          ) {
            const backOffSettings =
              options.gaxOptions?.retry?.backoffSettings ||
              DEFAULT_BACKOFF_SETTINGS;
            const nextRetryDelay = getNextDelay(
              numConsecutiveErrors,
              backOffSettings
            );
            retryTimer = setTimeout(makeNewRequest, nextRetryDelay);
          } else {
            userStream.emit('error', error);
          }
        })
        .on('data', _ => {
          // Reset error count after a successful read so the backoff
          // time won't keep increasing when as stream had multiple errors
          numConsecutiveErrors = 0;
        })
        .on('end', () => {
          activeRequestStream = null;
        });
      rowStreamPipe(rowStream, userStream);
<<<<<<< HEAD
      // rowStream.pipe(userStream);
      // rowStreamPipe(rowStream, userStream);
=======
>>>>>>> 55d86baa
    };

    makeNewRequest();
    return userStream;
  }

  delete(gaxOptions?: CallOptions): Promise<DeleteTableResponse>;
  delete(gaxOptions: CallOptions, callback: DeleteTableCallback): void;
  delete(callback: DeleteTableCallback): void;
  /**
   * Delete the table.
   *
   * @param {object} [gaxOptions] Request configuration options, outlined
   *     here: https://googleapis.github.io/gax-nodejs/CallSettings.html.
   * @param {function} [callback] The callback function.
   * @param {?error} callback.err An error returned while making this
   *     request.
   * @param {object} callback.apiResponse The full API response.
   *
   * @example <caption>include:samples/api-reference-doc-snippets/table.js</caption>
   * region_tag:bigtable_api_del_table
   */
  delete(
    optionsOrCallback?: CallOptions | DeleteTableCallback,
    cb?: DeleteTableCallback
  ): void | Promise<DeleteTableResponse> {
    const gaxOptions =
      typeof optionsOrCallback === 'object' ? optionsOrCallback : {};
    const callback =
      typeof optionsOrCallback === 'function' ? optionsOrCallback : cb!;
    this.bigtable.request(
      {
        client: 'BigtableTableAdminClient',
        method: 'deleteTable',
        reqOpts: {
          name: this.name,
        },
        gaxOpts: gaxOptions,
      },
      callback
    );
  }

  deleteRows(
    prefix: string,
    gaxOptions?: CallOptions
  ): Promise<DeleteRowsResponse>;
  deleteRows(
    prefix: string,
    gaxOptions: CallOptions,
    callback: DeleteRowsCallback
  ): void;
  deleteRows(prefix: string, callback: DeleteRowsCallback): void;
  /**
   * Delete all rows in the table, optionally corresponding to a particular
   * prefix.
   *
   * @throws {error} If a prefix is not provided.
   *
   * @param {string} prefix Row key prefix.
   * @param {object} [gaxOptions] Request configuration options, outlined
   *     here: https://googleapis.github.io/gax-nodejs/CallSettings.html.
   * @param {function} callback The callback function.
   * @param {?error} callback.err An error returned while making this request.
   * @param {object} callback.apiResponse The full API response.
   *
   * @example <caption>include:samples/api-reference-doc-snippets/table.js</caption>
   * region_tag:bigtable_api_del_rows
   */
  deleteRows(
    prefix: string,
    optionsOrCallback?: CallOptions | DeleteRowsCallback,
    cb?: DeleteRowsCallback
  ): void | Promise<DeleteRowsResponse> {
    const gaxOptions =
      typeof optionsOrCallback === 'object' ? optionsOrCallback : {};
    const callback =
      typeof optionsOrCallback === 'function' ? optionsOrCallback : cb!;
    if (!prefix || is.fn(prefix)) {
      throw new Error('A prefix is required for deleteRows.');
    }
    const reqOpts = {
      name: this.name,
      rowKeyPrefix: Mutation.convertToBytes(prefix),
    };
    this.bigtable.request(
      {
        client: 'BigtableTableAdminClient',
        method: 'dropRowRange',
        reqOpts,
        gaxOpts: gaxOptions,
      },
      callback
    );
  }

  exists(gaxOptions?: CallOptions): Promise<TableExistsResponse>;
  exists(gaxOptions: CallOptions, callback: TableExistsCallback): void;
  exists(callback: TableExistsCallback): void;
  /**
   * Check if a table exists.
   *
   * @param {object} [gaxOptions] Request configuration options, outlined
   *     here: https://googleapis.github.io/gax-nodejs/CallSettings.html.
   * @param {function} callback The callback function.
   * @param {?error} callback.err An error returned while making this
   *     request.
   * @param {boolean} callback.exists Whether the table exists or not.
   *
   * @example <caption>include:samples/api-reference-doc-snippets/table.js</caption>
   * region_tag:bigtable_api_exists_table
   */
  exists(
    optionsOrCallback?: CallOptions | TableExistsCallback,
    cb?: TableExistsCallback
  ): void | Promise<TableExistsResponse> {
    const gaxOptions =
      typeof optionsOrCallback === 'object' ? optionsOrCallback : {};
    const callback =
      typeof optionsOrCallback === 'function' ? optionsOrCallback : cb!;
    const reqOpts = {
      view: 'name',
      gaxOptions,
    };
    this.getMetadata(reqOpts, err => {
      if (err) {
        if (err.code === 5) {
          callback(null, false);
          return;
        }
        callback(err);
        return;
      }
      callback(null, true);
    });
  }

  /**
   * Get a reference to a Table Family.
   *
   * @throws {error} If a name is not provided.
   *
   * @param {string} id The family unique identifier.
   * @returns {Family}
   *
   * @example
   * ```
   * const family = table.family('my-family');
   * ```
   */
  family(id: string): Family {
    if (!id) {
      throw new Error('A family id must be provided.');
    }
    return new Family(this, id);
  }

  get(options?: GetTableOptions): Promise<GetTableResponse>;
  get(options: GetTableOptions, callback: GetTableCallback): void;
  get(callback: GetTableCallback): void;
  /**
   * Get a table if it exists.
   *
   * You may optionally use this to "get or create" an object by providing an
   * object with `autoCreate` set to `true`. Any extra configuration that is
   * normally required for the `create` method must be contained within this
   * object as well.
   *
   * @param {object} [options] Configuration object.
   * @param {boolean} [options.autoCreate=false] Automatically create the
   *     instance if it does not already exist.
   * @param {object} [options.gaxOptions] Request configuration options, outlined
   *     here: https://googleapis.github.io/gax-nodejs/CallSettings.html.
   * @param {?error} callback.error An error returned while making this request.
   * @param {Table} callback.table The Table object.
   * @param {object} callback.apiResponse The resource as it exists in the API.
   *
   * @example <caption>include:samples/api-reference-doc-snippets/table.js</caption>
   * region_tag:bigtable_api_get_table
   */
  get(
    optionsOrCallback?: GetTableOptions | GetTableCallback,
    cb?: GetTableCallback
  ): void | Promise<GetTableResponse> {
    const callback =
      typeof optionsOrCallback === 'function' ? optionsOrCallback : cb!;
    const options =
      typeof optionsOrCallback === 'object' ? optionsOrCallback : {};
    const autoCreate = !!options.autoCreate;
    const gaxOptions = options.gaxOptions;

    this.getMetadata({gaxOptions}, (err, metadata) => {
      if (err) {
        if (err.code === 5 && autoCreate) {
          this.create({gaxOptions}, callback);
          return;
        }

        callback(err);
        return;
      }

      callback(null, this, metadata);
    });
  }

  getIamPolicy(options?: GetIamPolicyOptions): Promise<[Policy]>;
  getIamPolicy(
    options: GetIamPolicyOptions,
    callback: GetIamPolicyCallback
  ): void;
  /**
   * @param {object} [options] Configuration object.
   * @param {object} [options.gaxOptions] Request configuration options, outlined
   *     here: https://googleapis.github.io/gax-nodejs/CallSettings.html.
   * @param {number} [options.requestedPolicyVersion] The policy format version
   *     to be returned. Valid values are 0, 1, and 3. Requests specifying an
   *     invalid value will be rejected. Requests for policies with any
   *     conditional bindings must specify version 3. Policies without any
   *     conditional bindings may specify any valid value or leave the field unset.
   * @param {function} [callback] The callback function.
   * @param {?error} callback.error An error returned while making this request.
   * @param {Policy} policy The policy.
   *
   * @example <caption>include:samples/api-reference-doc-snippets/instance.js</caption>
   * region_tag:bigtable_api_get_table_Iam_policy
   */
  getIamPolicy(
    optionsOrCallback?: GetIamPolicyOptions | GetIamPolicyCallback,
    callback?: GetIamPolicyCallback
  ): void | Promise<GetIamPolicyResponse> {
    const options =
      typeof optionsOrCallback === 'object' ? optionsOrCallback : {};
    callback =
      typeof optionsOrCallback === 'function' ? optionsOrCallback : callback!;

    const reqOpts = {
      resource: this.name,
    } as google.iam.v1.GetIamPolicyRequest;

    if (
      options.requestedPolicyVersion !== null &&
      options.requestedPolicyVersion !== undefined
    ) {
      reqOpts.options = {
        requestedPolicyVersion: options.requestedPolicyVersion,
      };
    }

    this.bigtable.request(
      {
        client: 'BigtableTableAdminClient',
        method: 'getIamPolicy',
        reqOpts,
        gaxOpts: options.gaxOptions,
      },
      (err, resp) => {
        if (err) {
          callback!(err);
          return;
        }
        callback!(null, Table.decodePolicyEtag(resp));
      }
    );
  }

  getFamilies(gaxOptions?: CallOptions): Promise<GetFamiliesResponse>;
  getFamilies(gaxOptions: CallOptions, callback: GetFamiliesCallback): void;
  getFamilies(callback: GetFamiliesCallback): void;
  /**
   * Get Family objects for all the column families in your table.
   *
   * @param {object} [gaxOptions] Request configuration options, outlined here:
   *     https://googleapis.github.io/gax-nodejs/CallSettings.html.
   * @param {function} callback The callback function.
   * @param {?error} callback.err An error returned while making this request.
   * @param {Family[]} callback.families The list of families.
   * @param {object} callback.apiResponse The full API response.
   *
   * @example <caption>include:samples/api-reference-doc-snippets/table.js</caption>
   * region_tag:bigtable_api_get_families
   */
  getFamilies(
    optionsOrCallback?: CallOptions | GetFamiliesCallback,
    cb?: GetFamiliesCallback
  ): void | Promise<GetFamiliesResponse> {
    const callback =
      typeof optionsOrCallback === 'function' ? optionsOrCallback : cb!;
    const gaxOptions =
      typeof optionsOrCallback === 'object' ? optionsOrCallback : {};
    this.getMetadata({gaxOptions}, (err, metadata) => {
      if (err) {
        callback(err);
        return;
      }
      const families = Object.keys(metadata.columnFamilies!).map(familyId => {
        const family = this.family(familyId);
        family.metadata = metadata.columnFamilies![familyId];
        return family;
      });
      callback(null, families, metadata.columnFamilies!);
    });
  }

  getReplicationStates(
    gaxOptions?: CallOptions
  ): Promise<GetReplicationStatesResponse>;
  getReplicationStates(
    gaxOptions: CallOptions,
    callback: GetReplicationStatesCallback
  ): void;
  getReplicationStates(callback: GetReplicationStatesCallback): void;
  /**
   * Get replication states of the clusters for this table.
   *
   * @param {object} [gaxOptions] Request configuration options, outlined here:
   *     https://googleapis.github.io/gax-nodejs/CallSettings.html.
   * @param {function} callback The callback function.
   * @param {?error} callback.err An error returned while making this request.
   * @param {Family[]} callback.clusterStates The map of clusterId and its replication state.
   * @param {object} callback.apiResponse The full API response.
   *
   * @example
   * ```
   * const {Bigtable} = require('@google-cloud/bigtable');
   * const bigtable = new Bigtable();
   * const instance = bigtable.instance('my-instance');
   * const table = instance.table('prezzy');
   *
   * table.getReplicationStates(function(err, clusterStates, apiResponse) {
   *   // `clusterStates` is an map of clusterId and its replication state.
   * });
   *
   * //-
   * // If the callback is omitted, we'll return a Promise.
   * //-
   * table.getReplicationStates().then(function(data) {
   *   const clusterStates = data[0];
   *   const apiResponse = data[1];
   * });
   * ```
   */
  getReplicationStates(
    optionsOrCallback?: CallOptions | GetReplicationStatesCallback,
    cb?: GetReplicationStatesCallback
  ): void | Promise<GetReplicationStatesResponse> {
    const callback =
      typeof optionsOrCallback === 'function' ? optionsOrCallback : cb!;
    const gaxOptions =
      typeof optionsOrCallback === 'object' ? optionsOrCallback : {};
    const reqOpts = {
      view: 'replication',
      gaxOptions,
    };
    this.getMetadata(reqOpts, (err, metadata) => {
      if (err) {
        callback(err);
        return;
      }
      const clusterStates = new Map<
        string,
        google.bigtable.admin.v2.Table.IClusterState
      >();
      Object.keys(metadata.clusterStates!).map(clusterId =>
        clusterStates.set(clusterId, metadata.clusterStates![clusterId])
      );
      callback(null, clusterStates, metadata);
    });
  }

  getMetadata(options?: GetMetadataOptions): Promise<GetMetadataResponse>;
  getMetadata(options: GetMetadataOptions, callback: GetMetadataCallback): void;
  getMetadata(callback: GetMetadataCallback): void;
  /**
   * Get the table's metadata.
   *
   * @param {object} [options] Table request options.
   * @param {object} [options.gaxOptions] Request configuration options, outlined
   *     here: https://googleapis.github.io/gax-nodejs/CallSettings.html.
   * @param {string} [options.view] The view to be applied to the table fields.
   * @param {function} [callback] The callback function.
   * @param {?error} callback.err An error returned while making this
   *     request.
   * @param {object} callback.metadata The table's metadata.
   *
   * @example <caption>include:samples/api-reference-doc-snippets/table.js</caption>
   * region_tag:bigtable_api_get_table_meta
   */
  getMetadata(
    optionsOrCallback?: GetMetadataOptions | GetMetadataCallback,
    cb?: GetMetadataCallback
  ): void | Promise<GetMetadataResponse> {
    const callback =
      typeof optionsOrCallback === 'function' ? optionsOrCallback : cb!;
    const options =
      typeof optionsOrCallback === 'object' ? optionsOrCallback : {};
    const reqOpts = {
      name: this.name,
      view: Table.VIEWS[options.view || 'unspecified'],
    };
    this.bigtable.request(
      {
        client: 'BigtableTableAdminClient',
        method: 'getTable',
        reqOpts,
        gaxOpts: options.gaxOptions,
      },
      (...args) => {
        if (args[1]) {
          this.metadata = args[1];
        }
        callback(...args);
      }
    );
  }

  getRows(options?: GetRowsOptions): Promise<GetRowsResponse>;
  getRows(options: GetRowsOptions, callback: GetRowsCallback): void;
  getRows(callback: GetRowsCallback): void;
  /**
   * Get {@link Row} objects for the rows currently in your table.
   *
   * This method is not recommended for large datasets as it will buffer all rows
   * before returning the results. Instead we recommend using the streaming API
   * via {@link Table#createReadStream}.
   *
   * @param {object} [options] Configuration object. See
   *     {@link Table#createReadStream} for a complete list of options.
   * @param {object} [options.gaxOptions] Request configuration options, outlined
   *     here: https://googleapis.github.io/gax-nodejs/CallSettings.html.
   * @param {function} callback The callback function.
   * @param {?error} callback.err An error returned while making this request.
   * @param {Row[]} callback.rows List of Row objects.
   *
   * @example <caption>include:samples/api-reference-doc-snippets/table.js</caption>
   * region_tag:bigtable_api_get_rows
   */
  getRows(
    optionsOrCallback?: GetRowsOptions | GetRowsCallback,
    cb?: GetRowsCallback
  ): void | Promise<GetRowsResponse> {
    const callback =
      typeof optionsOrCallback === 'function' ? optionsOrCallback : cb!;
    const options =
      typeof optionsOrCallback === 'object' ? optionsOrCallback : {};
    this.createReadStream(options)
      .on('error', callback)
      .pipe(
        concat((rows: Row[]) => {
          callback(null, rows);
        })
      );
  }

  insert(
    entries: Entry | Entry[],
    gaxOptions?: CallOptions
  ): Promise<InsertRowsResponse>;
  insert(
    entries: Entry | Entry[],
    gaxOptions: CallOptions,
    callback: InsertRowsCallback
  ): void;
  insert(entries: Entry | Entry[], callback: InsertRowsCallback): void;
  /**
   * Insert or update rows in your table. It should be noted that gRPC only allows
   * you to send payloads that are less than or equal to 4MB. If you're inserting
   * more than that you may need to send smaller individual requests.
   *
   * @param {object|object[]} entries List of entries to be inserted.
   *     See {@link Table#mutate}.
   * @param {object} [gaxOptions] Request configuration options, outlined here:
   *     https://googleapis.github.io/gax-nodejs/CallSettings.html.
   * @param {function} callback The callback function.
   * @param {?error} callback.err An error returned while making this request.
   * @param {object[]} callback.err.errors If present, these represent partial
   *     failures. It's possible for part of your request to be completed
   *     successfully, while the other part was not.
   *
   * @example <caption>include:samples/api-reference-doc-snippets/table.js</caption>
   * region_tag:bigtable_api_insert_rows
   */
  insert(
    entries: Entry | Entry[],
    optionsOrCallback?: CallOptions | InsertRowsCallback,
    cb?: InsertRowsCallback
  ): void | Promise<InsertRowsResponse> {
    const callback =
      typeof optionsOrCallback === 'function' ? optionsOrCallback : cb!;
    const gaxOptions =
      typeof optionsOrCallback === 'object' ? optionsOrCallback : {};
    entries = arrify<Entry>(entries).map((entry: Entry) => {
      entry.method = Mutation.methods.INSERT;
      return entry;
    });
    return this.mutate(entries, {gaxOptions}, callback);
  }

  mutate(
    entries: Entry | Entry[],
    options?: MutateOptions
  ): Promise<MutateResponse>;
  mutate(
    entries: Entry | Entry[],
    options: MutateOptions,
    callback: MutateCallback
  ): void;
  mutate(entries: Entry | Entry[], callback: MutateCallback): void;
  /**
   * Apply a set of changes to be atomically applied to the specified row(s).
   * Mutations are applied in order, meaning that earlier mutations can be masked
   * by later ones.
   *
   * @param {object|object[]} entries List of entities to be inserted or
   *     deleted.
   * @param {object} [options] Configuration object.
   * @param {object} [options.gaxOptions] Request configuration options, outlined
   *     here: https://googleapis.github.io/gax-nodejs/global.html#CallOptions.
   * @param {boolean} [options.rawMutation] If set to `true` will treat entries
   *     as a raw Mutation object. See {@link Mutation#parse}.
   * @param {function} callback The callback function.
   * @param {?error} callback.err An error returned while making this request.
   * @param {object[]} callback.err.errors If present, these represent partial
   *     failures. It's possible for part of your request to be completed
   *     successfully, while the other part was not.
   *
   * @example <caption>include:samples/api-reference-doc-snippets/table.js</caption>
   * region_tag:bigtable_api_mutate_rows
   */
  mutate(
    entriesRaw: Entry | Entry[],
    optionsOrCallback?: MutateOptions | MutateCallback,
    cb?: MutateCallback
  ): void | Promise<MutateResponse> {
    const callback =
      typeof optionsOrCallback === 'function' ? optionsOrCallback : cb!;
    const options =
      typeof optionsOrCallback === 'object' ? optionsOrCallback : {};
    const entries: Entry[] = (arrify(entriesRaw) as Entry[]).reduce(
      (a, b) => a.concat(b),
      []
    );

    let numRequestsMade = 0;

    const maxRetries = is.number(this.maxRetries) ? this.maxRetries! : 3;
    const pendingEntryIndices = new Set(
      entries.map((entry: Entry, index: number) => index)
    );
    const entryToIndex = new Map(
      entries.map((entry: Entry, index: number) => [entry, index])
    );
    const mutationErrorsByEntryIndex = new Map();

    const isRetryable = (err: ServiceError | null) => {
      // Don't retry if there are no more entries or retry attempts
      if (pendingEntryIndices.size === 0 || numRequestsMade >= maxRetries + 1) {
        return false;
      }
      // If the error is empty but there are still outstanding mutations,
      // it means that there are retryable errors in the mutate response
      // even when the RPC succeeded
      return !err || RETRYABLE_STATUS_CODES.has(err.code);
    };

    const onBatchResponse = (err: ServiceError | null) => {
      // Return if the error happened before a request was made
      if (numRequestsMade === 0) {
        callback(err);
        return;
      }

      if (isRetryable(err)) {
        const backOffSettings =
          options.gaxOptions?.retry?.backoffSettings ||
          DEFAULT_BACKOFF_SETTINGS;
        const nextDelay = getNextDelay(numRequestsMade, backOffSettings);
        setTimeout(makeNextBatchRequest, nextDelay);
        return;
      }

      // If there's no more pending mutations, set the error
      // to null
      if (pendingEntryIndices.size === 0) {
        err = null;
      }

      if (mutationErrorsByEntryIndex.size !== 0) {
        const mutationErrors = Array.from(mutationErrorsByEntryIndex.values());
        callback(new PartialFailureError(mutationErrors, err));
        return;
      }

      callback(err);
    };

    const makeNextBatchRequest = () => {
      const entryBatch = entries.filter((entry: Entry, index: number) => {
        return pendingEntryIndices.has(index);
      });

      const reqOpts = {
        tableName: this.name,
        appProfileId: this.bigtable.appProfileId,
        entries: options.rawMutation
          ? entryBatch
          : entryBatch.map(Mutation.parse),
      };

      const retryOpts = {
        currentRetryAttempt: numRequestsMade,
        // Handling retries in this client. Specify the retry options to
        // make sure nothing is retried in retry-request.
        noResponseRetries: 0,
        shouldRetryFn: (_: any) => {
          return false;
        },
      };

      options.gaxOptions = populateAttemptHeader(
        numRequestsMade,
        options.gaxOptions
      );

      this.bigtable
        .request<google.bigtable.v2.MutateRowsResponse>({
          client: 'BigtableClient',
          method: 'mutateRows',
          reqOpts,
          gaxOpts: options.gaxOptions,
          retryOpts,
        })
        .on('error', (err: ServiceError) => {
          onBatchResponse(err);
        })
        .on('data', (obj: google.bigtable.v2.IMutateRowsResponse) => {
          obj.entries!.forEach(entry => {
            const originalEntry = entryBatch[entry.index as number];
            const originalEntriesIndex = entryToIndex.get(originalEntry)!;

            // Mutation was successful.
            if (entry.status!.code === 0) {
              pendingEntryIndices.delete(originalEntriesIndex);
              mutationErrorsByEntryIndex.delete(originalEntriesIndex);
              return;
            }
            if (!RETRYABLE_STATUS_CODES.has(entry.status!.code!)) {
              pendingEntryIndices.delete(originalEntriesIndex);
            }
            const errorDetails = entry.status;
            // eslint-disable-next-line @typescript-eslint/no-explicit-any
            (errorDetails as any).entry = originalEntry;
            mutationErrorsByEntryIndex.set(originalEntriesIndex, errorDetails);
          });
        })
        .on('end', onBatchResponse);
      numRequestsMade++;
    };

    makeNextBatchRequest();
  }

  /**
   * Get a reference to a table row.
   *
   * @throws {error} If a key is not provided.
   *
   * @param {string} key The row key.
   * @returns {Row}
   *
   * @example
   * ```
   * const row = table.row('lincoln');
   * ```
   */
  row(key: string): Row {
    if (!key) {
      throw new Error('A row key must be provided.');
    }
    return new Row(this, key);
  }

  sampleRowKeys(gaxOptions?: CallOptions): Promise<SampleRowsKeysResponse>;
  sampleRowKeys(gaxOptions: CallOptions, callback: SampleRowKeysCallback): void;
  sampleRowKeys(callback?: SampleRowKeysCallback): void;
  /**
   * Returns a sample of row keys in the table. The returned row keys will delimit
   * contiguous sections of the table of approximately equal size, which can be
   * used to break up the data for distributed tasks like mapreduces.
   *
   * @param {object} [gaxOptions] Request configuration options, outlined here:
   *     https://googleapis.github.io/gax-nodejs/CallSettings.html.
   * @param {function} [callback] The callback function.
   * @param {?error} callback.err An error returned while making this request.
   * @param {object[]} callback.keys The list of keys.
   *
   * @example <caption>include:samples/api-reference-doc-snippets/table.js</caption>
   * region_tag:bigtable_api_sample_row_keys
   */
  sampleRowKeys(
    optionsOrCallback?: CallOptions | SampleRowKeysCallback,
    cb?: SampleRowKeysCallback
  ): void | Promise<SampleRowsKeysResponse> {
    const callback =
      typeof optionsOrCallback === 'function' ? optionsOrCallback : cb!;
    const gaxOptions =
      typeof optionsOrCallback === 'object' ? optionsOrCallback : {};
    this.sampleRowKeysStream(gaxOptions)
      .on('error', callback)
      .pipe(
        concat((keys: string[]) => {
          callback(null, keys);
        })
      );
  }

  /**
   * Returns a sample of row keys in the table as a readable object stream.
   *
   * See {@link Table#sampleRowKeys} for more details.
   *
   * @param {object} [gaxOptions] Request configuration options, outlined here:
   *     https://googleapis.github.io/gax-nodejs/CallSettings.html.
   * @returns {stream}
   *
   * @example
   * ```
   * table.sampleRowKeysStream()
   *   .on('error', console.error)
   *   .on('data', function(key) {
   *     // Do something with the `key` object.
   *   });
   *
   * //-
   * // If you anticipate many results, you can end a stream early to prevent
   * // unnecessary processing.
   * //-
   * table.sampleRowKeysStream()
   *   .on('data', function(key) {
   *     this.end();
   *   });
   * ```
   */
  sampleRowKeysStream(gaxOptions?: CallOptions) {
    const reqOpts = {
      tableName: this.name,
      appProfileId: this.bigtable.appProfileId,
    };

    const rowKeysStream = new Transform({
      transform(key, enc, next) {
        next(null, {
          key: key.rowKey,
          offset: key.offsetBytes,
        });
      },
      objectMode: true,
    });

    return pumpify.obj([
      this.bigtable.request({
        client: 'BigtableClient',
        method: 'sampleRowKeys',
        reqOpts,
        gaxOpts: Object.assign({}, gaxOptions),
      }),
      rowKeysStream,
    ]);
  }

  setIamPolicy(
    policy: Policy,
    gaxOptions?: CallOptions
  ): Promise<SetIamPolicyResponse>;
  setIamPolicy(policy: Policy, callback: SetIamPolicyCallback): void;
  setIamPolicy(
    policy: Policy,
    gaxOptions: CallOptions,
    callback: SetIamPolicyCallback
  ): void;
  /**
   * @param {object} [gaxOptions] Request configuration options, outlined
   *     here: https://googleapis.github.io/gax-nodejs/CallSettings.html.
   * @param {function} [callback] The callback function.
   * @param {?error} callback.error An error returned while making this request.
   * @param {Policy} policy The policy.
   *
   * @example <caption>include:samples/api-reference-doc-snippets/instance.js</caption>
   * region_tag:bigtable_api_set_table_Iam_policy
   */
  setIamPolicy(
    policy: Policy,
    gaxOptionsOrCallback?: CallOptions | SetIamPolicyCallback,
    callback?: SetIamPolicyCallback
  ): void | Promise<SetIamPolicyResponse> {
    const gaxOptions =
      typeof gaxOptionsOrCallback === 'object' ? gaxOptionsOrCallback : {};
    callback =
      typeof gaxOptionsOrCallback === 'function'
        ? gaxOptionsOrCallback
        : callback!;

    if (policy.etag !== null && policy.etag !== undefined) {
      (policy.etag as {} as Buffer) = Buffer.from(policy.etag);
    }
    const reqOpts = {
      resource: this.name,
      policy,
    };
    this.bigtable.request(
      {
        client: 'BigtableTableAdminClient',
        method: 'setIamPolicy',
        reqOpts,
        gaxOpts: gaxOptions,
      },
      (err, resp) => {
        if (err) {
          callback!(err);
        }
        callback!(null, Table.decodePolicyEtag(resp));
      }
    );
  }

  testIamPermissions(
    permissions: string | string[],
    gaxOptions?: CallOptions
  ): Promise<TestIamPermissionsResponse>;
  testIamPermissions(
    permissions: string | string[],
    callback: TestIamPermissionsCallback
  ): void;
  testIamPermissions(
    permissions: string | string[],
    gaxOptions: CallOptions,
    callback: TestIamPermissionsCallback
  ): void;
  /**
   *
   * @param {string | string[]} permissions The permission(s) to test for.
   * @param {object} [gaxOptions] Request configuration options, outlined
   *     here: https://googleapis.github.io/gax-nodejs/CallSettings.html.
   * @param {function} [callback] The callback function.
   * @param {?error} callback.error An error returned while making this request.
   * @param {string[]} permissions A subset of permissions that the caller is
   *     allowed.
   *
   * @example <caption>include:samples/api-reference-doc-snippets/instance.js</caption>
   * region_tag:bigtable_api_test_table_Iam_permissions
   */
  testIamPermissions(
    permissions: string | string[],
    gaxOptionsOrCallback?: CallOptions | TestIamPermissionsCallback,
    callback?: TestIamPermissionsCallback
  ): void | Promise<TestIamPermissionsResponse> {
    const gaxOptions =
      typeof gaxOptionsOrCallback === 'object' ? gaxOptionsOrCallback : {};
    callback =
      typeof gaxOptionsOrCallback === 'function'
        ? gaxOptionsOrCallback
        : callback!;

    const reqOpts = {
      resource: this.name,
      permissions: arrify(permissions),
    };

    this.bigtable.request(
      {
        client: 'BigtableTableAdminClient',
        method: 'testIamPermissions',
        reqOpts,
        gaxOpts: gaxOptions,
      },
      (err, resp) => {
        if (err) {
          callback!(err);
          return;
        }
        callback!(null, resp.permissions);
      }
    );
  }

  truncate(gaxOptions?: CallOptions): Promise<TruncateResponse>;
  truncate(gaxOptions: CallOptions, callback: TruncateCallback): void;
  truncate(callback: TruncateCallback): void;
  /**
   * Truncate the table.
   *
   * @param {object} [gaxOptions] Request configuration options, outlined
   *     here: https://googleapis.github.io/gax-nodejs/CallSettings.html.
   * @param {function} callback The callback function.
   * @param {?error} callback.err An error returned while making this request.
   * @param {object} callback.apiResponse The full API response.
   *
   * @example
   * ```
   * table.truncate(function(err, apiResponse) {});
   *
   * //-
   * // If the callback is omitted, we'll return a Promise.
   * //-
   * table.truncate().then(function(data) {
   *   const apiResponse = data[0];
   * });
   * ```
   */
  truncate(
    optionsOrCallback?: CallOptions | TruncateCallback,
    cb?: TruncateCallback
  ): void | Promise<TruncateResponse> {
    const callback =
      typeof optionsOrCallback === 'function' ? optionsOrCallback : cb!;
    const gaxOptions =
      typeof optionsOrCallback === 'object' ? optionsOrCallback : {};
    const reqOpts = {
      name: this.name,
      deleteAllDataFromTable: true,
    };
    this.bigtable.request(
      {
        client: 'BigtableTableAdminClient',
        method: 'dropRowRange',
        reqOpts,
        gaxOpts: gaxOptions,
      },
      callback
    );
  }

  waitForReplication(): Promise<WaitForReplicationResponse>;
  waitForReplication(callback: WaitForReplicationCallback): void;
  /**
   * Generates Consistency-Token and check consistency for generated token
   * In-case consistency check returns false, retrial is done in interval
   * of 5 seconds till 10 minutes, after that it returns false.
   *
   * @param {function(?error, ?boolean)} callback The callback function.
   * @param {?Error} callback.err An error returned while making this request.
   * @param {?Boolean} callback.resp Boolean value.
   */
  waitForReplication(
    callback?: WaitForReplicationCallback
  ): void | Promise<WaitForReplicationResponse> {
    // handler for generated consistency-token
    const tokenHandler: GenerateConsistencyTokenCallback = (err, token) => {
      if (err) {
        return callback!(err);
      }

      // set timeout for 10 minutes
      const timeoutAfterTenMinutes = setTimeout(() => {
        callback!(null, false);
      }, 10 * 60 * 1000);

      // method checks if retrial is required & init retrial with 5 sec
      // delay
      const retryIfNecessary: CheckConsistencyCallback = (err, res) => {
        if (err) {
          clearTimeout(timeoutAfterTenMinutes);
          return callback!(err);
        }

        if (res === true) {
          clearTimeout(timeoutAfterTenMinutes);
          return callback!(null, true);
        }

        setTimeout(launchCheck, 5000);
      };

      // method to launch token consistency check
      const launchCheck = () => {
        this.checkConsistency(token!, retryIfNecessary);
      };

      launchCheck();
    };

    // generate consistency-token
    this.generateConsistencyToken(tokenHandler);
  }

  generateConsistencyToken(): Promise<GenerateConsistencyTokenResponse>;
  generateConsistencyToken(callback: GenerateConsistencyTokenCallback): void;
  /**
   * Generates Consistency-Token
   * @param {function(?error, ?boolean)} callback The callback function.
   * @param {?Error} callback.err An error returned while making this request.
   * @param {?String} callback.token The generated consistency token.
   */
  generateConsistencyToken(
    callback?: GenerateConsistencyTokenCallback
  ): void | Promise<GenerateConsistencyTokenResponse> {
    const reqOpts = {
      name: this.name,
    };
    this.bigtable.request(
      {
        client: 'BigtableTableAdminClient',
        method: 'generateConsistencyToken',
        reqOpts,
      },
      (err, res) => {
        if (err) {
          callback!(err);
          return;
        }
        callback!(null, res.consistencyToken);
      }
    );
  }

  checkConsistency(token: string): Promise<CheckConsistencyResponse>;
  checkConsistency(token: string, callback: CheckConsistencyCallback): void;
  /**
   * Checks consistency for given ConsistencyToken
   * @param {string} token consistency token
   * @param {function(?error, ?boolean)} callback The callback function.
   * @param {?Error} callback.err An error returned while making this request.
   * @param {?Boolean} callback.consistent Boolean value.
   */
  checkConsistency(
    token: string,
    callback?: CheckConsistencyCallback
  ): void | Promise<CheckConsistencyResponse> {
    const reqOpts = {
      name: this.name,
      consistencyToken: token,
    };
    this.bigtable.request(
      {
        client: 'BigtableTableAdminClient',
        method: 'checkConsistency',
        reqOpts,
      },
      (err, res) => {
        if (err) {
          callback!(err);
          return;
        }
        callback!(null, res.consistent);
      }
    );
  }
  /**
   * The view to be applied to the returned table's fields.
   * Defaults to schema if unspecified.
   *
   * @private
   */
  static VIEWS = {
    unspecified: 0,
    name: 1,
    schema: 2,
    replication: 3,
    full: 4,
  } as {[index: string]: number};
}

/*! Developer Documentation
 *
 * All async methods (except for streams) will return a Promise in the event
 * that a callback is omitted.
 */
promisifyAll(Table, {
  exclude: ['family', 'row'],
});

function getNextDelay(numConsecutiveErrors: number, config: BackoffSettings) {
  // 0 - 100 ms jitter
  const jitter = Math.floor(Math.random() * 100);
  const calculatedNextRetryDelay =
    config.initialRetryDelayMillis *
      Math.pow(config.retryDelayMultiplier, numConsecutiveErrors) +
    jitter;

  return Math.min(calculatedNextRetryDelay, config.maxRetryDelayMillis);
}

function populateAttemptHeader(attempt: number, gaxOpts?: CallOptions) {
  gaxOpts = gaxOpts || {};
  gaxOpts.otherArgs = gaxOpts.otherArgs || {};
  gaxOpts.otherArgs.headers = gaxOpts.otherArgs.headers || {};
  gaxOpts.otherArgs.headers['bigtable-attempt'] = attempt;
  return gaxOpts;
}

export interface GoogleInnerError {
  reason?: string;
  message?: string;
}

export class PartialFailureError extends Error {
  errors?: GoogleInnerError[];
  constructor(errors: GoogleInnerError[], rpcError?: ServiceError | null) {
    super();
    this.errors = errors;
    this.name = 'PartialFailureError';
    let messages = errors.map(e => e.message);
    if (messages.length > 1) {
      messages = messages.map((message, i) => `    ${i + 1}. ${message}`);
      messages.unshift(
        'Multiple errors occurred during the request. Please see the `errors` array for complete details.\n'
      );
      messages.push('\n');
    }
    this.message = messages.join('\n');
    if (rpcError) {
      this.message += 'Request failed with: ' + rpcError.message;
    }
  }
}<|MERGE_RESOLUTION|>--- conflicted
+++ resolved
@@ -785,100 +785,37 @@
     let rowStream: Duplex;
 
     let userCanceled = false;
-<<<<<<< HEAD
-    // eslint-disable-next-line @typescript-eslint/ban-ts-comment
-    // @ts-ignore
     let userStream = new MyDuplex({objectMode: true});
-    // eslint-disable-next-line @typescript-eslint/no-this-alias
-    const thisTable = this;
-    // let userStreamCounter = 0;
-    // let userStreamCounter = 0;
-    // const userStream = new MyReadable({ objectMode: true });
-    /*
-    const userStream = new PassThrough({
-      objectMode: true,
-      transform(row, _encoding, callback) {
-        if (userCanceled || thisTable.cancelled7) {
-          callback();
-          return;
-        }
-        userStreamCounter++;
-        console.log(`user stream counter: ${userStreamCounter}`);
-        callback(null, row);
-      },
-    });
-    */
-=======
-    const userStream = new PassThrough({
-      objectMode: true,
-      transform(row, _encoding, callback) {
-        if (userCanceled) {
-          callback();
-          return;
-        }
-        callback(null, row);
-      },
-    });
->>>>>>> 55d86baa
 
     // The caller should be able to call userStream.end() to stop receiving
     // more rows and cancel the stream prematurely. But also, the 'end' event
     // will be emitted if the stream ended normally. To tell these two
     // situations apart, we'll save the "original" end() function, and
     // will call it on rowStream.on('end').
-<<<<<<< HEAD
-    // const originalEnd = userStream.end.bind(userStream);
+    const originalEnd = userStream.end.bind(userStream);
 
     // Taking care of this extra listener when piping and unpiping userStream:
-    const rowStreamPipe = (
-      rowStream: Duplex,
-      userStream: PassThrough | Duplex
-    ) => {
-      rowStream.pipe(userStream, {end: false});
-      // rowStream.on('end', originalEnd);
-    };
-    /*
-=======
-    const originalEnd = userStream.end.bind(userStream);
-
-    // Taking care of this extra listener when piping and unpiping userStream:
-    const rowStreamPipe = (rowStream: Duplex, userStream: PassThrough) => {
+    const rowStreamPipe = (rowStream: Duplex, userStream: Duplex) => {
       rowStream.pipe(userStream, {end: false});
       rowStream.on('end', originalEnd);
     };
->>>>>>> 55d86baa
-    const rowStreamUnpipe = (rowStream: Duplex, userStream: PassThrough) => {
+    const rowStreamUnpipe = (rowStream: Duplex, userStream: Duplex) => {
       rowStream?.unpipe(userStream);
       rowStream?.removeListener('end', originalEnd);
     };
-<<<<<<< HEAD
-    */
-
-    // eslint-disable-next-line @typescript-eslint/no-explicit-any
-
-    userStream.on('end', (chunk?: any, encoding?: any, cb?: () => void) => {
-      userCanceled = true;
-      // rowStreamUnpipe(rowStream, userStream);
-=======
 
     // eslint-disable-next-line @typescript-eslint/no-explicit-any
     userStream.end = (chunk?: any, encoding?: any, cb?: () => void) => {
       rowStreamUnpipe(rowStream, userStream);
       userCanceled = true;
->>>>>>> 55d86baa
       if (activeRequestStream) {
         activeRequestStream.abort();
       }
       if (retryTimer) {
         clearTimeout(retryTimer);
       }
-<<<<<<< HEAD
-      // return originalEnd(chunk, encoding, cb);
-    });
-=======
       return originalEnd(chunk, encoding, cb);
     };
->>>>>>> 55d86baa
 
     const makeNewRequest = () => {
       // Avoid cancelling an expired timer if user
@@ -1034,11 +971,7 @@
 
       rowStream
         .on('error', (error: ServiceError) => {
-<<<<<<< HEAD
-          // rowStreamUnpipe(rowStream, userStream);
-=======
           rowStreamUnpipe(rowStream, userStream);
->>>>>>> 55d86baa
           activeRequestStream = null;
           if (IGNORED_STATUS_CODES.has(error.code)) {
             // We ignore the `cancelled` "error", since we are the ones who cause
@@ -1073,11 +1006,6 @@
           activeRequestStream = null;
         });
       rowStreamPipe(rowStream, userStream);
-<<<<<<< HEAD
-      // rowStream.pipe(userStream);
-      // rowStreamPipe(rowStream, userStream);
-=======
->>>>>>> 55d86baa
     };
 
     makeNewRequest();
