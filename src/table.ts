--- conflicted
+++ resolved
@@ -723,10 +723,7 @@
     const maxRetries = is.number(this.maxRetries) ? this.maxRetries! : 10;
     let activeRequestStream: AbortableDuplex | null;
     let rowKeys: string[];
-<<<<<<< HEAD
-=======
     let filter: {} | null;
->>>>>>> 3f5db964
     const rowsLimit = options.limit || 0;
     const hasLimit = rowsLimit !== 0;
     let rowsRead = 0;
@@ -744,11 +741,6 @@
       ranges.push({});
     }
 
-<<<<<<< HEAD
-    const userStream = new PassThrough({objectMode: true});
-    const end = userStream.end.bind(userStream);
-    userStream.end = () => {
-=======
     if (options.filter) {
       filter = Filter.parse(options.filter);
     }
@@ -782,7 +774,6 @@
       rowStream.on('end', originalEnd);
     };
     const rowStreamUnpipe = (rowStream: Duplex, userStream: PassThrough) => {
->>>>>>> 3f5db964
       rowStream?.unpipe(userStream);
       rowStream?.removeListener('end', originalEnd);
     };
@@ -820,49 +811,8 @@
       };
 
       if (lastRowKey) {
-<<<<<<< HEAD
         TableUtils.spliceRanges(ranges, lastRowKey);
         rowKeys = TableUtils.getRowKeys(rowKeys, lastRowKey);
-=======
-        // Readjust and/or remove ranges based on previous valid row reads.
-        // Iterate backward since items may need to be removed.
-        for (let index = ranges.length - 1; index >= 0; index--) {
-          const range = ranges[index];
-          const startValue = is.object(range.start)
-            ? (range.start as BoundData).value
-            : range.start;
-          const endValue = is.object(range.end)
-            ? (range.end as BoundData).value
-            : range.end;
-          const startKeyIsRead =
-            !startValue ||
-            TableUtils.lessThanOrEqualTo(
-              startValue as string,
-              lastRowKey as string
-            );
-          const endKeyIsNotRead =
-            !endValue ||
-            (endValue as Buffer).length === 0 ||
-            TableUtils.lessThan(lastRowKey as string, endValue as string);
-          if (startKeyIsRead) {
-            if (endKeyIsNotRead) {
-              // EndKey is not read, reset the range to start from lastRowKey open
-              range.start = {
-                value: lastRowKey,
-                inclusive: false,
-              };
-            } else {
-              // EndKey is read, remove this range
-              ranges.splice(index, 1);
-            }
-          }
-        }
-
-        // Remove rowKeys already read.
-        rowKeys = rowKeys.filter(rowKey =>
-          TableUtils.greaterThan(rowKey, lastRowKey as string)
-        );
->>>>>>> 3f5db964
 
         // If there was a row limit in the original request and
         // we've already read all the rows, end the stream and
