// Copyright 2016 Google LLC
//
// Licensed under the Apache License, Version 2.0 (the "License");
// you may not use this file except in compliance with the License.
// You may obtain a copy of the License at
//
//     https://www.apache.org/licenses/LICENSE-2.0
//
// Unless required by applicable law or agreed to in writing, software
// distributed under the License is distributed on an "AS IS" BASIS,
// WITHOUT WARRANTIES OR CONDITIONS OF ANY KIND, either express or implied.
// See the License for the specific language governing permissions and
// limitations under the License.

import {promisifyAll} from '@google-cloud/promisify';
import arrify = require('arrify');
import {ServiceError} from 'google-gax';
import {BackoffSettings} from 'google-gax/build/src/gax';
import {PassThrough, Transform} from 'stream';

// eslint-disable-next-line @typescript-eslint/no-var-requires
const concat = require('concat-stream');
import * as is from 'is';
// eslint-disable-next-line @typescript-eslint/no-var-requires
const pumpify = require('pumpify');

import {
  Family,
  CreateFamilyOptions,
  CreateFamilyCallback,
  CreateFamilyResponse,
  IColumnFamily,
} from './family';
import {Filter, BoundData, RawFilter} from './filter';
import {Mutation} from './mutation';
import {Row} from './row';
import {ChunkTransformer} from './chunktransformer';
import {CallOptions} from 'google-gax';
import {Bigtable, AbortableDuplex} from '.';
import {Instance} from './instance';
import {ModifiableBackupFields} from './backup';
import {CreateBackupCallback, CreateBackupResponse} from './cluster';
import {google} from '../protos/protos';
import {Duplex} from 'stream';

// See protos/google/rpc/code.proto
// (4=DEADLINE_EXCEEDED, 8=RESOURCE_EXHAUSTED, 10=ABORTED, 14=UNAVAILABLE)
const RETRYABLE_STATUS_CODES = new Set([4, 8, 10, 14]);
// (1=CANCELLED)
const IGNORED_STATUS_CODES = new Set([1]);

const DEFAULT_BACKOFF_SETTINGS: BackoffSettings = {
  initialRetryDelayMillis: 10,
  retryDelayMultiplier: 2,
  maxRetryDelayMillis: 60000,
};

/**
 * @typedef {object} Policy
 * @property {number} [version] Specifies the format of the policy.
 *     Valid values are 0, 1, and 3. Requests specifying an invalid value will
 *     be rejected.
 *
 *     Operations affecting conditional bindings must specify version 3. This
 *     can be either setting a conditional policy, modifying a conditional
 *     binding, or removing a binding (conditional or unconditional) from the
 *     stored conditional policy.
 *     Operations on non-conditional policies may specify any valid value or
 *     leave the field unset.
 *
 *     If no etag is provided in the call to `setIamPolicy`, version compliance
 *     checks against the stored policy is skipped.
 * @property {array} [policy.bindings] Bindings associate members with roles.
 * @property {string} [policy.etag] `etag` is used for optimistic concurrency
 *     control as a way to help prevent simultaneous updates of a policy from
 *     overwriting each other. It is strongly suggested that systems make use
 *     of the `etag` in the read-modify-write cycle to perform policy updates
 *     in order to avoid raceconditions.
 */
export interface Policy {
  version?: number;
  bindings?: PolicyBinding[];
  etag?: Buffer | string;
}

/**
 * @typedef {object} PolicyBinding
 * @property {array} [PolicyBinding.role] Role that is assigned to `members`.
 *     For example, `roles/viewer`, `roles/editor`, or `roles/owner`.
 * @property {string} [PolicyBinding.members] Identities requesting access.
 *     The full list of accepted values is outlined here
 *     https://googleapis.dev/nodejs/bigtable/latest/google.iam.v1.html#.Binding
 * @property {Expr} [PolicyBinding.condition] The condition that is associated
 *     with this binding.
 *     NOTE: An unsatisfied condition will not allow user access via current
 *     binding. Different bindings, including their conditions, are examined
 *     independently.
 */
export interface PolicyBinding {
  role?: string;
  members?: string[];
  condition?: Expr | null;
}

/**
 * @typedef {object} Expr
 * @property {string} [Expr.expression] The application context of the containing
 *     message determines which well-known feature set of Common Expression Language
 *     is supported.
 * @property {string} [Expr.title] An optional title for the expression, i.e. a
 *     short string describing its purpose. This can be used e.g. in UIs which
 *     allow to enter the expression.
 * @property {string} [Expr.description] An optional description of the
 *     expression. This is a longer text which describes the expression,
 *     e.g. when hovered over it in a UI.
 * @property {string} [Expr.location] An optional string indicating the location
 *     of the expression for error reporting, e.g. a file name and a position
 *     in the file.
 */
interface Expr {
  expression?: string;
  title?: string;
  description?: string;
  location?: string;
}

/**
 * @callback GetIamPolicyCallback
 * @param {?Error} err Request error, if any.
 * @param {object} policy The policy.
 */
export interface GetIamPolicyCallback {
  (err?: Error | null, policy?: Policy): void;
}

/**
 * @typedef {array} GetIamPolicyResponse
 * @property {object} 0 The policy.
 */
export type GetIamPolicyResponse = [Policy];

export interface GetIamPolicyOptions {
  gaxOptions?: CallOptions;
  requestedPolicyVersion?: 0 | 1 | 3;
}

export type SetIamPolicyCallback = GetIamPolicyCallback;
export type SetIamPolicyResponse = GetIamPolicyResponse;

/**
 * @callback TestIamPermissionsCallback
 * @param {?Error} err Request error, if any.
 * @param {string[]} permissions A subset of permissions that the caller is
 *     allowed.
 */
export interface TestIamPermissionsCallback {
  (err?: Error | null, permissions?: string[]): void;
}

/**
 * @typedef {array} TestIamPermissionsResponse
 * @property {string[]} 0 A subset of permissions that the caller is allowed.
 */
export type TestIamPermissionsResponse = [string[]];

export interface CreateTableOptions {
  families?: {} | string[];
  gaxOptions?: CallOptions;
  splits?: string[];
}
export type CreateTableCallback = (
  err: ServiceError | null,
  table?: Table,
  apiResponse?: google.bigtable.admin.v2.Table
) => void;
export type CreateTableResponse = [Table, google.bigtable.admin.v2.Table];

export type TableExistsCallback = (
  err: ServiceError | null,
  exists?: boolean
) => void;
export type TableExistsResponse = [boolean];

export interface GetTablesOptions {
  gaxOptions?: CallOptions;
  /**
   * View over the table's fields. Possible options are 'name', 'schema' or
   * 'full'. Default: 'name'.
   */
  view?: 'name' | 'schema' | 'full';
  pageSize?: number;
  pageToken?: string;
}

export interface GetRowsOptions {
  /**
   * If set to `false` it will not decode Buffer values returned from Bigtable.
   */
  decode?: boolean;

  /**
   * The encoding to use when converting Buffer values to a string.
   */
  encoding?: string;

  /**
   * End value for key range.
   */
  end?: string;

  /**
   * Row filters allow you to both make advanced queries and format how the data is returned.
   */
  filter?: RawFilter;

  /**
   * Request configuration options, outlined here: https://googleapis.github.io/gax-nodejs/CallSettings.html.
   */
  gaxOptions?: CallOptions;

  /**
   * A list of row keys.
   */
  keys?: string[];

  /**
   * Maximum number of rows to be returned.
   */
  limit?: number;

  /**
   * Prefix that the row key must match.
   */
  prefix?: string;

  /**
   * List of prefixes that a row key must match.
   */
  prefixes?: string[];

  /**
   * A list of key ranges.
   */
  ranges?: PrefixRange[];

  /**
   * Start value for key range.
   */
  start?: string;
}

export interface GetMetadataOptions {
  /**
   * Request configuration options, outlined here: https://googleapis.github.io/gax-nodejs/CallSettings.html.
   */
  gaxOptions?: CallOptions;

  /**
   * The view to be applied to the table fields.
   */
  view?: string;
}

export interface GetTableOptions {
  /**
   * Automatically create the instance if it does not already exist.
   */
  autoCreate?: boolean;

  /**
   * Request configuration options, outlined here: https://googleapis.github.io/gax-nodejs/CallSettings.html.
   */
  gaxOptions?: CallOptions;
}

export interface MutateOptions {
  /**
   * Request configuration options, outlined here: https://googleapis.github.io/gax-nodejs/global.html#CallOptions.
   */
  gaxOptions?: CallOptions;
  /**
   * If set to `true` will treat entriesmas a raw Mutation object. See {@link Mutation#parse}.
   */
  rawMutation?: boolean;
}

// eslint-disable-next-line @typescript-eslint/no-explicit-any
export type Entry = any;

export type DeleteTableCallback = (
  err: ServiceError | null,
  apiResponse?: google.protobuf.Empty
) => void;
export type DeleteTableResponse = [google.protobuf.Empty];
export type CheckConsistencyCallback = (
  err: ServiceError | null,
  consistent?: boolean
) => void;
export type CheckConsistencyResponse = [boolean];
export type GenerateConsistencyTokenCallback = (
  err: ServiceError | null,
  token?: string
) => void;
export type GenerateConsistencyTokenResponse = [string];
export type WaitForReplicationCallback = (
  err: ServiceError | null,
  wait?: boolean
) => void;
export type WaitForReplicationResponse = [boolean];
export type TruncateCallback = (
  err: ServiceError | null,
  apiResponse?: google.protobuf.Empty
) => void;
export type TruncateResponse = [google.protobuf.Empty];
export type SampleRowKeysCallback = (
  err: ServiceError | null,
  keys?: string[]
) => void;
export type SampleRowsKeysResponse = [string[]];
export type DeleteRowsCallback = (
  err: ServiceError | null,
  apiResponse?: google.protobuf.Empty
) => void;
export type DeleteRowsResponse = [google.protobuf.Empty];
export type GetMetadataCallback = (
  err: ServiceError | null,
  apiResponse: google.bigtable.admin.v2.ITable
) => void;
export type GetMetadataResponse = [google.bigtable.admin.v2.Table];
export type GetTableCallback = (
  err: ServiceError | null,
  table?: Table,
  apiResponse?: google.bigtable.admin.v2.ITable
) => void;
export type GetTableResponse = [Table, google.bigtable.admin.v2.Table];
export type GetTablesCallback = (
  err: ServiceError | null,
  tables?: Table[],
  apiResponse?: google.bigtable.admin.v2.ITable[]
) => void;
export type GetTablesResponse = [Table[], google.bigtable.admin.v2.Table[]];
export type GetFamiliesCallback = (
  err: ServiceError | null,
  families?: Family[],
  apiResponse?: IColumnFamily
) => void;
export type GetFamiliesResponse = [Family[], IColumnFamily];
export type GetReplicationStatesCallback = (
  err: ServiceError | null,
  clusterStates?: Map<string, google.bigtable.admin.v2.Table.IClusterState>,
  apiResponse?: {}
) => void;
export type GetReplicationStatesResponse = [
  Map<string, google.bigtable.admin.v2.Table.IClusterState>,
  google.bigtable.admin.v2.ITable
];
export type GetRowsCallback = (
  err: ServiceError | null,
  rows?: Row[],
  apiResponse?: google.bigtable.v2.ReadRowsResponse
) => void;
export type GetRowsResponse = [Row[], google.bigtable.v2.ReadRowsResponse];
export type InsertRowsCallback = (
  err: ServiceError | PartialFailureError | null,
  apiResponse?: google.protobuf.Empty
) => void;
export type InsertRowsResponse = [google.protobuf.Empty];
export type MutateCallback = (
  err: ServiceError | PartialFailureError | null,
  apiResponse?: google.protobuf.Empty
) => void;
export type MutateResponse = [google.protobuf.Empty];

export interface PrefixRange {
  start?: BoundData | string;
  end?: BoundData | string;
}

export interface CreateBackupConfig extends ModifiableBackupFields {
  gaxOptions?: CallOptions;
}

/**
 * Create a Table object to interact with a Cloud Bigtable table.
 *
 * @class
 * @param {Instance} instance Instance Object.
 * @param {string} id Unique identifier of the table.
 *
 * @example
 * ```
 * const {Bigtable} = require('@google-cloud/bigtable');
 * const bigtable = new Bigtable();
 * const instance = bigtable.instance('my-instance');
 * const table = instance.table('prezzy');
 * ```
 */
export class Table {
  bigtable: Bigtable;
  instance: Instance;
  name: string;
  id: string;
  metadata?: google.bigtable.admin.v2.ITable;
  maxRetries?: number;
  constructor(instance: Instance, id: string) {
    this.bigtable = instance.bigtable;
    this.instance = instance;

    let name;

    if (id.includes('/')) {
      if (id.startsWith(`${instance.name}/tables/`)) {
        name = id;
      } else {
        throw new Error(`Table id '${id}' is not formatted correctly.
Please use the format 'prezzy' or '${instance.name}/tables/prezzy'.`);
      }
    } else {
      name = `${instance.name}/tables/${id}`;
    }

    this.name = name;
    this.id = name.split('/').pop()!;
  }

  /**
   * Formats the decodes policy etag value to string.
   *
   * @private
   *
   * @param {object} policy
   */
  static decodePolicyEtag(policy: Policy): Policy {
    policy.etag = policy.etag!.toString('ascii');
    return policy;
  }

  /**
   * Formats the table name to include the Bigtable cluster.
   *
   * @private
   *
   * @param {string} instanceName The formatted instance name.
   * @param {string} name The table name.
   *
   * @example
   * ```
   * Table.formatName_(
   *   'projects/my-project/zones/my-zone/instances/my-instance',
   *   'my-table'
   * );
   * //
   * 'projects/my-project/zones/my-zone/instances/my-instance/tables/my-table'
   * ```
   */
  static formatName_(instanceName: string, id: string) {
    if (id.includes('/')) {
      return id;
    }
    return `${instanceName}/tables/${id}`;
  }

  /**
   * Creates a range based off of a key prefix.
   *
   * @private
   *
   * @param {string} start The key prefix/starting bound.
   * @returns {object} range
   *
   * @example
   * ```
   * const {Bigtable} = require('@google-cloud/bigtable');
   * const bigtable = new Bigtable();
   * const instance = bigtable.instance('my-instance');
   * const table = instance.table('prezzy');
   * table.createPrefixRange('start');
   * // => {
   * //   start: 'start',
   * //   end: {
   * //     value: 'staru',
   * //     inclusive: false
   * //   }
   * // }
   * ```
   */
  static createPrefixRange(start: string): PrefixRange {
    const prefix = start.replace(new RegExp('[\xff]+$'), '');
    let endKey = '';
    if (prefix) {
      const position = prefix.length - 1;
      const charCode = prefix.charCodeAt(position);
      const nextChar = String.fromCharCode(charCode + 1);
      endKey = prefix.substring(0, position) + nextChar;
    }
    return {
      start,
      end: {
        value: endKey,
        inclusive: !endKey,
      },
    };
  }

  create(options?: CreateTableOptions): Promise<CreateTableResponse>;
  create(options: CreateTableOptions, callback: CreateTableCallback): void;
  create(callback: CreateTableCallback): void;
  /**
   * Create a table.
   *
   * @param {object} [options] See {@link Instance#createTable}.
   * @param {object} [options.gaxOptions] Request configuration options, outlined
   *     here: https://googleapis.github.io/gax-nodejs/global.html#CallOptions.
   * @param {function} callback The callback function.
   * @param {?error} callback.err An error returned while making this request.
   * @param {Table} callback.table The newly created table.
   * @param {object} callback.apiResponse The full API response.
   *
   * @example <caption>include:samples/api-reference-doc-snippets/table.js</caption>
   * region_tag:bigtable_api_create_table
   */
  create(
    optionsOrCallback?: CreateTableOptions | CreateTableCallback,
    cb?: CreateTableCallback
  ): void | Promise<CreateTableResponse> {
    const callback =
      typeof optionsOrCallback === 'function' ? optionsOrCallback : cb!;
    const options =
      typeof optionsOrCallback === 'object' ? optionsOrCallback : {};
    this.instance.createTable(this.id, options, callback);
  }

  createBackup(
    id: string,
    config: CreateBackupConfig
  ): Promise<CreateBackupResponse>;
  createBackup(
    id: string,
    config: CreateBackupConfig,
    callback: CreateBackupCallback
  ): void;
  createBackup(
    id: string,
    config: CreateBackupConfig,
    callback: CreateBackupCallback
  ): void;
  /**
   * Backup a table with cluster auto selection.
   *
   * Backups of tables originate from a specific cluster. This is a helper
   * around `Cluster.createBackup` that automatically selects the first ready
   * cluster from which a backup can be performed.
   *
   * NOTE: This will make two API requests to first determine the most
   * appropriate cluster, then create the backup. This could lead to a race
   * condition if other requests are simultaneously sent or if the cluster
   * availability state changes between each call.
   *
   * @param {string} id A unique ID for the backup.
   * @param {CreateBackupConfig} config Metadata to set on the Backup.
   * @param {BackupTimestamp} config.expireTime When the backup will be
   *   automatically deleted.
   * @param {CallOptions} [config.gaxOptions] Request configuration options,
   *     outlined here:
   *     https://googleapis.github.io/gax-nodejs/CallSettings.html.
   * @param {CreateBackupCallback} [callback] The callback function.
   * @param {?error} callback.err An error returned while making this request.
   * @param {Backup} callback.backup The newly created Backup.
   * @param {Operation} callback.operation An operation object that can be used
   *     to check the status of the request.
   * @param {object} callback.apiResponse The full API response.
   * @return {void | Promise<CreateBackupResponse>}
   */
  createBackup(
    id: string,
    config: CreateBackupConfig,
    callback?: CreateBackupCallback
  ): void | Promise<CreateBackupResponse> {
    if (!id) {
      throw new TypeError('An id is required to create a backup.');
    }

    if (!config) {
      throw new TypeError('A configuration object is required.');
    }

    this.getReplicationStates(config.gaxOptions!, (err, stateMap) => {
      if (err) {
        callback!(err);
        return;
      }

      const [clusterId] =
        [...stateMap!.entries()].find(([, clusterState]) => {
          return (
            clusterState.replicationState === 'READY' ||
            clusterState.replicationState === 'READY_OPTIMIZING'
          );
        }) || [];

      if (!clusterId) {
        callback!(new Error('No ready clusters eligible for backup.'));
        return;
      }

      this.instance.cluster(clusterId).createBackup(
        id,
        {
          table: this.name,
          ...config,
        },
        callback!
      );
    });
  }

  createFamily(
    id: string,
    options?: CreateFamilyOptions
  ): Promise<CreateFamilyResponse>;
  createFamily(
    id: string,
    options: CreateFamilyOptions,
    callback: CreateFamilyCallback
  ): void;
  createFamily(id: string, callback: CreateFamilyCallback): void;
  /**
   * Create a column family.
   *
   * Optionally you can send garbage collection rules and when creating a
   * family. Garbage collection executes opportunistically in the background, so
   * it's possible for reads to return a cell even if it matches the active
   * expression for its family.
   *
   * @see [Garbage Collection Proto Docs]{@link https://github.com/googleapis/googleapis/blob/3b236df084cf9222c529a2890f90e3a4ff0f2dfd/google/bigtable/admin/v2/table.proto#L184}
   *
   * @throws {error} If a name is not provided.
   *
   * @param {string} id The unique identifier of column family.
   * @param {object} [options] Configuration object.
   * @param {object} [options.gaxOptions] Request configuration options, outlined
   *     here: https://googleapis.github.io/gax-nodejs/global.html#CallOptions.
   * @param {object} [options.rule] Garbage collection rule
   * @param {object} [options.rule.age] Delete cells in a column older than the
   *     given age. Values must be at least 1 millisecond.
   * @param {number} [options.rule.versions] Maximum number of versions to delete
   *     cells in a column, except for the most recent.
   * @param {boolean} [options.rule.intersect] Cells to delete should match all
   *     rules.
   * @param {boolean} [options.rule.union] Cells to delete should match any of the
   *     rules.
   * @param {function} callback The callback function.
   * @param {?error} callback.err An error returned while making this request.
   * @param {Family} callback.family The newly created Family.
   * @param {object} callback.apiResponse The full API response.
   *
   * @example <caption>include:samples/api-reference-doc-snippets/table.js</caption>
   * region_tag:bigtable_api_create_family
   */
  createFamily(
    id: string,
    optionsOrCallback?: CreateFamilyOptions | CreateFamilyCallback,
    cb?: CreateFamilyCallback
  ): void | Promise<CreateFamilyResponse> {
    const callback =
      typeof optionsOrCallback === 'function' ? optionsOrCallback : cb!;
    const options =
      typeof optionsOrCallback === 'object' ? optionsOrCallback : {};

    if (!id) {
      throw new Error('An id is required to create a family.');
    }

    // eslint-disable-next-line @typescript-eslint/no-explicit-any
    const mod: any = {
      id,
      create: {},
    };

    if (options.rule) {
      mod.create.gcRule = Family.formatRule_(options.rule);
    }

    const reqOpts = {
      name: this.name,
      modifications: [mod],
    };

    this.bigtable.request(
      {
        client: 'BigtableTableAdminClient',
        method: 'modifyColumnFamilies',
        reqOpts,
        gaxOpts: options.gaxOptions,
      },
      (err, resp) => {
        if (err) {
          callback(err, null, resp);
          return;
        }
        const family = this.family(id);
        family.metadata = resp;
        callback(null, family, resp);
      }
    );
  }

  /**
   * Get {@link Row} objects for the rows currently in your table as a
   * readable object stream.
   *
   * @param {object} [options] Configuration object.
   * @param {boolean} [options.decode=true] If set to `false` it will not decode
   *     Buffer values returned from Bigtable.
   * @param {boolean} [options.encoding] The encoding to use when converting
   *     Buffer values to a string.
   * @param {string} [options.end] End value for key range.
   * @param {Filter} [options.filter] Row filters allow you to
   *     both make advanced queries and format how the data is returned.
   * @param {object} [options.gaxOptions] Request configuration options, outlined
   *     here: https://googleapis.github.io/gax-nodejs/CallSettings.html.
   * @param {string[]} [options.keys] A list of row keys.
   * @param {number} [options.limit] Maximum number of rows to be returned.
   * @param {string} [options.prefix] Prefix that the row key must match.
   * @param {string[]} [options.prefixes] List of prefixes that a row key must
   *     match.
   * @param {object[]} [options.ranges] A list of key ranges.
   * @param {string} [options.start] Start value for key range.
   * @returns {stream}
   *
   * @example <caption>include:samples/api-reference-doc-snippets/table.js</caption>
   * region_tag:bigtable_api_table_readstream
   */
  createReadStream(opts?: GetRowsOptions) {
    const options = opts || {};
    const maxRetries = is.number(this.maxRetries) ? this.maxRetries! : 3;
    let activeRequestStream: AbortableDuplex | null;
    let rowKeys: string[];
    const ranges = options.ranges || [];
    let filter: {} | null;
    const rowsLimit = options.limit || 0;
    const hasLimit = rowsLimit !== 0;
    let rowsRead = 0;
    let numConsecutiveErrors = 0;
    let numRequestsMade = 0;
    let retryTimer: NodeJS.Timeout | null;

    rowKeys = options.keys || [];

    if (options.start || options.end) {
      if (options.ranges || options.prefix || options.prefixes) {
        throw new Error(
          'start/end should be used exclusively to ranges/prefix/prefixes.'
        );
      }
      ranges.push({
        start: options.start!,
        end: options.end!,
      });
    }

    if (options.prefix) {
      if (options.ranges || options.start || options.end || options.prefixes) {
        throw new Error(
          'prefix should be used exclusively to ranges/start/end/prefixes.'
        );
      }
      ranges.push(Table.createPrefixRange(options.prefix));
    }

    if (options.prefixes) {
      if (options.ranges || options.start || options.end || options.prefix) {
        throw new Error(
          'prefixes should be used exclusively to ranges/start/end/prefix.'
        );
      }
      options.prefixes.forEach(prefix => {
        ranges.push(Table.createPrefixRange(prefix));
      });
    }

    // If rowKeys and ranges are both empty, the request is a full table scan.
    // Add an empty range to simplify the resumption logic.
    if (rowKeys.length === 0 && ranges.length === 0) {
      ranges.push({});
    }

    if (options.filter) {
      filter = Filter.parse(options.filter);
    }

    const userStream = new PassThrough({objectMode: true});
    const end = userStream.end.bind(userStream);
    userStream.end = () => {
      rowStream?.unpipe(userStream);
      if (activeRequestStream) {
        activeRequestStream.abort();
      }
<<<<<<< HEAD
=======
      if (retryTimer) {
        clearTimeout(retryTimer);
      }
>>>>>>> 033bfc87
      return end();
    };

    let chunkTransformer: ChunkTransformer;
    let rowStream: Duplex;

    const makeNewRequest = () => {
      // Avoid cancelling an expired timer if user
      // cancelled the stream in the middle of a retry
      retryTimer = null;

      const lastRowKey = chunkTransformer ? chunkTransformer.lastRowKey : '';
      // eslint-disable-next-line @typescript-eslint/no-explicit-any
      chunkTransformer = new ChunkTransformer({decode: options.decode} as any);

      const reqOpts = {
        tableName: this.name,
        appProfileId: this.bigtable.appProfileId,
      } as google.bigtable.v2.IReadRowsRequest;

      const retryOpts = {
        currentRetryAttempt: numConsecutiveErrors,
        // Handling retries in this client. Specify the retry options to
        // make sure nothing is retried in retry-request.
        noResponseRetries: 0,
        shouldRetryFn: (_: any) => {
          return false;
        },
      };

      if (lastRowKey) {
        // TODO: lhs and rhs type shouldn't be string, it could be
        // string, number, Uint8Array, boolean. Fix the type
        // and clean up the casting.
        const lessThan = (lhs: string, rhs: string) => {
          const lhsBytes = Mutation.convertToBytes(lhs);
          const rhsBytes = Mutation.convertToBytes(rhs);
          return (lhsBytes as Buffer).compare(rhsBytes as Uint8Array) === -1;
        };
        const greaterThan = (lhs: string, rhs: string) => lessThan(rhs, lhs);
        const lessThanOrEqualTo = (lhs: string, rhs: string) =>
          !greaterThan(lhs, rhs);

        // Readjust and/or remove ranges based on previous valid row reads.
        // Iterate backward since items may need to be removed.
        for (let index = ranges.length - 1; index >= 0; index--) {
          const range = ranges[index];
          const startValue = is.object(range.start)
            ? (range.start as BoundData).value
            : range.start;
          const endValue = is.object(range.end)
            ? (range.end as BoundData).value
            : range.end;
          const startKeyIsRead =
            !startValue ||
            lessThanOrEqualTo(startValue as string, lastRowKey as string);
          const endKeyIsNotRead =
            !endValue ||
            (endValue as Buffer).length === 0 ||
            lessThan(lastRowKey as string, endValue as string);
          if (startKeyIsRead) {
            if (endKeyIsNotRead) {
              // EndKey is not read, reset the range to start from lastRowKey open
              range.start = {
                value: lastRowKey,
                inclusive: false,
              };
            } else {
              // EndKey is read, remove this range
              ranges.splice(index, 1);
            }
          }
        }

        // Remove rowKeys already read.
        rowKeys = rowKeys.filter(rowKey =>
          greaterThan(rowKey, lastRowKey as string)
        );

        // If there was a row limit in the original request and
        // we've already read all the rows, end the stream and
        // do not retry.
        if (hasLimit && rowsLimit === rowsRead) {
          userStream.end();
          return;
        }
        // If all the row keys and ranges are read, end the stream
        // and do not retry.
        if (rowKeys.length === 0 && ranges.length === 0) {
          userStream.end();
          return;
        }
      }

      // Create the new reqOpts
      reqOpts.rows = {};

      // TODO: preprocess all the keys and ranges to Bytes
      reqOpts.rows.rowKeys = rowKeys.map(
        Mutation.convertToBytes
      ) as {} as Uint8Array[];

      reqOpts.rows.rowRanges = ranges.map(range =>
        Filter.createRange(
          range.start as BoundData,
          range.end as BoundData,
          'Key'
        )
      );

      if (filter) {
        reqOpts.filter = filter;
      }

      if (hasLimit) {
        reqOpts.rowsLimit = rowsLimit - rowsRead;
      }

      options.gaxOptions = populateAttemptHeader(
        numRequestsMade,
        options.gaxOptions
      );

      const requestStream = this.bigtable.request({
        client: 'BigtableClient',
        method: 'readRows',
        reqOpts,
        gaxOpts: options.gaxOptions,
        retryOpts,
      });

      activeRequestStream = requestStream!;

      const toRowStream = new Transform({
        transform: (rowData, _, next) => {
          if (
            chunkTransformer._destroyed ||
            // eslint-disable-next-line @typescript-eslint/no-explicit-any
            (userStream as any)._writableState.ended
          ) {
            return next();
          }
          rowsRead++;
          const row = this.row(rowData.key);
          row.data = rowData.data;
          next(null, row);
        },
        objectMode: true,
      });

      rowStream = pumpify.obj([requestStream, chunkTransformer, toRowStream]);

      // Retry on "received rst stream" errors
      const isRstStreamError = (error: ServiceError): boolean => {
        if (error.code === 13 && error.message) {
          const error_message = (error.message || '').toLowerCase();
          return (
            error.code === 13 &&
            (error_message.includes('rst_stream') ||
              error_message.includes('rst stream'))
          );
        }
        return false;
      };

      rowStream
        .on('error', (error: ServiceError) => {
          rowStream.unpipe(userStream);
          activeRequestStream = null;
          if (IGNORED_STATUS_CODES.has(error.code)) {
            // We ignore the `cancelled` "error", since we are the ones who cause
            // it when the user calls `.abort()`.
            userStream.end();
            return;
          }
          numConsecutiveErrors++;
          numRequestsMade++;
          if (
            numConsecutiveErrors <= maxRetries &&
            (RETRYABLE_STATUS_CODES.has(error.code) || isRstStreamError(error))
          ) {
            const backOffSettings =
              options.gaxOptions?.retry?.backoffSettings ||
              DEFAULT_BACKOFF_SETTINGS;
            const nextRetryDelay = getNextDelay(
              numConsecutiveErrors,
              backOffSettings
            );
            retryTimer = setTimeout(makeNewRequest, nextRetryDelay);
          } else {
            userStream.emit('error', error);
          }
        })
        .on('data', _ => {
          // Reset error count after a successful read so the backoff
          // time won't keep increasing when as stream had multiple errors
          numConsecutiveErrors = 0;
        })
        .on('end', () => {
          activeRequestStream = null;
        });
      rowStream.pipe(userStream);
    };

    makeNewRequest();
    return userStream;
  }

  delete(gaxOptions?: CallOptions): Promise<DeleteTableResponse>;
  delete(gaxOptions: CallOptions, callback: DeleteTableCallback): void;
  delete(callback: DeleteTableCallback): void;
  /**
   * Delete the table.
   *
   * @param {object} [gaxOptions] Request configuration options, outlined
   *     here: https://googleapis.github.io/gax-nodejs/CallSettings.html.
   * @param {function} [callback] The callback function.
   * @param {?error} callback.err An error returned while making this
   *     request.
   * @param {object} callback.apiResponse The full API response.
   *
   * @example <caption>include:samples/api-reference-doc-snippets/table.js</caption>
   * region_tag:bigtable_api_del_table
   */
  delete(
    optionsOrCallback?: CallOptions | DeleteTableCallback,
    cb?: DeleteTableCallback
  ): void | Promise<DeleteTableResponse> {
    const gaxOptions =
      typeof optionsOrCallback === 'object' ? optionsOrCallback : {};
    const callback =
      typeof optionsOrCallback === 'function' ? optionsOrCallback : cb!;
    this.bigtable.request(
      {
        client: 'BigtableTableAdminClient',
        method: 'deleteTable',
        reqOpts: {
          name: this.name,
        },
        gaxOpts: gaxOptions,
      },
      callback
    );
  }

  deleteRows(
    prefix: string,
    gaxOptions?: CallOptions
  ): Promise<DeleteRowsResponse>;
  deleteRows(
    prefix: string,
    gaxOptions: CallOptions,
    callback: DeleteRowsCallback
  ): void;
  deleteRows(prefix: string, callback: DeleteRowsCallback): void;
  /**
   * Delete all rows in the table, optionally corresponding to a particular
   * prefix.
   *
   * @throws {error} If a prefix is not provided.
   *
   * @param {string} prefix Row key prefix.
   * @param {object} [gaxOptions] Request configuration options, outlined
   *     here: https://googleapis.github.io/gax-nodejs/CallSettings.html.
   * @param {function} callback The callback function.
   * @param {?error} callback.err An error returned while making this request.
   * @param {object} callback.apiResponse The full API response.
   *
   * @example <caption>include:samples/api-reference-doc-snippets/table.js</caption>
   * region_tag:bigtable_api_del_rows
   */
  deleteRows(
    prefix: string,
    optionsOrCallback?: CallOptions | DeleteRowsCallback,
    cb?: DeleteRowsCallback
  ): void | Promise<DeleteRowsResponse> {
    const gaxOptions =
      typeof optionsOrCallback === 'object' ? optionsOrCallback : {};
    const callback =
      typeof optionsOrCallback === 'function' ? optionsOrCallback : cb!;
    if (!prefix || is.fn(prefix)) {
      throw new Error('A prefix is required for deleteRows.');
    }
    const reqOpts = {
      name: this.name,
      rowKeyPrefix: Mutation.convertToBytes(prefix),
    };
    this.bigtable.request(
      {
        client: 'BigtableTableAdminClient',
        method: 'dropRowRange',
        reqOpts,
        gaxOpts: gaxOptions,
      },
      callback
    );
  }

  exists(gaxOptions?: CallOptions): Promise<TableExistsResponse>;
  exists(gaxOptions: CallOptions, callback: TableExistsCallback): void;
  exists(callback: TableExistsCallback): void;
  /**
   * Check if a table exists.
   *
   * @param {object} [gaxOptions] Request configuration options, outlined
   *     here: https://googleapis.github.io/gax-nodejs/CallSettings.html.
   * @param {function} callback The callback function.
   * @param {?error} callback.err An error returned while making this
   *     request.
   * @param {boolean} callback.exists Whether the table exists or not.
   *
   * @example <caption>include:samples/api-reference-doc-snippets/table.js</caption>
   * region_tag:bigtable_api_exists_table
   */
  exists(
    optionsOrCallback?: CallOptions | TableExistsCallback,
    cb?: TableExistsCallback
  ): void | Promise<TableExistsResponse> {
    const gaxOptions =
      typeof optionsOrCallback === 'object' ? optionsOrCallback : {};
    const callback =
      typeof optionsOrCallback === 'function' ? optionsOrCallback : cb!;
    const reqOpts = {
      view: 'name',
      gaxOptions,
    };
    this.getMetadata(reqOpts, err => {
      if (err) {
        if (err.code === 5) {
          callback(null, false);
          return;
        }
        callback(err);
        return;
      }
      callback(null, true);
    });
  }

  /**
   * Get a reference to a Table Family.
   *
   * @throws {error} If a name is not provided.
   *
   * @param {string} id The family unique identifier.
   * @returns {Family}
   *
   * @example
   * ```
   * const family = table.family('my-family');
   * ```
   */
  family(id: string): Family {
    if (!id) {
      throw new Error('A family id must be provided.');
    }
    return new Family(this, id);
  }

  get(options?: GetTableOptions): Promise<GetTableResponse>;
  get(options: GetTableOptions, callback: GetTableCallback): void;
  get(callback: GetTableCallback): void;
  /**
   * Get a table if it exists.
   *
   * You may optionally use this to "get or create" an object by providing an
   * object with `autoCreate` set to `true`. Any extra configuration that is
   * normally required for the `create` method must be contained within this
   * object as well.
   *
   * @param {object} [options] Configuration object.
   * @param {boolean} [options.autoCreate=false] Automatically create the
   *     instance if it does not already exist.
   * @param {object} [options.gaxOptions] Request configuration options, outlined
   *     here: https://googleapis.github.io/gax-nodejs/CallSettings.html.
   * @param {?error} callback.error An error returned while making this request.
   * @param {Table} callback.table The Table object.
   * @param {object} callback.apiResponse The resource as it exists in the API.
   *
   * @example <caption>include:samples/api-reference-doc-snippets/table.js</caption>
   * region_tag:bigtable_api_get_table
   */
  get(
    optionsOrCallback?: GetTableOptions | GetTableCallback,
    cb?: GetTableCallback
  ): void | Promise<GetTableResponse> {
    const callback =
      typeof optionsOrCallback === 'function' ? optionsOrCallback : cb!;
    const options =
      typeof optionsOrCallback === 'object' ? optionsOrCallback : {};
    const autoCreate = !!options.autoCreate;
    const gaxOptions = options.gaxOptions;

    this.getMetadata({gaxOptions}, (err, metadata) => {
      if (err) {
        if (err.code === 5 && autoCreate) {
          this.create({gaxOptions}, callback);
          return;
        }

        callback(err);
        return;
      }

      callback(null, this, metadata);
    });
  }

  getIamPolicy(options?: GetIamPolicyOptions): Promise<[Policy]>;
  getIamPolicy(
    options: GetIamPolicyOptions,
    callback: GetIamPolicyCallback
  ): void;
  /**
   * @param {object} [options] Configuration object.
   * @param {object} [options.gaxOptions] Request configuration options, outlined
   *     here: https://googleapis.github.io/gax-nodejs/CallSettings.html.
   * @param {number} [options.requestedPolicyVersion] The policy format version
   *     to be returned. Valid values are 0, 1, and 3. Requests specifying an
   *     invalid value will be rejected. Requests for policies with any
   *     conditional bindings must specify version 3. Policies without any
   *     conditional bindings may specify any valid value or leave the field unset.
   * @param {function} [callback] The callback function.
   * @param {?error} callback.error An error returned while making this request.
   * @param {Policy} policy The policy.
   *
   * @example <caption>include:samples/api-reference-doc-snippets/instance.js</caption>
   * region_tag:bigtable_api_get_table_Iam_policy
   */
  getIamPolicy(
    optionsOrCallback?: GetIamPolicyOptions | GetIamPolicyCallback,
    callback?: GetIamPolicyCallback
  ): void | Promise<GetIamPolicyResponse> {
    const options =
      typeof optionsOrCallback === 'object' ? optionsOrCallback : {};
    callback =
      typeof optionsOrCallback === 'function' ? optionsOrCallback : callback!;

    const reqOpts = {
      resource: this.name,
    } as google.iam.v1.GetIamPolicyRequest;

    if (
      options.requestedPolicyVersion !== null &&
      options.requestedPolicyVersion !== undefined
    ) {
      reqOpts.options = {
        requestedPolicyVersion: options.requestedPolicyVersion,
      };
    }

    this.bigtable.request(
      {
        client: 'BigtableTableAdminClient',
        method: 'getIamPolicy',
        reqOpts,
        gaxOpts: options.gaxOptions,
      },
      (err, resp) => {
        if (err) {
          callback!(err);
          return;
        }
        callback!(null, Table.decodePolicyEtag(resp));
      }
    );
  }

  getFamilies(gaxOptions?: CallOptions): Promise<GetFamiliesResponse>;
  getFamilies(gaxOptions: CallOptions, callback: GetFamiliesCallback): void;
  getFamilies(callback: GetFamiliesCallback): void;
  /**
   * Get Family objects for all the column families in your table.
   *
   * @param {object} [gaxOptions] Request configuration options, outlined here:
   *     https://googleapis.github.io/gax-nodejs/CallSettings.html.
   * @param {function} callback The callback function.
   * @param {?error} callback.err An error returned while making this request.
   * @param {Family[]} callback.families The list of families.
   * @param {object} callback.apiResponse The full API response.
   *
   * @example <caption>include:samples/api-reference-doc-snippets/table.js</caption>
   * region_tag:bigtable_api_get_families
   */
  getFamilies(
    optionsOrCallback?: CallOptions | GetFamiliesCallback,
    cb?: GetFamiliesCallback
  ): void | Promise<GetFamiliesResponse> {
    const callback =
      typeof optionsOrCallback === 'function' ? optionsOrCallback : cb!;
    const gaxOptions =
      typeof optionsOrCallback === 'object' ? optionsOrCallback : {};
    this.getMetadata({gaxOptions}, (err, metadata) => {
      if (err) {
        callback(err);
        return;
      }
      const families = Object.keys(metadata.columnFamilies!).map(familyId => {
        const family = this.family(familyId);
        family.metadata = metadata.columnFamilies![familyId];
        return family;
      });
      callback(null, families, metadata.columnFamilies!);
    });
  }

  getReplicationStates(
    gaxOptions?: CallOptions
  ): Promise<GetReplicationStatesResponse>;
  getReplicationStates(
    gaxOptions: CallOptions,
    callback: GetReplicationStatesCallback
  ): void;
  getReplicationStates(callback: GetReplicationStatesCallback): void;
  /**
   * Get replication states of the clusters for this table.
   *
   * @param {object} [gaxOptions] Request configuration options, outlined here:
   *     https://googleapis.github.io/gax-nodejs/CallSettings.html.
   * @param {function} callback The callback function.
   * @param {?error} callback.err An error returned while making this request.
   * @param {Family[]} callback.clusterStates The map of clusterId and its replication state.
   * @param {object} callback.apiResponse The full API response.
   *
   * @example
   * ```
   * const {Bigtable} = require('@google-cloud/bigtable');
   * const bigtable = new Bigtable();
   * const instance = bigtable.instance('my-instance');
   * const table = instance.table('prezzy');
   *
   * table.getReplicationStates(function(err, clusterStates, apiResponse) {
   *   // `clusterStates` is an map of clusterId and its replication state.
   * });
   *
   * //-
   * // If the callback is omitted, we'll return a Promise.
   * //-
   * table.getReplicationStates().then(function(data) {
   *   const clusterStates = data[0];
   *   const apiResponse = data[1];
   * });
   * ```
   */
  getReplicationStates(
    optionsOrCallback?: CallOptions | GetReplicationStatesCallback,
    cb?: GetReplicationStatesCallback
  ): void | Promise<GetReplicationStatesResponse> {
    const callback =
      typeof optionsOrCallback === 'function' ? optionsOrCallback : cb!;
    const gaxOptions =
      typeof optionsOrCallback === 'object' ? optionsOrCallback : {};
    const reqOpts = {
      view: 'replication',
      gaxOptions,
    };
    this.getMetadata(reqOpts, (err, metadata) => {
      if (err) {
        callback(err);
        return;
      }
      const clusterStates = new Map<
        string,
        google.bigtable.admin.v2.Table.IClusterState
      >();
      Object.keys(metadata.clusterStates!).map(clusterId =>
        clusterStates.set(clusterId, metadata.clusterStates![clusterId])
      );
      callback(null, clusterStates, metadata);
    });
  }

  getMetadata(options?: GetMetadataOptions): Promise<GetMetadataResponse>;
  getMetadata(options: GetMetadataOptions, callback: GetMetadataCallback): void;
  getMetadata(callback: GetMetadataCallback): void;
  /**
   * Get the table's metadata.
   *
   * @param {object} [options] Table request options.
   * @param {object} [options.gaxOptions] Request configuration options, outlined
   *     here: https://googleapis.github.io/gax-nodejs/CallSettings.html.
   * @param {string} [options.view] The view to be applied to the table fields.
   * @param {function} [callback] The callback function.
   * @param {?error} callback.err An error returned while making this
   *     request.
   * @param {object} callback.metadata The table's metadata.
   *
   * @example <caption>include:samples/api-reference-doc-snippets/table.js</caption>
   * region_tag:bigtable_api_get_table_meta
   */
  getMetadata(
    optionsOrCallback?: GetMetadataOptions | GetMetadataCallback,
    cb?: GetMetadataCallback
  ): void | Promise<GetMetadataResponse> {
    const callback =
      typeof optionsOrCallback === 'function' ? optionsOrCallback : cb!;
    const options =
      typeof optionsOrCallback === 'object' ? optionsOrCallback : {};
    const reqOpts = {
      name: this.name,
      view: Table.VIEWS[options.view || 'unspecified'],
    };
    this.bigtable.request(
      {
        client: 'BigtableTableAdminClient',
        method: 'getTable',
        reqOpts,
        gaxOpts: options.gaxOptions,
      },
      (...args) => {
        if (args[1]) {
          this.metadata = args[1];
        }
        callback(...args);
      }
    );
  }

  getRows(options?: GetRowsOptions): Promise<GetRowsResponse>;
  getRows(options: GetRowsOptions, callback: GetRowsCallback): void;
  getRows(callback: GetRowsCallback): void;
  /**
   * Get {@link Row} objects for the rows currently in your table.
   *
   * This method is not recommended for large datasets as it will buffer all rows
   * before returning the results. Instead we recommend using the streaming API
   * via {@link Table#createReadStream}.
   *
   * @param {object} [options] Configuration object. See
   *     {@link Table#createReadStream} for a complete list of options.
   * @param {object} [options.gaxOptions] Request configuration options, outlined
   *     here: https://googleapis.github.io/gax-nodejs/CallSettings.html.
   * @param {function} callback The callback function.
   * @param {?error} callback.err An error returned while making this request.
   * @param {Row[]} callback.rows List of Row objects.
   *
   * @example <caption>include:samples/api-reference-doc-snippets/table.js</caption>
   * region_tag:bigtable_api_get_rows
   */
  getRows(
    optionsOrCallback?: GetRowsOptions | GetRowsCallback,
    cb?: GetRowsCallback
  ): void | Promise<GetRowsResponse> {
    const callback =
      typeof optionsOrCallback === 'function' ? optionsOrCallback : cb!;
    const options =
      typeof optionsOrCallback === 'object' ? optionsOrCallback : {};
    this.createReadStream(options)
      .on('error', callback)
      .pipe(
        concat((rows: Row[]) => {
          callback(null, rows);
        })
      );
  }

  insert(
    entries: Entry | Entry[],
    gaxOptions?: CallOptions
  ): Promise<InsertRowsResponse>;
  insert(
    entries: Entry | Entry[],
    gaxOptions: CallOptions,
    callback: InsertRowsCallback
  ): void;
  insert(entries: Entry | Entry[], callback: InsertRowsCallback): void;
  /**
   * Insert or update rows in your table. It should be noted that gRPC only allows
   * you to send payloads that are less than or equal to 4MB. If you're inserting
   * more than that you may need to send smaller individual requests.
   *
   * @param {object|object[]} entries List of entries to be inserted.
   *     See {@link Table#mutate}.
   * @param {object} [gaxOptions] Request configuration options, outlined here:
   *     https://googleapis.github.io/gax-nodejs/CallSettings.html.
   * @param {function} callback The callback function.
   * @param {?error} callback.err An error returned while making this request.
   * @param {object[]} callback.err.errors If present, these represent partial
   *     failures. It's possible for part of your request to be completed
   *     successfully, while the other part was not.
   *
   * @example <caption>include:samples/api-reference-doc-snippets/table.js</caption>
   * region_tag:bigtable_api_insert_rows
   */
  insert(
    entries: Entry | Entry[],
    optionsOrCallback?: CallOptions | InsertRowsCallback,
    cb?: InsertRowsCallback
  ): void | Promise<InsertRowsResponse> {
    const callback =
      typeof optionsOrCallback === 'function' ? optionsOrCallback : cb!;
    const gaxOptions =
      typeof optionsOrCallback === 'object' ? optionsOrCallback : {};
    entries = arrify<Entry>(entries).map((entry: Entry) => {
      entry.method = Mutation.methods.INSERT;
      return entry;
    });
    return this.mutate(entries, {gaxOptions}, callback);
  }

  mutate(
    entries: Entry | Entry[],
    options?: MutateOptions
  ): Promise<MutateResponse>;
  mutate(
    entries: Entry | Entry[],
    options: MutateOptions,
    callback: MutateCallback
  ): void;
  mutate(entries: Entry | Entry[], callback: MutateCallback): void;
  /**
   * Apply a set of changes to be atomically applied to the specified row(s).
   * Mutations are applied in order, meaning that earlier mutations can be masked
   * by later ones.
   *
   * @param {object|object[]} entries List of entities to be inserted or
   *     deleted.
   * @param {object} [options] Configuration object.
   * @param {object} [options.gaxOptions] Request configuration options, outlined
   *     here: https://googleapis.github.io/gax-nodejs/global.html#CallOptions.
   * @param {boolean} [options.rawMutation] If set to `true` will treat entries
   *     as a raw Mutation object. See {@link Mutation#parse}.
   * @param {function} callback The callback function.
   * @param {?error} callback.err An error returned while making this request.
   * @param {object[]} callback.err.errors If present, these represent partial
   *     failures. It's possible for part of your request to be completed
   *     successfully, while the other part was not.
   *
   * @example <caption>include:samples/api-reference-doc-snippets/table.js</caption>
   * region_tag:bigtable_api_mutate_rows
   */
  mutate(
    entriesRaw: Entry | Entry[],
    optionsOrCallback?: MutateOptions | MutateCallback,
    cb?: MutateCallback
  ): void | Promise<MutateResponse> {
    const callback =
      typeof optionsOrCallback === 'function' ? optionsOrCallback : cb!;
    const options =
      typeof optionsOrCallback === 'object' ? optionsOrCallback : {};
    const entries: Entry[] = (arrify(entriesRaw) as Entry[]).reduce(
      (a, b) => a.concat(b),
      []
    );

    let numRequestsMade = 0;

    const maxRetries = is.number(this.maxRetries) ? this.maxRetries! : 3;
    const pendingEntryIndices = new Set(
      entries.map((entry: Entry, index: number) => index)
    );
    const entryToIndex = new Map(
      entries.map((entry: Entry, index: number) => [entry, index])
    );
    const mutationErrorsByEntryIndex = new Map();

    const isRetryable = (err: ServiceError | null) => {
      // Don't retry if there are no more entries or retry attempts
      if (pendingEntryIndices.size === 0 || numRequestsMade >= maxRetries + 1) {
        return false;
      }
      // If the error is empty but there are still outstanding mutations,
      // it means that there are retryable errors in the mutate response
      // even when the RPC succeeded
      return !err || RETRYABLE_STATUS_CODES.has(err.code);
    };

    const onBatchResponse = (err: ServiceError | null) => {
      // Return if the error happened before a request was made
      if (numRequestsMade === 0) {
        callback(err);
        return;
      }

      if (isRetryable(err)) {
        const backOffSettings =
          options.gaxOptions?.retry?.backoffSettings ||
          DEFAULT_BACKOFF_SETTINGS;
        const nextDelay = getNextDelay(numRequestsMade, backOffSettings);
        setTimeout(makeNextBatchRequest, nextDelay);
        return;
      }

      // If there's no more pending mutations, set the error
      // to null
      if (pendingEntryIndices.size === 0) {
        err = null;
      }

      if (mutationErrorsByEntryIndex.size !== 0) {
        const mutationErrors = Array.from(mutationErrorsByEntryIndex.values());
        callback(new PartialFailureError(mutationErrors, err));
        return;
      }

      callback(err);
    };

    const makeNextBatchRequest = () => {
      const entryBatch = entries.filter((entry: Entry, index: number) => {
        return pendingEntryIndices.has(index);
      });

      const reqOpts = {
        tableName: this.name,
        appProfileId: this.bigtable.appProfileId,
        entries: options.rawMutation
          ? entryBatch
          : entryBatch.map(Mutation.parse),
      };

      const retryOpts = {
        currentRetryAttempt: numRequestsMade,
        // Handling retries in this client. Specify the retry options to
        // make sure nothing is retried in retry-request.
        noResponseRetries: 0,
        shouldRetryFn: (_: any) => {
          return false;
        },
      };

      options.gaxOptions = populateAttemptHeader(
        numRequestsMade,
        options.gaxOptions
      );

      this.bigtable
        .request<google.bigtable.v2.MutateRowsResponse>({
          client: 'BigtableClient',
          method: 'mutateRows',
          reqOpts,
          gaxOpts: options.gaxOptions,
          retryOpts,
        })
        .on('error', (err: ServiceError) => {
          onBatchResponse(err);
        })
        .on('data', (obj: google.bigtable.v2.IMutateRowsResponse) => {
          obj.entries!.forEach(entry => {
            const originalEntry = entryBatch[entry.index as number];
            const originalEntriesIndex = entryToIndex.get(originalEntry)!;

            // Mutation was successful.
            if (entry.status!.code === 0) {
              pendingEntryIndices.delete(originalEntriesIndex);
              mutationErrorsByEntryIndex.delete(originalEntriesIndex);
              return;
            }
            if (!RETRYABLE_STATUS_CODES.has(entry.status!.code!)) {
              pendingEntryIndices.delete(originalEntriesIndex);
            }
            const errorDetails = entry.status;
            // eslint-disable-next-line @typescript-eslint/no-explicit-any
            (errorDetails as any).entry = originalEntry;
            mutationErrorsByEntryIndex.set(originalEntriesIndex, errorDetails);
          });
        })
        .on('end', onBatchResponse);
      numRequestsMade++;
    };

    makeNextBatchRequest();
  }

  /**
   * Get a reference to a table row.
   *
   * @throws {error} If a key is not provided.
   *
   * @param {string} key The row key.
   * @returns {Row}
   *
   * @example
   * ```
   * const row = table.row('lincoln');
   * ```
   */
  row(key: string): Row {
    if (!key) {
      throw new Error('A row key must be provided.');
    }
    return new Row(this, key);
  }

  sampleRowKeys(gaxOptions?: CallOptions): Promise<SampleRowsKeysResponse>;
  sampleRowKeys(gaxOptions: CallOptions, callback: SampleRowKeysCallback): void;
  sampleRowKeys(callback?: SampleRowKeysCallback): void;
  /**
   * Returns a sample of row keys in the table. The returned row keys will delimit
   * contiguous sections of the table of approximately equal size, which can be
   * used to break up the data for distributed tasks like mapreduces.
   *
   * @param {object} [gaxOptions] Request configuration options, outlined here:
   *     https://googleapis.github.io/gax-nodejs/CallSettings.html.
   * @param {function} [callback] The callback function.
   * @param {?error} callback.err An error returned while making this request.
   * @param {object[]} callback.keys The list of keys.
   *
   * @example <caption>include:samples/api-reference-doc-snippets/table.js</caption>
   * region_tag:bigtable_api_sample_row_keys
   */
  sampleRowKeys(
    optionsOrCallback?: CallOptions | SampleRowKeysCallback,
    cb?: SampleRowKeysCallback
  ): void | Promise<SampleRowsKeysResponse> {
    const callback =
      typeof optionsOrCallback === 'function' ? optionsOrCallback : cb!;
    const gaxOptions =
      typeof optionsOrCallback === 'object' ? optionsOrCallback : {};
    this.sampleRowKeysStream(gaxOptions)
      .on('error', callback)
      .pipe(
        concat((keys: string[]) => {
          callback(null, keys);
        })
      );
  }

  /**
   * Returns a sample of row keys in the table as a readable object stream.
   *
   * See {@link Table#sampleRowKeys} for more details.
   *
   * @param {object} [gaxOptions] Request configuration options, outlined here:
   *     https://googleapis.github.io/gax-nodejs/CallSettings.html.
   * @returns {stream}
   *
   * @example
   * ```
   * table.sampleRowKeysStream()
   *   .on('error', console.error)
   *   .on('data', function(key) {
   *     // Do something with the `key` object.
   *   });
   *
   * //-
   * // If you anticipate many results, you can end a stream early to prevent
   * // unnecessary processing.
   * //-
   * table.sampleRowKeysStream()
   *   .on('data', function(key) {
   *     this.end();
   *   });
   * ```
   */
  sampleRowKeysStream(gaxOptions?: CallOptions) {
    const reqOpts = {
      tableName: this.name,
      appProfileId: this.bigtable.appProfileId,
    };

    const rowKeysStream = new Transform({
      transform(key, enc, next) {
        next(null, {
          key: key.rowKey,
          offset: key.offsetBytes,
        });
      },
      objectMode: true,
    });

    return pumpify.obj([
      this.bigtable.request({
        client: 'BigtableClient',
        method: 'sampleRowKeys',
        reqOpts,
        gaxOpts: Object.assign({}, gaxOptions),
      }),
      rowKeysStream,
    ]);
  }

  setIamPolicy(
    policy: Policy,
    gaxOptions?: CallOptions
  ): Promise<SetIamPolicyResponse>;
  setIamPolicy(policy: Policy, callback: SetIamPolicyCallback): void;
  setIamPolicy(
    policy: Policy,
    gaxOptions: CallOptions,
    callback: SetIamPolicyCallback
  ): void;
  /**
   * @param {object} [gaxOptions] Request configuration options, outlined
   *     here: https://googleapis.github.io/gax-nodejs/CallSettings.html.
   * @param {function} [callback] The callback function.
   * @param {?error} callback.error An error returned while making this request.
   * @param {Policy} policy The policy.
   *
   * @example <caption>include:samples/api-reference-doc-snippets/instance.js</caption>
   * region_tag:bigtable_api_set_table_Iam_policy
   */
  setIamPolicy(
    policy: Policy,
    gaxOptionsOrCallback?: CallOptions | SetIamPolicyCallback,
    callback?: SetIamPolicyCallback
  ): void | Promise<SetIamPolicyResponse> {
    const gaxOptions =
      typeof gaxOptionsOrCallback === 'object' ? gaxOptionsOrCallback : {};
    callback =
      typeof gaxOptionsOrCallback === 'function'
        ? gaxOptionsOrCallback
        : callback!;

    if (policy.etag !== null && policy.etag !== undefined) {
      (policy.etag as {} as Buffer) = Buffer.from(policy.etag);
    }
    const reqOpts = {
      resource: this.name,
      policy,
    };
    this.bigtable.request(
      {
        client: 'BigtableTableAdminClient',
        method: 'setIamPolicy',
        reqOpts,
        gaxOpts: gaxOptions,
      },
      (err, resp) => {
        if (err) {
          callback!(err);
        }
        callback!(null, Table.decodePolicyEtag(resp));
      }
    );
  }

  testIamPermissions(
    permissions: string | string[],
    gaxOptions?: CallOptions
  ): Promise<TestIamPermissionsResponse>;
  testIamPermissions(
    permissions: string | string[],
    callback: TestIamPermissionsCallback
  ): void;
  testIamPermissions(
    permissions: string | string[],
    gaxOptions: CallOptions,
    callback: TestIamPermissionsCallback
  ): void;
  /**
   *
   * @param {string | string[]} permissions The permission(s) to test for.
   * @param {object} [gaxOptions] Request configuration options, outlined
   *     here: https://googleapis.github.io/gax-nodejs/CallSettings.html.
   * @param {function} [callback] The callback function.
   * @param {?error} callback.error An error returned while making this request.
   * @param {string[]} permissions A subset of permissions that the caller is
   *     allowed.
   *
   * @example <caption>include:samples/api-reference-doc-snippets/instance.js</caption>
   * region_tag:bigtable_api_test_table_Iam_permissions
   */
  testIamPermissions(
    permissions: string | string[],
    gaxOptionsOrCallback?: CallOptions | TestIamPermissionsCallback,
    callback?: TestIamPermissionsCallback
  ): void | Promise<TestIamPermissionsResponse> {
    const gaxOptions =
      typeof gaxOptionsOrCallback === 'object' ? gaxOptionsOrCallback : {};
    callback =
      typeof gaxOptionsOrCallback === 'function'
        ? gaxOptionsOrCallback
        : callback!;

    const reqOpts = {
      resource: this.name,
      permissions: arrify(permissions),
    };

    this.bigtable.request(
      {
        client: 'BigtableTableAdminClient',
        method: 'testIamPermissions',
        reqOpts,
        gaxOpts: gaxOptions,
      },
      (err, resp) => {
        if (err) {
          callback!(err);
          return;
        }
        callback!(null, resp.permissions);
      }
    );
  }

  truncate(gaxOptions?: CallOptions): Promise<TruncateResponse>;
  truncate(gaxOptions: CallOptions, callback: TruncateCallback): void;
  truncate(callback: TruncateCallback): void;
  /**
   * Truncate the table.
   *
   * @param {object} [gaxOptions] Request configuration options, outlined
   *     here: https://googleapis.github.io/gax-nodejs/CallSettings.html.
   * @param {function} callback The callback function.
   * @param {?error} callback.err An error returned while making this request.
   * @param {object} callback.apiResponse The full API response.
   *
   * @example
   * ```
   * table.truncate(function(err, apiResponse) {});
   *
   * //-
   * // If the callback is omitted, we'll return a Promise.
   * //-
   * table.truncate().then(function(data) {
   *   const apiResponse = data[0];
   * });
   * ```
   */
  truncate(
    optionsOrCallback?: CallOptions | TruncateCallback,
    cb?: TruncateCallback
  ): void | Promise<TruncateResponse> {
    const callback =
      typeof optionsOrCallback === 'function' ? optionsOrCallback : cb!;
    const gaxOptions =
      typeof optionsOrCallback === 'object' ? optionsOrCallback : {};
    const reqOpts = {
      name: this.name,
      deleteAllDataFromTable: true,
    };
    this.bigtable.request(
      {
        client: 'BigtableTableAdminClient',
        method: 'dropRowRange',
        reqOpts,
        gaxOpts: gaxOptions,
      },
      callback
    );
  }

  waitForReplication(): Promise<WaitForReplicationResponse>;
  waitForReplication(callback: WaitForReplicationCallback): void;
  /**
   * Generates Consistency-Token and check consistency for generated token
   * In-case consistency check returns false, retrial is done in interval
   * of 5 seconds till 10 minutes, after that it returns false.
   *
   * @param {function(?error, ?boolean)} callback The callback function.
   * @param {?Error} callback.err An error returned while making this request.
   * @param {?Boolean} callback.resp Boolean value.
   */
  waitForReplication(
    callback?: WaitForReplicationCallback
  ): void | Promise<WaitForReplicationResponse> {
    // handler for generated consistency-token
    const tokenHandler: GenerateConsistencyTokenCallback = (err, token) => {
      if (err) {
        return callback!(err);
      }

      // set timeout for 10 minutes
      const timeoutAfterTenMinutes = setTimeout(() => {
        callback!(null, false);
      }, 10 * 60 * 1000);

      // method checks if retrial is required & init retrial with 5 sec
      // delay
      const retryIfNecessary: CheckConsistencyCallback = (err, res) => {
        if (err) {
          clearTimeout(timeoutAfterTenMinutes);
          return callback!(err);
        }

        if (res === true) {
          clearTimeout(timeoutAfterTenMinutes);
          return callback!(null, true);
        }

        setTimeout(launchCheck, 5000);
      };

      // method to launch token consistency check
      const launchCheck = () => {
        this.checkConsistency(token!, retryIfNecessary);
      };

      launchCheck();
    };

    // generate consistency-token
    this.generateConsistencyToken(tokenHandler);
  }

  generateConsistencyToken(): Promise<GenerateConsistencyTokenResponse>;
  generateConsistencyToken(callback: GenerateConsistencyTokenCallback): void;
  /**
   * Generates Consistency-Token
   * @param {function(?error, ?boolean)} callback The callback function.
   * @param {?Error} callback.err An error returned while making this request.
   * @param {?String} callback.token The generated consistency token.
   */
  generateConsistencyToken(
    callback?: GenerateConsistencyTokenCallback
  ): void | Promise<GenerateConsistencyTokenResponse> {
    const reqOpts = {
      name: this.name,
    };
    this.bigtable.request(
      {
        client: 'BigtableTableAdminClient',
        method: 'generateConsistencyToken',
        reqOpts,
      },
      (err, res) => {
        if (err) {
          callback!(err);
          return;
        }
        callback!(null, res.consistencyToken);
      }
    );
  }

  checkConsistency(token: string): Promise<CheckConsistencyResponse>;
  checkConsistency(token: string, callback: CheckConsistencyCallback): void;
  /**
   * Checks consistency for given ConsistencyToken
   * @param {string} token consistency token
   * @param {function(?error, ?boolean)} callback The callback function.
   * @param {?Error} callback.err An error returned while making this request.
   * @param {?Boolean} callback.consistent Boolean value.
   */
  checkConsistency(
    token: string,
    callback?: CheckConsistencyCallback
  ): void | Promise<CheckConsistencyResponse> {
    const reqOpts = {
      name: this.name,
      consistencyToken: token,
    };
    this.bigtable.request(
      {
        client: 'BigtableTableAdminClient',
        method: 'checkConsistency',
        reqOpts,
      },
      (err, res) => {
        if (err) {
          callback!(err);
          return;
        }
        callback!(null, res.consistent);
      }
    );
  }
  /**
   * The view to be applied to the returned table's fields.
   * Defaults to schema if unspecified.
   *
   * @private
   */
  static VIEWS = {
    unspecified: 0,
    name: 1,
    schema: 2,
    replication: 3,
    full: 4,
  } as {[index: string]: number};
}

/*! Developer Documentation
 *
 * All async methods (except for streams) will return a Promise in the event
 * that a callback is omitted.
 */
promisifyAll(Table, {
  exclude: ['family', 'row'],
});

function getNextDelay(numConsecutiveErrors: number, config: BackoffSettings) {
  // 0 - 100 ms jitter
  const jitter = Math.floor(Math.random() * 100);
  const calculatedNextRetryDelay =
    config.initialRetryDelayMillis *
      Math.pow(config.retryDelayMultiplier, numConsecutiveErrors) +
    jitter;

  return Math.min(calculatedNextRetryDelay, config.maxRetryDelayMillis);
}

function populateAttemptHeader(attempt: number, gaxOpts?: CallOptions) {
  gaxOpts = gaxOpts || {};
  gaxOpts.otherArgs = gaxOpts.otherArgs || {};
  gaxOpts.otherArgs.headers = gaxOpts.otherArgs.headers || {};
  gaxOpts.otherArgs.headers['bigtable-attempt'] = attempt;
  return gaxOpts;
}

export interface GoogleInnerError {
  reason?: string;
  message?: string;
}

export class PartialFailureError extends Error {
  errors?: GoogleInnerError[];
  constructor(errors: GoogleInnerError[], rpcError?: ServiceError | null) {
    super();
    this.errors = errors;
    this.name = 'PartialFailureError';
    let messages = errors.map(e => e.message);
    if (messages.length > 1) {
      messages = messages.map((message, i) => `    ${i + 1}. ${message}`);
      messages.unshift(
        'Multiple errors occurred during the request. Please see the `errors` array for complete details.\n'
      );
      messages.push('\n');
    }
    this.message = messages.join('\n');
    if (rpcError) {
      this.message += 'Request failed with: ' + rpcError.message;
    }
  }
}<|MERGE_RESOLUTION|>--- conflicted
+++ resolved
@@ -796,12 +796,9 @@
       if (activeRequestStream) {
         activeRequestStream.abort();
       }
-<<<<<<< HEAD
-=======
       if (retryTimer) {
         clearTimeout(retryTimer);
       }
->>>>>>> 033bfc87
       return end();
     };
 
