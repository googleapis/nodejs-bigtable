/*!
 * Copyright 2016 Google Inc. All Rights Reserved.
 *
 * Licensed under the Apache License, Version 2.0 (the "License");
 * you may not use this file except in compliance with the License.
 * You may obtain a copy of the License at
 *
 *      http://www.apache.org/licenses/LICENSE-2.0
 *
 * Unless required by applicable law or agreed to in writing, software
 * distributed under the License is distributed on an "AS IS" BASIS,
 * WITHOUT WARRANTIES OR CONDITIONS OF ANY KIND, either express or implied.
 * See the License for the specific language governing permissions and
 * limitations under the License.
 */

const common = require('@google-cloud/common');
const createErrorClass = require('create-error-class');
const is = require('is');

/**
 * @private
 */
const FamilyError = createErrorClass('FamilyError', function(name) {
  this.message = `Column family not found: ${name}.`;
  this.code = 404;
});

/**
 * Create a Family object to interact with your table column families.
 *
 * @class
 * @param {Table} table
 * @param {string} name
 *
 * @example
 * const Bigtable = require('@google-cloud/bigtable');
 * const bigtable = new Bigtable();
 * const instance = bigtable.instance('my-instance');
 * const table = instance.table('prezzy');
 * const family = table.family('follows');
 */
<<<<<<< HEAD
function Family(table, name) {
  this.bigtable = table.bigtable;
  this.table = table;

  this.id = Family.formatName_(table.name, name);
=======
class Family {
  constructor(table, name) {
    this.bigtable = table.bigtable;
    this.table = table;

    this.id = Family.formatName_(table.id, name);

    /**
     * @name Family#familyName
     * @type {string}
     */
    this.familyName = name.split('/').pop();
  }
>>>>>>> 90d1050f

  /**
   * Format the Column Family name into the expected proto format.
   *
   * @private
   *
   * @param {string} tableName The full formatted table name.
   * @param {string} name The column family name.
   * @returns {string}
   *
   * @example
   * Family.formatName_(
   *   'projects/p/zones/z/clusters/c/tables/t',
   *   'my-family'
   * );
   * // 'projects/p/zones/z/clusters/c/tables/t/columnFamilies/my-family'
   */
  static formatName_(tableName, name) {
    if (name.includes('/')) {
      return name;
    }

    return `${tableName}/columnFamilies/${name}`;
  }

  /**
   * Formats Garbage Collection rule into proto format.
   *
   * @private
   *
   * @param {object} ruleObj The rule object.
   * @returns {object}
   *
   * @example
   * Family.formatRule({
   *   age: {
   *     seconds: 10000,
   *     nanos: 10000
   *   },
   *   versions: 2,
   *   union: true
   * });
   * // {
   * //   union: {
   * //     rules: [
   * //       {
   * //         maxAge: {
   * //           seconds: 10000,
   * //           nanos: 10000
   * //         }
   * //       }, {
   * //         maxNumVersions: 2
   * //       }
   * //     ]
   * //   }
   * // }
   */
  static formatRule_(ruleObj) {
    const rules = [];

    if (ruleObj.age) {
      rules.push({
        maxAge: ruleObj.age,
      });
    }

    if (ruleObj.versions) {
      rules.push({
        maxNumVersions: ruleObj.versions,
      });
    }

    if (ruleObj.rule) {
      rules.push(Family.formatRule_(ruleObj.rule));
    }

    if (rules.length === 1) {
      if (ruleObj.union) {
        throw new Error(
          'A union must have more than one garbage collection rule.'
        );
      }
      return rules[0];
    }

    if (rules.length === 0) {
      throw new Error('No garbage collection rules were specified.');
    }

    const rule = {};
    const ruleType = ruleObj.union ? 'union' : 'intersection';

    rule[ruleType] = {
      rules,
    };

    return rule;
  }

  /**
   * Create a column family.
   *
   * @param {object} [options] See {@link Table#createFamily}.
   * @param {function} callback The callback function.
   * @param {?error} callback.err An error returned while making this
   *     request.
   * @param {Family} callback.family The metadata.
   * @param {object} callback.apiResponse The full API response.
   *
   * @example
   * family.create(function(err, family, apiResponse) {
   *   // The column family was created successfully.
   * });
   *
   * //-
   * // If the callback is omitted, we'll return a Promise.
   * //-
   * family.create().then(function(data) {
   *   const family = data[0];
   *   const apiResponse = data[1];
   * });
   */
  create(options, callback) {
    if (is.fn(options)) {
      callback = options;
      options = {};
    }

    this.table.createFamily(this.familyName, options, callback);
  }

  /**
   * Delete the column family.
   *
   * @param {object} [gaxOptions] Request configuration options, outlined here:
   *     https://googleapis.github.io/gax-nodejs/CallSettings.html.
   * @param {function} [callback] The callback function.
   * @param {?error} callback.err An error returned while making this
   *     request.
   * @param {object} callback.apiResponse The full API response.
   *
   * @example
   * family.delete(function(err, apiResponse) {});
   *
   * //-
   * // If the callback is omitted, we'll return a Promise.
   * //-
   * family.delete().then(function(data) {
   *   const apiResponse = data[0];
   * });
   */
  delete(gaxOptions, callback) {
    if (is.fn(gaxOptions)) {
      callback = gaxOptions;
      gaxOptions = {};
    }

    this.bigtable.request(
      {
        client: 'BigtableTableAdminClient',
        method: 'modifyColumnFamilies',
        reqOpts: {
          name: this.table.id,
          modifications: [
            {
              id: this.familyName,
              drop: true,
            },
          ],
        },
        gaxOpts: gaxOptions,
      },
      callback
    );
  }

<<<<<<< HEAD
  this.bigtable.request(
    {
      client: 'BigtableTableAdminClient',
      method: 'modifyColumnFamilies',
      reqOpts: {
        name: this.table.name,
        modifications: [
          {
            id: this.familyName,
            drop: true,
          },
        ],
      },
      gaxOpts: gaxOptions,
    },
    callback
  );
};
=======
  /**
   * Check if the column family exists.
   *
   * @param {object} [gaxOptions] Request configuration options, outlined here:
   *     https://googleapis.github.io/gax-nodejs/CallSettings.html.
   * @param {function} callback The callback function.
   * @param {?error} callback.err An error returned while making this
   *     request.
   * @param {boolean} callback.exists Whether the family exists or not.
   *
   * @example
   * family.exists(function(err, exists) {});
   *
   * //-
   * // If the callback is omitted, we'll return a Promise.
   * //-
   * family.exists().then(function(data) {
   *   const exists = data[0];
   * });
   */
  exists(gaxOptions, callback) {
    if (is.fn(gaxOptions)) {
      callback = gaxOptions;
      gaxOptions = {};
    }
>>>>>>> 90d1050f

    this.getMetadata(gaxOptions, function(err) {
      if (err) {
        if (err instanceof FamilyError) {
          callback(null, false);
          return;
        }

        callback(err);
        return;
      }

      callback(null, true);
    });
  }

  /**
   * Get a column family if it exists.
   *
   * You may optionally use this to "get or create" an object by providing an
   * object with `autoCreate` set to `true`. Any extra configuration that is
   * normally required for the `create` method must be contained within this
   * object as well.
   *
   * @param {object} [options] Configuration object.
   * @param {boolean} [options.autoCreate=false] Automatically create the
   *     instance if it does not already exist.
   * @param {object} [options.gaxOptions] Request configuration options, outlined
   *     here: https://googleapis.github.io/gax-nodejs/CallSettings.html.
   * @param {?error} callback.error An error returned while making this request.
   * @param {Family} callback.family The Family object.
   * @param {object} callback.apiResponse The resource as it exists in the API.
   *
   * @example
   * family.get(function(err, family, apiResponse) {
   *   // `family.metadata` has been populated.
   * });
   *
   * //-
   * // If the callback is omitted, we'll return a Promise.
   * //-
   * family.get().then(function(data) {
   *   const family = data[0];
   *   const apiResponse = data[1];
   * });
   */
  get(options, callback) {
    const self = this;

    if (is.fn(options)) {
      callback = options;
      options = {};
    }

    const autoCreate = !!options.autoCreate;
    const gaxOptions = options.gaxOptions;

    this.getMetadata(gaxOptions, function(err, metadata) {
      if (err) {
        if (err instanceof FamilyError && autoCreate) {
          self.create({gaxOptions, rule: options.rule}, callback);
          return;
        }

        callback(err);
        return;
      }

      callback(null, self, metadata);
    });
  }

  /**
   * Get the column family's metadata.
   *
   * @param {object} [gaxOptions] Request configuration options, outlined here:
   *     https://googleapis.github.io/gax-nodejs/CallSettings.html.
   * @param {function} callback The callback function.
   * @param {?error} callback.err An error returned while making this
   *     request.
   * @param {object} callback.metadata The metadata.
   *
   * @example
   * family.getMetadata(function(err, metadata, apiResponse) {});
   *
   * //-
   * // If the callback is omitted, we'll return a Promise.
   * //-
   * family.getMetadata().then(function(data) {
   *   var metadata = data[0];
   *   var apiResponse = data[1];
   * });
   */
  getMetadata(gaxOptions, callback) {
    const self = this;

    if (is.fn(gaxOptions)) {
      callback = gaxOptions;
      gaxOptions = {};
    }

    this.table.getFamilies(gaxOptions, function(err, families) {
      if (err) {
        callback(err);
        return;
      }

      for (let i = 0, l = families.length; i < l; i++) {
        if (families[i].id === self.id) {
          self.metadata = families[i].metadata;
          callback(null, self.metadata);
          return;
        }
      }

      const error = new FamilyError(self.id);
      callback(error);
    });
  }

  /**
   * Set the column family's metadata.
   *
   * See {@link Table#createFamily} for a detailed explanation of the
   * arguments.
   *
   * @see [Garbage Collection Proto Docs]{@link https://github.com/googleapis/googleapis/blob/3592a7339da5a31a3565870989beb86e9235476e/google/bigtable/admin/table/v1/bigtable_table_data.proto#L59}
   *
   * @param {object} metadata Metadata object.
   * @param {object} [metadata.rule] Garbage collection rule.
   * @param {object} [gaxOptions] Request configuration options, outlined here:
   *     https://googleapis.github.io/gax-nodejs/global.html#CallOptions.
   * @param {function} callback The callback function.
   * @param {?error} callback.err An error returned while making this
   *     request.
   * @param {object} callback.apiResponse The full API response.
   *
   * @example
   * var metadata = {
   *   rule: {
   *     versions: 2,
   *     union: true
   *   }
   * };
   *
   * family.setMetadata(metadata, function(err, apiResponse) {});
   *
   * //-
   * // If the callback is omitted, we'll return a Promise.
   * //-
   * family.setMetadata(metadata).then(function(data) {
   *   var apiResponse = data[0];
   * });
   */
  setMetadata(metadata, gaxOptions, callback) {
    const self = this;

    if (is.fn(gaxOptions)) {
      callback = gaxOptions;
      gaxOptions = {};
    }

<<<<<<< HEAD
  var reqOpts = {
    name: this.table.name,
    modifications: [mod],
  };

  this.bigtable.request(
    {
      client: 'BigtableTableAdminClient',
      method: 'modifyColumnFamilies',
      reqOpts: reqOpts,
      gaxOpts: gaxOptions,
    },
    function(...args) {
      if (args[1]) {
        self.metadata = args[1].columnFamilies[self.familyName];
        args.splice(1, 0, self.metadata);
      }
=======
    const mod = {
      id: this.familyName,
      update: {},
    };
>>>>>>> 90d1050f

    if (metadata.rule) {
      mod.update.gcRule = Family.formatRule_(metadata.rule);
    }

    const reqOpts = {
      name: this.table.id,
      modifications: [mod],
    };

    this.bigtable.request(
      {
        client: 'BigtableTableAdminClient',
        method: 'modifyColumnFamilies',
        reqOpts,
        gaxOpts: gaxOptions,
      },
      function(...args) {
        if (args[1]) {
          self.metadata = args[1].columnFamilies[self.familyName];
          args.splice(1, 0, self.metadata);
        }

        callback(...args);
      }
    );
  }
}

/*! Developer Documentation
 *
 * All async methods (except for streams) will return a Promise in the event
 * that a callback is omitted.
 */
common.util.promisifyAll(Family);

module.exports = Family;
module.exports.FamilyError = FamilyError;<|MERGE_RESOLUTION|>--- conflicted
+++ resolved
@@ -40,19 +40,12 @@
  * const table = instance.table('prezzy');
  * const family = table.family('follows');
  */
-<<<<<<< HEAD
-function Family(table, name) {
-  this.bigtable = table.bigtable;
-  this.table = table;
-
-  this.id = Family.formatName_(table.name, name);
-=======
 class Family {
   constructor(table, name) {
     this.bigtable = table.bigtable;
     this.table = table;
 
-    this.id = Family.formatName_(table.id, name);
+    this.id = Family.formatName_(table.name, name);
 
     /**
      * @name Family#familyName
@@ -60,7 +53,6 @@
      */
     this.familyName = name.split('/').pop();
   }
->>>>>>> 90d1050f
 
   /**
    * Format the Column Family name into the expected proto format.
@@ -223,7 +215,7 @@
         client: 'BigtableTableAdminClient',
         method: 'modifyColumnFamilies',
         reqOpts: {
-          name: this.table.id,
+          name: this.table.name,
           modifications: [
             {
               id: this.familyName,
@@ -237,26 +229,6 @@
     );
   }
 
-<<<<<<< HEAD
-  this.bigtable.request(
-    {
-      client: 'BigtableTableAdminClient',
-      method: 'modifyColumnFamilies',
-      reqOpts: {
-        name: this.table.name,
-        modifications: [
-          {
-            id: this.familyName,
-            drop: true,
-          },
-        ],
-      },
-      gaxOpts: gaxOptions,
-    },
-    callback
-  );
-};
-=======
   /**
    * Check if the column family exists.
    *
@@ -282,7 +254,6 @@
       callback = gaxOptions;
       gaxOptions = {};
     }
->>>>>>> 90d1050f
 
     this.getMetadata(gaxOptions, function(err) {
       if (err) {
@@ -445,37 +416,17 @@
       gaxOptions = {};
     }
 
-<<<<<<< HEAD
-  var reqOpts = {
-    name: this.table.name,
-    modifications: [mod],
-  };
-
-  this.bigtable.request(
-    {
-      client: 'BigtableTableAdminClient',
-      method: 'modifyColumnFamilies',
-      reqOpts: reqOpts,
-      gaxOpts: gaxOptions,
-    },
-    function(...args) {
-      if (args[1]) {
-        self.metadata = args[1].columnFamilies[self.familyName];
-        args.splice(1, 0, self.metadata);
-      }
-=======
     const mod = {
       id: this.familyName,
       update: {},
     };
->>>>>>> 90d1050f
 
     if (metadata.rule) {
       mod.update.gcRule = Family.formatRule_(metadata.rule);
     }
 
     const reqOpts = {
-      name: this.table.id,
+      name: this.table.name,
       modifications: [mod],
     };
 
