/*!
 * Copyright 2016 Google Inc. All Rights Reserved.
 *
 * Licensed under the Apache License, Version 2.0 (the "License");
 * you may not use this file except in compliance with the License.
 * You may obtain a copy of the License at
 *
 *      http://www.apache.org/licenses/LICENSE-2.0
 *
 * Unless required by applicable law or agreed to in writing, software
 * distributed under the License is distributed on an "AS IS" BASIS,
 * WITHOUT WARRANTIES OR CONDITIONS OF ANY KIND, either express or implied.
 * See the License for the specific language governing permissions and
 * limitations under the License.
 */

const common = require('@google-cloud/common');
const extend = require('extend');
const is = require('is');
const snakeCase = require('lodash.snakecase');

const AppProfile = require('./app-profile');
const Cluster = require('./cluster');
const Family = require('./family');
const Table = require('./table');

/**
 * Create an Instance object to interact with a Cloud Bigtable instance.
 *
 * @class
 * @param {Bigtable} bigtable The parent {@link Bigtable} object of this
 *     instance.
 * @param {string} id Id of the instance.
 *
 * @example
 * const Bigtable = require('@google-cloud/bigtable');
 * const bigtable = new Bigtable();
 * const instance = bigtable.instance('my-instance');
 */

class Instance {
  constructor(bigtable, id) {
    this.bigtable = bigtable;

    let name = id;
    if (!name.includes('/')) {
      name = `${bigtable.projectName}/instances/${id}`;
    }

    this.id = name.split('/').pop();
    this.name = name;
  }

  /**
   * Maps the instance type to the proper integer.
   *
   * @private
   *
   * @param {string} type The instance type (production, development).
   * @returns {number}
   *
   * @example
   * Instance.getTypeType_('production');
   * // 1
   */
  static getTypeType_(type) {
    const types = {
      unspecified: 0,
      production: 1,
      development: 2,
    };

    if (is.string(type)) {
      type = type.toLowerCase();
    }

    return types[type] || types.unspecified;
  }

  /**
   * Get a reference to a Bigtable App Profile.
   *
   * @param {string} name The name of the app profile.
   * @returns {AppProfile}
   */
  appProfile(name) {
    return new AppProfile(this, name);
  }

  /**
   * Create an instance.
   *
   * @param {object} [options] See {@link Bigtable#createInstance}.
   * @param {object} [options.gaxOptions]  Request configuration options, outlined
   *     here: https://googleapis.github.io/gax-nodejs/global.html#CallOptions.
   * @param {function} callback The callback function.
   * @param {?error} callback.err An error returned while making this
   *     request.
   * @param {Instance} callback.instance The newly created
   *     instance.
   * @param {Operation} callback.operation An operation object that can be used
   *     to check the status of the request.
   * @param {object} callback.apiResponse The full API response.
   *
   * @example
   * const Bigtable = require('@google-cloud/bigtable');
   * const bigtable = new Bigtable();
   * const instance = bigtable.instance('my-instance');
   *
   * instance.create(function(err, instance, operation, apiResponse) {
   *   if (err) {
   *     // Error handling omitted.
   *   }
   *
   *   operation
   *     .on('error', console.error)
   *     .on('complete', function() {
   *       // The instance was created successfully.
   *     });
   * });
   *
   * //-
   * // If the callback is omitted, we'll return a Promise.
   * //-
   * instance.create().then(function(data) {
   *   var instance = data[0];
   *   var operation = data[1];
   *   var apiResponse = data[2];
   * });
   */
  create(options, callback) {
    if (is.fn(options)) {
      callback = options;
      options = {};
    }

    this.bigtable.createInstance(this.id, options, callback);
  }

  /**
   * Create an app profile.
   *
   * @param {string} id The name to be used when referring to the new
   *     app profile within its instance.
   * @param {object} options AppProfile creation options.
   * @param {'any'|Cluster} options.routing  The routing policy for all
   *     read/write requests which use this app profile. This can be either the
   *     string 'any' or a cluster of an instance. This value is required when
   *     creating the app profile and optional when setting the metadata.
   * @param {object} [options.gaxOptions]  Request configuration options, outlined
   *     here: https://googleapis.github.io/gax-nodejs/global.html#CallOptions.
   * @param {boolean} [options.allowTransactionalWrites] Whether or not
   *     CheckAndMutateRow and ReadModifyWriteRow requests are allowed by this
   *     app profile. It is unsafe to send these requests to the same
   *     table/row/column in multiple clusters. This is only used when the
   *     routing value is a cluster.
   * @param {string} [options.description] The long form description of the use
   *     case for this AppProfile.
   * @param {string} [options.ignoreWarnings] Whether to ignore safety checks
   *     when creating the app profile
   * @param {function} callback The callback function.
   * @param {?error} callback.err An error returned while making this request.
   * @param {Cluster} callback.appProfile The newly created app profile.
   *
   * @example
   * const Bigtable = require('@google-cloud/bigtable');
   * const bigtable = new Bigtable();
   * const instance = bigtable.instance('my-instance');
   * const cluster = instance.cluster('my-cluster');
   *
   * const callback = function(err, appProfile, apiResponse) {
   *   // `appProfile` is an AppProfile object.
   * };
   *
   * const options = {
   *   routing: cluster,
   *   allowTransactionalWrites: true,
   *   ignoreWarnings: true,
   * };
   *
   * instance.createAppProfile('my-app-profile', options, callback);
   *
   * //-
   * // If the callback is omitted, we'll return a Promise.
   * //-
   * instance.createAppProfile('my-app-profile', options).then(function(data) {
   *   const appProfile = data[0];
   *   const apiResponse = data[1];
   * });
   */
  createAppProfile(id, options, callback) {
    if (is.function(options)) {
      callback = options;
      options = {};
    }
    if (!options.routing) {
      throw new Error('An app profile must contain a routing policy.');
    }

    const appProfile = AppProfile.formatAppProfile_(options);

    const reqOpts = {
      parent: this.name,
      appProfileId: id,
      appProfile,
    };

    if (is.boolean(options.ignoreWarnings)) {
      reqOpts.ignoreWarnings = options.ignoreWarnings;
    }

    this.bigtable.request(
      {
        client: 'BigtableInstanceAdminClient',
        method: 'createAppProfile',
        reqOpts,
        gaxOpts: options.gaxOptions,
      },
      (...args) => {
        if (args[1]) {
          args.splice(1, 0, this.appProfile(id));
        }

        callback(...args);
      }
    );
  }

  /**
   * Create a cluster.
   *
   * @param {string} id The id to be used when referring to the new
   *     cluster within its instance.
   * @param {object} [options] Cluster creation options.
   * @param {object} [options.gaxOptions]  Request configuration options, outlined
   *     here: https://googleapis.github.io/gax-nodejs/global.html#CallOptions.
   * @param {string} [options.location] The location where this cluster's nodes
   *     and storage reside. For best performance clients should be located as
   *     as close as possible to this cluster. Currently only zones are
   *     supported.
   * @param {number} [options.nodes] The number of nodes allocated to this
   *     cluster. More nodes enable higher throughput and more consistent
   *     performance.
   * @param {string} [options.storage] The type of storage used by this cluster
   *     to serve its parent instance's tables. Options are 'hdd' or 'ssd'.
   * @param {function} callback The callback function.
   * @param {?error} callback.err An error returned while making this request.
   * @param {Cluster} callback.cluster The newly created
   *     cluster.
   * @param {Operation} callback.operation An operation object that can be used
   *     to check the status of the request.
   *
   * @example
   * const Bigtable = require('@google-cloud/bigtable');
   * const bigtable = new Bigtable();
   * const instance = bigtable.instance('my-instance');
   *
   * const callback = function(err, cluster, operation, apiResponse) {
   *   if (err) {
   *     // Error handling omitted.
   *   }
   *
   *   operation
   *     .on('error', console.log)
   *     .on('complete', function() {
   *       // The cluster was created successfully.
   *     });
   * };
   *
   * const options = {
   *   location: 'us-central1-b',
   *   nodes: 3,
   *   storage: 'ssd'
   * };
   *
   * instance.createCluster('my-cluster', options, callback);
   *
   * //-
   * // If the callback is omitted, we'll return a Promise.
   * //-
   * instance.createCluster('my-cluster', options).then(function(data) {
   *   const cluster = data[0];
   *   const operation = data[1];
   *   const apiResponse = data[2];
   * });
   */
<<<<<<< HEAD
  createCluster(name, options, callback) {
=======
  createCluster(id, options, callback) {
    const self = this;

>>>>>>> 7098368b
    if (is.function(options)) {
      callback = options;
      options = {};
    }

    const reqOpts = {
      parent: this.name,
      clusterId: id,
    };

    if (!is.empty(options)) {
      reqOpts.cluster = {};
    }

    if (options.location) {
      reqOpts.cluster.location = Cluster.getLocation_(
        this.bigtable.projectId,
        options.location
      );
    }

    if (options.nodes) {
      reqOpts.cluster.serveNodes = options.nodes;
    }

    if (options.storage) {
      const storageType = Cluster.getStorageType_(options.storage);
      reqOpts.cluster.defaultStorageType = storageType;
    }

    this.bigtable.request(
      {
        client: 'BigtableInstanceAdminClient',
        method: 'createCluster',
        reqOpts,
        gaxOpts: options.gaxOptions,
      },
      (...args) => {
        if (args[1]) {
<<<<<<< HEAD
          args.splice(1, 0, this.cluster(name));
=======
          args.splice(1, 0, self.cluster(id));
>>>>>>> 7098368b
        }

        callback(...args);
      }
    );
  }

  /**
   * Create a table on your Bigtable instance.
   *
   * @see [Designing Your Schema]{@link https://cloud.google.com/bigtable/docs/schema-design}
   * @see [Splitting Keys]{@link https://cloud.google.com/bigtable/docs/managing-tables#splits}
   *
   * @throws {error} If a id is not provided.
   *
   * @param {string} id Unique identifier of the table.
   * @param {object} [options] Table creation options.
   * @param {object|string[]} [options.families] Column families to be created
   *     within the table.
   * @param {object} [options.gaxOptions] Request configuration options, outlined
   *     here: https://googleapis.github.io/gax-nodejs/CallSettings.html.
   * @param {string[]} [options.splits] Initial
   *    [split keys](https://cloud.google.com/bigtable/docs/managing-tables#splits).
   * @param {function} callback The callback function.
   * @param {?error} callback.err An error returned while making this request.
   * @param {Table} callback.table The newly created table.
   * @param {object} callback.apiResponse The full API response.
   *
   * @example
   * const Bigtable = require('@google-cloud/bigtable');
   * const bigtable = new Bigtable();
   * const instance = bigtable.instance('my-instance');
   *
   * const callback = function(err, table, apiResponse) {
   *   // `table` is a Table object.
   * };
   *
   * instance.createTable('prezzy', callback);
   *
   * //-
   * // Optionally specify column families to be created within the table.
   * //-
   * const options = {
   *   families: ['follows']
   * };
   *
   * instance.createTable('prezzy', options, callback);
   *
   * //-
   * // You can also specify garbage collection rules for your column families.
   * // See {@link Table#createFamily} for more information about
   * // column families and garbage collection rules.
   * //-
   * const options = {
   *   families: [
   *     {
   *       name: 'follows',
   *       rule:  {
   *         age: {
   *           seconds: 0,
   *           nanos: 5000
   *         },
   *         versions: 3,
   *         union: true
   *       }
   *     }
   *   ]
   * };
   *
   * instance.createTable('prezzy', options, callback);
   *
   * //-
   * // Pre-split the table based on the row key to spread the load across
   * // multiple Cloud Bigtable nodes.
   * //-
   * const options = {
   *   splits: ['10', '20']
   * };
   *
   * instance.createTable('prezzy', options, callback);
   *
   * //-
   * // If the callback is omitted, we'll return a Promise.
   * //-
   * instance.createTable('prezzy', options).then(function(data) {
   *   const table = data[0];
   *   const apiResponse = data[1];
   * });
   */
  createTable(id, options, callback) {
    if (!id) {
      throw new Error('An id is required to create a table.');
    }

    options = options || {};

    if (is.function(options)) {
      callback = options;
      options = {};
    }

    const reqOpts = {
      parent: this.name,
      tableId: id,
      table: {
        // The granularity at which timestamps are stored in the table.
        // Currently only milliseconds is supported, so it's not configurable.
        granularity: 0,
      },
    };

    if (options.splits) {
      reqOpts.initialSplits = options.splits.map(key => ({
        key,
      }));
    }

    if (options.families) {
      const columnFamilies = options.families.reduce((families, family) => {
        if (is.string(family)) {
          family = {
            name: family,
          };
        }

        const columnFamily = (families[family.name] = {});

        if (family.rule) {
          columnFamily.gcRule = Family.formatRule_(family.rule);
        }

        return families;
      }, {});

      reqOpts.table.columnFamilies = columnFamilies;
    }

    this.bigtable.request(
      {
        client: 'BigtableTableAdminClient',
        method: 'createTable',
        reqOpts,
        gaxOpts: options.gaxOptions,
      },
      (...args) => {
        if (args[1]) {
          const table = this.table(args[1].name.split('/').pop());
          table.metadata = args[1];
          args.splice(1, 0, table);
        }

        callback(...args);
      }
    );
  }

  /**
   * Get a reference to a Bigtable Cluster.
   *
   * @param {string} id The id of the cluster.
   * @returns {Cluster}
   */
  cluster(id) {
    return new Cluster(this, id);
  }

  /**
   * Delete the instance.
   *
   * @param {object} [gaxOptions] Request configuration options, outlined here:
   *     https://googleapis.github.io/gax-nodejs/CallSettings.html.
   * @param {function} [callback] The callback function.
   * @param {?error} callback.err An error returned while making this
   *     request.
   * @param {object} callback.apiResponse The full API response.
   *
   * @example
   * const Bigtable = require('@google-cloud/bigtable');
   * const bigtable = new Bigtable();
   * const instance = bigtable.instance('my-instance');
   *
   * instance.delete(function(err, apiResponse) {});
   *
   * //-
   * // If the callback is omitted, we'll return a Promise.
   * //-
   * instance.delete().then(function(data) {
   *   var apiResponse = data[0];
   * });
   */
  delete(gaxOptions, callback) {
    if (is.fn(gaxOptions)) {
      callback = gaxOptions;
      gaxOptions = {};
    }

    this.bigtable.request(
      {
        client: 'BigtableInstanceAdminClient',
        method: 'deleteInstance',
        reqOpts: {
          name: this.name,
        },
        gaxOpts: gaxOptions,
      },
      callback
    );
  }

  /**
   * Check if an instance exists.
   *
   * @param {object} [gaxOptions] Request configuration options, outlined
   *     here: https://googleapis.github.io/gax-nodejs/CallSettings.html.
   * @param {function} callback The callback function.
   * @param {?error} callback.err An error returned while making this
   *     request.
   * @param {boolean} callback.exists Whether the instance exists or not.
   *
   * @example
   * const Bigtable = require('@google-cloud/bigtable');
   * const bigtable = new Bigtable();
   * const instance = bigtable.instance('my-instance');
   *
   * instance.exists(function(err, exists) {});
   *
   * //-
   * // If the callback is omitted, we'll return a Promise.
   * //-
   * instance.exists().then(function(data) {
   *   var exists = data[0];
   * });
   */
  exists(gaxOptions, callback) {
    if (is.fn(gaxOptions)) {
      callback = gaxOptions;
      gaxOptions = {};
    }

    this.getMetadata(gaxOptions, err => {
      if (err) {
        if (err.code === 5) {
          callback(null, false);
          return;
        }

        callback(err);
        return;
      }

      callback(null, true);
    });
  }

  /**
   * Get an instance if it exists.
   *
   * @param {object} [gaxOptions] Request configuration options, outlined here:
   *     https://googleapis.github.io/gax-nodejs/CallSettings.html.
   * @param {function} callback The callback function.
   * @param {?error} callback.error An error returned while making this request.
   * @param {Instance} callback.instance The Instance object.
   * @param {object} callback.apiResponse The resource as it exists in the API.
   *
   * @example
   * const Bigtable = require('@google-cloud/bigtable');
   * const bigtable = new Bigtable();
   * const instance = bigtable.instance('my-instance');
   *
   * instance.get(function(err, instance, apiResponse) {
   *   // The `instance` data has been populated.
   * });
   *
   * //-
   * // If the callback is omitted, we'll return a Promise.
   * //-
   * instance.get().then(function(data) {
   *   var instance = data[0];
   *   var apiResponse = data[1];
   * });
   */
  get(gaxOptions, callback) {
    if (is.fn(gaxOptions)) {
      callback = gaxOptions;
      gaxOptions = {};
    }

    this.getMetadata(gaxOptions, (err, metadata) => {
      callback(err, err ? null : this, metadata);
    });
  }

  /**
   * Get App Profile objects for this instance.
   *
   * @param {object} [gaxOptions] Request configuration options, outlined here:
   *     https://googleapis.github.io/gax-nodejs/CallSettings.html.
   * @param {function} callback The callback function.
   * @param {?error} callback.error An error returned while making this request.
   * @param {AppProfile[]} callback.appProfiles List of all AppProfiles.
   * @param {object} callback.apiResponse The full API response.
   *
   * @example
   * const Bigtable = require('@google-cloud/bigtable');
   * const bigtable = new Bigtable();
   * const instance = bigtable.instance('my-instance');
   *
   * instance.getAppProfiles(function(err, appProfiles) {
   *   if (!err) {
   *     // `appProfiles` is an array of AppProfile objects.
   *   }
   * });
   *
   * //-
   * // If the callback is omitted, we'll return a Promise.
   * //-
   * instance.getAppProfiles().then(function(data) {
   *   const appProfiles = data[0];
   * });
   */
  getAppProfiles(gaxOptions, callback) {
    if (is.function(gaxOptions)) {
      callback = gaxOptions;
      gaxOptions = {};
    }

    const reqOpts = {
      parent: this.name,
    };

    this.bigtable.request(
      {
        client: 'BigtableInstanceAdminClient',
        method: 'listAppProfiles',
        reqOpts,
        gaxOpts: gaxOptions,
      },
      (err, resp) => {
        if (err) {
          callback(err);
          return;
        }

        const appProfiles = resp.map(appProfileObj => {
          const appProfile = this.appProfile(appProfileObj.name);
          appProfile.metadata = appProfileObj;
          return appProfile;
        });

        callback(null, appProfiles, resp);
      }
    );
  }

  /**
   * Get Cluster objects for all of your clusters.
   *
   * @param {object} [gaxOptions] Request configuration options, outlined here:
   *     https://googleapis.github.io/gax-nodejs/CallSettings.html.
   * @param {function} callback The callback function.
   * @param {?error} callback.error An error returned while making this request.
   * @param {Cluster[]} callback.clusters List of all
   *     Clusters.
   * @param {object} callback.apiResponse The full API response.
   *
   * @example
   * const Bigtable = require('@google-cloud/bigtable');
   * const bigtable = new Bigtable();
   * const instance = bigtable.instance('my-instance');
   *
   * instance.getClusters(function(err, clusters) {
   *   if (!err) {
   *     // `clusters` is an array of Cluster objects.
   *   }
   * });
   *
   * //-
   * // If the callback is omitted, we'll return a Promise.
   * //-
   * instance.getClusters().then(function(data) {
   *   const clusters = data[0];
   * });
   */
  getClusters(gaxOptions, callback) {
    if (is.function(gaxOptions)) {
      callback = gaxOptions;
      gaxOptions = {};
    }

    const reqOpts = {
      parent: this.name,
    };

    this.bigtable.request(
      {
        client: 'BigtableInstanceAdminClient',
        method: 'listClusters',
        reqOpts,
        gaxOpts: gaxOptions,
      },
      (err, resp) => {
        if (err) {
          callback(err);
          return;
        }

<<<<<<< HEAD
        const clusters = resp.clusters.map(clusterObj => {
          const cluster = this.cluster(clusterObj.name);
=======
        const clusters = resp.clusters.map(function(clusterObj) {
          const cluster = self.cluster(clusterObj.name.split('/').pop());
>>>>>>> 7098368b
          cluster.metadata = clusterObj;
          return cluster;
        });

        callback(null, clusters, resp);
      }
    );
  }

  /**
   * Get the instance metadata.
   *
   * @param {object} [gaxOptions] Request configuration options, outlined here:
   *     https://googleapis.github.io/gax-nodejs/CallSettings.html.
   * @param {function} callback The callback function.
   * @param {?error} callback.err An error returned while making this
   *     request.
   * @param {object} callback.metadata The metadata.
   *
   * @example
   * const Bigtable = require('@google-cloud/bigtable');
   * const bigtable = new Bigtable();
   * const instance = bigtable.instance('my-instance');
   *
   * instance.getMetadata(function(err, metadata) {});
   *
   * //-
   * // If the callback is omitted, we'll return a Promise.
   * //-
   * instance.getMetadata().then(function(data) {
   *   var metadata = data[0];
   *   var apiResponse = data[1];
   * });
   */
  getMetadata(gaxOptions, callback) {
    if (is.fn(gaxOptions)) {
      callback = gaxOptions;
      gaxOptions = {};
    }

    this.bigtable.request(
      {
        client: 'BigtableInstanceAdminClient',
        method: 'getInstance',
        reqOpts: {
          name: this.name,
        },
        gaxOpts: gaxOptions,
      },
      (...args) => {
        if (args[1]) {
          this.metadata = args[1];
        }

        callback(...args);
      }
    );
  }

  /**
   * Get Table objects for all the tables in your Cloud Bigtable instance.
   *
   * @param {object} [options] Query object.
   * @param {boolean} [options.autoPaginate=true] Have pagination handled
   *     automatically.
   * @param {object} [options.gaxOptions] Request configuration options, outlined
   *     here: https://googleapis.github.io/gax-nodejs/global.html#CallOptions.
   * @param {number} [options.maxApiCalls] Maximum number of API calls to make.
   * @param {number} [options.maxResults] Maximum number of items to return.
   * @param {string} [options.pageToken] A previously-returned page token
   *     representing part of a larger set of results to view.
   * @param {string} [options.view] View over the table's fields. Possible options
   *     are 'name', 'schema' or 'full'. Default: 'name'.
   * @param {function} callback The callback function.
   * @param {?error} callback.err An error returned while making this request.
   * @param {Table[]} callback.tables List of all Tables.
   * @param {object} callback.apiResponse The full API response.
   *
   * @example
   * const Bigtable = require('@google-cloud/bigtable');
   * const bigtable = new Bigtable();
   * const instance = bigtable.instance('my-instance');
   *
   * instance.getTables(function(err, tables) {
   *   if (!err) {
   *     // `tables` is an array of Table objects.
   *   }
   * });
   *
   * //-
   * // To control how many API requests are made and page through the results
   * // manually, set `autoPaginate` to false.
   * //-
   * const callback = function(err, tables, nextQuery, apiResponse) {
   *   if (nextQuery) {
   *     // More results exist.
   *     instance.getTables(nextQuery, calback);
   *   }
   * };
   *
   * instance.getTables({
   *   autoPaginate: false
   * }, callback);
   *
   * //-
   * // If the callback is omitted, we'll return a Promise.
   * //-
   * instance.getTables().then(function(data) {
   *   const tables = data[0];
   * });
   */
  getTables(options, callback) {
    if (is.function(options)) {
      callback = options;
      options = {};
    }

    const reqOpts = extend({}, options, {
      parent: this.name,
      view: Table.VIEWS[options.view || 'unspecified'],
    });

    delete reqOpts.gaxOptions;

    this.bigtable.request(
      {
        client: 'BigtableTableAdminClient',
        method: 'listTables',
        reqOpts,
        gaxOpts: options.gaxOptions,
      },
      (...args) => {
        if (args[1]) {
          args[1] = args[1].map(tableObj => {
            const table = this.table(tableObj.name.split('/').pop());
            table.metadata = tableObj;
            return table;
          });
        }

        callback(...args);
      }
    );
  }

  /**
   * Set the instance metadata.
   *
   * @param {object} metadata Metadata object.
   * @param {string} metadata.displayName The descriptive name for this
   *     instance as it appears in UIs. It can be changed at any time, but
   *     should be kept globally unique to avoid confusion.
   * @param {object} [gaxOptions] Request configuration options, outlined here:
   *     https://googleapis.github.io/gax-nodejs/global.html#CallOptions.
   * @param {function} callback The callback function.
   * @param {?error} callback.err An error returned while making this
   *     request.
   * @param {object} callback.apiResponse The full API response.
   *
   * @example
   * const Bigtable = require('@google-cloud/bigtable');
   * const bigtable = new Bigtable();
   * const instance = bigtable.instance('my-instance');
   *
   * var metadata = {
   *   displayName: 'updated-name'
   * };
   *
   * instance.setMetadata(metadata, function(err, apiResponse) {});
   *
   * //-
   * // If the callback is omitted, we'll return a Promise.
   * //-
   * instance.setMetadata(metadata).then(function(data) {
   *   var apiResponse = data[0];
   * });
   */
  setMetadata(metadata, gaxOptions, callback) {
    if (is.fn(gaxOptions)) {
      callback = gaxOptions;
      gaxOptions = {};
    }
    const reqOpts = {
      instance: extend({name: this.name}, metadata),
      updateMask: {
        paths: [],
      },
    };
    const fieldsForMask = ['displayName', 'type', 'labels'];

    fieldsForMask.forEach(field => {
      if (field in reqOpts.instance) {
        reqOpts.updateMask.paths.push(snakeCase(field));
      }
    });

    this.bigtable.request(
      {
        client: 'BigtableInstanceAdminClient',
        method: 'partialUpdateInstance',
        reqOpts,
        gaxOpts: gaxOptions,
      },
      (...args) => {
        if (args[1]) {
          this.metadata = args[1];
        }

        callback(...args);
      }
    );
  }

  /**
   * Get a reference to a Bigtable table.
   *
   * @param {string} id Unique identifier of the table.
   * @returns {Table}
   *
   * @example
   * const Bigtable = require('@google-cloud/bigtable');
   * const bigtable = new Bigtable();
   * const instance = bigtable.instance('my-instance');
   * const table = instance.table('presidents');
   */
  table(id) {
    return new Table(this, id);
  }
}

/**
 * Get {@link Table} objects for all the tables in your Cloud Bigtable
 * instance as a readable object stream.
 *
 * @param {object} [query] Configuration object. See
 *     {@link Instance#getTables} for a complete list of options.
 * @returns {stream}
 *
 * @example
 * const Bigtable = require('@google-cloud/bigtable');
 * const bigtable = new Bigtable();
 * const instance = bigtable.instance('my-instance');
 *
 * instance.getTablesStream()
 *   .on('error', console.error)
 *   .on('data', function(table) {
 *     // table is a Table object.
 *   })
 *   .on('end', function() {
 *     // All tables retrieved.
 *   });
 *
 * //-
 * // If you anticipate many results, you can end a stream early to prevent
 * // unnecessary processing and API requests.
 * //-
 * instance.getTablesStream()
 *   .on('data', function(table) {
 *     this.end();
 *   });
 */
Instance.prototype.getTablesStream = common.paginator.streamify('getTables');

/*! Developer Documentation
 *
 * These methods can be auto-paginated.
 */
common.paginator.extend(Instance, ['getTables']);

/*! Developer Documentation
 *
 * All async methods (except for streams) will return a Promise in the event
 * that a callback is omitted.
 */
common.util.promisifyAll(Instance, {
  exclude: ['appProfile', 'cluster', 'table'],
});

/**
 * Reference to the {@link Instance} class.
 * @name module:@google-cloud/bigtable.Instance
 * @see Instance
 */
module.exports = Instance;<|MERGE_RESOLUTION|>--- conflicted
+++ resolved
@@ -284,13 +284,7 @@
    *   const apiResponse = data[2];
    * });
    */
-<<<<<<< HEAD
-  createCluster(name, options, callback) {
-=======
   createCluster(id, options, callback) {
-    const self = this;
-
->>>>>>> 7098368b
     if (is.function(options)) {
       callback = options;
       options = {};
@@ -330,11 +324,7 @@
       },
       (...args) => {
         if (args[1]) {
-<<<<<<< HEAD
-          args.splice(1, 0, this.cluster(name));
-=======
-          args.splice(1, 0, self.cluster(id));
->>>>>>> 7098368b
+          args.splice(1, 0, this.cluster(id));
         }
 
         callback(...args);
@@ -741,13 +731,8 @@
           return;
         }
 
-<<<<<<< HEAD
         const clusters = resp.clusters.map(clusterObj => {
-          const cluster = this.cluster(clusterObj.name);
-=======
-        const clusters = resp.clusters.map(function(clusterObj) {
           const cluster = self.cluster(clusterObj.name.split('/').pop());
->>>>>>> 7098368b
           cluster.metadata = clusterObj;
           return cluster;
         });
