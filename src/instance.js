/*!
 * Copyright 2016 Google Inc. All Rights Reserved.
 *
 * Licensed under the Apache License, Version 2.0 (the "License");
 * you may not use this file except in compliance with the License.
 * You may obtain a copy of the License at
 *
 *      http://www.apache.org/licenses/LICENSE-2.0
 *
 * Unless required by applicable law or agreed to in writing, software
 * distributed under the License is distributed on an "AS IS" BASIS,
 * WITHOUT WARRANTIES OR CONDITIONS OF ANY KIND, either express or implied.
 * See the License for the specific language governing permissions and
 * limitations under the License.
 */

const common = require('@google-cloud/common');
const extend = require('extend');
const is = require('is');

const AppProfile = require('./app-profile.js');
const Cluster = require('./cluster.js');
const Family = require('./family.js');
const Table = require('./table.js');

/**
 * Create an Instance object to interact with a Cloud Bigtable instance.
 *
 * @class
 * @param {Bigtable} bigtable The parent {@link Bigtable} object of this
 *     instance.
 * @param {string} id Id of the instance.
 *
 * @example
 * const Bigtable = require('@google-cloud/bigtable');
 * const bigtable = new Bigtable();
 * const instance = bigtable.instance('my-instance');
 */

class Instance {
  constructor(bigtable, id) {
    this.bigtable = bigtable;

    let name = id;
    if (!name.includes('/')) {
      name = `${bigtable.projectName}/instances/${id}`;
    }

    this.id = name.split('/').pop();
    this.name = name;
  }

  /**
   * Maps the instance type to the proper integer.
   *
   * @private
   *
   * @param {string} type The instance type (production, development).
   * @returns {number}
   *
   * @example
   * Instance.getTypeType_('production');
   * // 1
   */
  static getTypeType_(type) {
    const types = {
      unspecified: 0,
      production: 1,
      development: 2,
    };

    if (is.string(type)) {
      type = type.toLowerCase();
    }

    return types[type] || types.unspecified;
  }

  /**
   * Get a reference to a Bigtable App Profile.
   *
   * @param {string} name The name of the app profile.
   * @returns {AppProfile}
   */
  appProfile(name) {
    return new AppProfile(this, name);
  }

  /**
   * Create an instance.
   *
   * @param {object} [options] See {@link Bigtable#createInstance}.
   * @param {object} [options.gaxOptions]  Request configuration options, outlined
   *     here: https://googleapis.github.io/gax-nodejs/global.html#CallOptions.
   * @param {function} callback The callback function.
   * @param {?error} callback.err An error returned while making this
   *     request.
   * @param {Instance} callback.instance The newly created
   *     instance.
   * @param {Operation} callback.operation An operation object that can be used
   *     to check the status of the request.
   * @param {object} callback.apiResponse The full API response.
   *
   * @example
   * const Bigtable = require('@google-cloud/bigtable');
   * const bigtable = new Bigtable();
   * const instance = bigtable.instance('my-instance');
   *
   * instance.create(function(err, instance, operation, apiResponse) {
   *   if (err) {
   *     // Error handling omitted.
   *   }
   *
   *   operation
   *     .on('error', console.error)
   *     .on('complete', function() {
   *       // The instance was created successfully.
   *     });
   * });
   *
   * //-
   * // If the callback is omitted, we'll return a Promise.
   * //-
   * instance.create().then(function(data) {
   *   var instance = data[0];
   *   var operation = data[1];
   *   var apiResponse = data[2];
   * });
   */
  create(options, callback) {
    if (is.fn(options)) {
      callback = options;
      options = {};
    }

    this.bigtable.createInstance(this.id, options, callback);
  }

  /**
   * Create an app profile.
   *
   * @param {string} name The name to be used when referring to the new
   *     app profile within its instance.
   * @param {object} options AppProfile creation options.
   * @param {'any'|Cluster} options.routing  The routing policy for all
   *     read/write requests which use this app profile. This can be either the
   *     string 'any' or a cluster of an instance. This value is required when
   *     creating the app profile and optional when setting the metadata.
   * @param {object} [options.gaxOptions]  Request configuration options, outlined
   *     here: https://googleapis.github.io/gax-nodejs/global.html#CallOptions.
   * @param {boolean} [options.allowTransactionalWrites] Whether or not
   *     CheckAndMutateRow and ReadModifyWriteRow requests are allowed by this
   *     app profile. It is unsafe to send these requests to the same
   *     table/row/column in multiple clusters. This is only used when the
   *     routing value is a cluster.
   * @param {string} [options.description] The long form description of the use
   *     case for this AppProfile.
   * @param {string} [options.ignoreWarnings] Whether to ignore safety checks
   *     when creating the app profile
   * @param {function} callback The callback function.
   * @param {?error} callback.err An error returned while making this request.
   * @param {Cluster} callback.appProfile The newly created app profile.
   *
   * @example
   * const Bigtable = require('@google-cloud/bigtable');
   * const bigtable = new Bigtable();
   * const instance = bigtable.instance('my-instance');
   * const cluster = instance.cluster('my-cluster');
   *
   * const callback = function(err, appProfile, apiResponse) {
   *   // `appProfile` is an AppProfile object.
   * };
   *
   * const options = {
   *   routing: cluster,
   *   allowTransactionalWrites: true,
   *   ignoreWarnings: true,
   * };
   *
   * instance.createAppProfile('my-app-profile', options, callback);
   *
   * //-
   * // If the callback is omitted, we'll return a Promise.
   * //-
   * instance.createAppProfile('my-app-profile', options).then(function(data) {
   *   const appProfile = data[0];
   *   const apiResponse = data[1];
   * });
   */
  createAppProfile(name, options, callback) {
    const self = this;

    if (is.function(options)) {
      callback = options;
      options = {};
    }

<<<<<<< HEAD
/**
 * Create an app profile.
 *
 * @param {string} id The name to be used when referring to the new
 *     app profile within its instance.
 * @param {object} options AppProfile creation options.
 * @param {'any'|Cluster} options.routing  The routing policy for all
 *     read/write requests which use this app profile. This can be either the
 *     string 'any' or a cluster of an instance. This value is required when
 *     creating the app profile and optional when setting the metadata.
 * @param {object} [options.gaxOptions]  Request configuration options, outlined
 *     here: https://googleapis.github.io/gax-nodejs/global.html#CallOptions.
 * @param {boolean} [options.allowTransactionalWrites] Whether or not
 *     CheckAndMutateRow and ReadModifyWriteRow requests are allowed by this
 *     app profile. It is unsafe to send these requests to the same
 *     table/row/column in multiple clusters. This is only used when the
 *     routing value is a cluster.
 * @param {string} [options.description] The long form description of the use
 *     case for this AppProfile.
 * @param {string} [options.ignoreWarnings] Whether to ignore safety checks
 *     when creating the app profile
 * @param {function} callback The callback function.
 * @param {?error} callback.err An error returned while making this request.
 * @param {Cluster} callback.appProfile The newly created app profile.
 *
 * @example
 * const Bigtable = require('@google-cloud/bigtable');
 * const bigtable = new Bigtable();
 * const instance = bigtable.instance('my-instance');
 * const cluster = instance.cluster('my-cluster');
 *
 * const callback = function(err, appProfile, apiResponse) {
 *   // `appProfile` is an AppProfile object.
 * };
 *
 * const options = {
 *   routing: cluster,
 *   allowTransactionalWrites: true,
 *   ignoreWarnings: true,
 * };
 *
 * instance.createAppProfile('my-app-profile', options, callback);
 *
 * //-
 * // If the callback is omitted, we'll return a Promise.
 * //-
 * instance.createAppProfile('my-app-profile', options).then(function(data) {
 *   const appProfile = data[0];
 *   const apiResponse = data[1];
 * });
 */
Instance.prototype.createAppProfile = function(id, options, callback) {
  const self = this;
=======
    if (!options.routing) {
      throw new Error('An app profile must contain a routing policy.');
    }
>>>>>>> 90d1050f

    const appProfile = AppProfile.formatAppProfile_(options);

    const reqOpts = {
      parent: this.name,
      appProfileId: name,
      appProfile,
    };

    if (is.boolean(options.ignoreWarnings)) {
      reqOpts.ignoreWarnings = options.ignoreWarnings;
    }

<<<<<<< HEAD
  const reqOpts = {
    parent: this.id,
    appProfileId: id,
    appProfile,
  };
=======
    this.bigtable.request(
      {
        client: 'BigtableInstanceAdminClient',
        method: 'createAppProfile',
        reqOpts,
        gaxOpts: options.gaxOptions,
      },
      function(...args) {
        if (args[1]) {
          args.splice(1, 0, self.appProfile(name));
        }
>>>>>>> 90d1050f

        callback(...args);
      }
    );
  }

<<<<<<< HEAD
  this.bigtable.request(
    {
      client: 'BigtableInstanceAdminClient',
      method: 'createAppProfile',
      reqOpts: reqOpts,
      gaxOpts: options.gaxOptions,
    },
    function(...args) {
      if (args[1]) {
        args.splice(1, 0, self.appProfile(id));
      }
=======
  /**
   * Create a cluster.
   *
   * @param {string} name The name to be used when referring to the new
   *     cluster within its instance.
   * @param {object} [options] Cluster creation options.
   * @param {object} [options.gaxOptions]  Request configuration options, outlined
   *     here: https://googleapis.github.io/gax-nodejs/global.html#CallOptions.
   * @param {string} [options.location] The location where this cluster's nodes
   *     and storage reside. For best performance clients should be located as
   *     as close as possible to this cluster. Currently only zones are
   *     supported.
   * @param {number} [options.nodes] The number of nodes allocated to this
   *     cluster. More nodes enable higher throughput and more consistent
   *     performance.
   * @param {string} [options.storage] The type of storage used by this cluster
   *     to serve its parent instance's tables. Options are 'hdd' or 'ssd'.
   * @param {function} callback The callback function.
   * @param {?error} callback.err An error returned while making this request.
   * @param {Cluster} callback.cluster The newly created
   *     cluster.
   * @param {Operation} callback.operation An operation object that can be used
   *     to check the status of the request.
   *
   * @example
   * const Bigtable = require('@google-cloud/bigtable');
   * const bigtable = new Bigtable();
   * const instance = bigtable.instance('my-instance');
   *
   * const callback = function(err, cluster, operation, apiResponse) {
   *   if (err) {
   *     // Error handling omitted.
   *   }
   *
   *   operation
   *     .on('error', console.log)
   *     .on('complete', function() {
   *       // The cluster was created successfully.
   *     });
   * };
   *
   * const options = {
   *   location: 'us-central1-b',
   *   nodes: 3,
   *   storage: 'ssd'
   * };
   *
   * instance.createCluster('my-cluster', options, callback);
   *
   * //-
   * // If the callback is omitted, we'll return a Promise.
   * //-
   * instance.createCluster('my-cluster', options).then(function(data) {
   *   const cluster = data[0];
   *   const operation = data[1];
   *   const apiResponse = data[2];
   * });
   */
  createCluster(name, options, callback) {
    const self = this;

    if (is.function(options)) {
      callback = options;
      options = {};
    }

    const reqOpts = {
      parent: this.name,
      clusterId: name,
    };
>>>>>>> 90d1050f

    if (!is.empty(options)) {
      reqOpts.cluster = {};
    }

    if (options.location) {
      reqOpts.cluster.location = Cluster.getLocation_(
        this.bigtable.projectId,
        options.location
      );
    }

    if (options.nodes) {
      reqOpts.cluster.serveNodes = options.nodes;
    }

    if (options.storage) {
      const storageType = Cluster.getStorageType_(options.storage);
      reqOpts.cluster.defaultStorageType = storageType;
    }

    this.bigtable.request(
      {
        client: 'BigtableInstanceAdminClient',
        method: 'createCluster',
        reqOpts,
        gaxOpts: options.gaxOptions,
      },
      function(...args) {
        if (args[1]) {
          args.splice(1, 0, self.cluster(name));
        }

        callback(...args);
      }
    );
  }

  /**
   * Create a table on your Bigtable instance.
   *
   * @see [Designing Your Schema]{@link https://cloud.google.com/bigtable/docs/schema-design}
   * @see [Splitting Keys]{@link https://cloud.google.com/bigtable/docs/managing-tables#splits}
   *
   * @throws {error} If a name is not provided.
   *
   * @param {string} name The name of the table.
   * @param {object} [options] Table creation options.
   * @param {object|string[]} [options.families] Column families to be created
   *     within the table.
   * @param {object} [options.gaxOptions] Request configuration options, outlined
   *     here: https://googleapis.github.io/gax-nodejs/CallSettings.html.
   * @param {string[]} [options.splits] Initial
   *    [split keys](https://cloud.google.com/bigtable/docs/managing-tables#splits).
   * @param {function} callback The callback function.
   * @param {?error} callback.err An error returned while making this request.
   * @param {Table} callback.table The newly created table.
   * @param {object} callback.apiResponse The full API response.
   *
   * @example
   * const Bigtable = require('@google-cloud/bigtable');
   * const bigtable = new Bigtable();
   * const instance = bigtable.instance('my-instance');
   *
   * const callback = function(err, table, apiResponse) {
   *   // `table` is a Table object.
   * };
   *
   * instance.createTable('prezzy', callback);
   *
   * //-
   * // Optionally specify column families to be created within the table.
   * //-
   * const options = {
   *   families: ['follows']
   * };
   *
   * instance.createTable('prezzy', options, callback);
   *
   * //-
   * // You can also specify garbage collection rules for your column families.
   * // See {@link Table#createFamily} for more information about
   * // column families and garbage collection rules.
   * //-
   * const options = {
   *   families: [
   *     {
   *       name: 'follows',
   *       rule:  {
   *         age: {
   *           seconds: 0,
   *           nanos: 5000
   *         },
   *         versions: 3,
   *         union: true
   *       }
   *     }
   *   ]
   * };
   *
   * instance.createTable('prezzy', options, callback);
   *
   * //-
   * // Pre-split the table based on the row key to spread the load across
   * // multiple Cloud Bigtable nodes.
   * //-
   * const options = {
   *   splits: ['10', '20']
   * };
   *
   * instance.createTable('prezzy', options, callback);
   *
   * //-
   * // If the callback is omitted, we'll return a Promise.
   * //-
   * instance.createTable('prezzy', options).then(function(data) {
   *   const table = data[0];
   *   const apiResponse = data[1];
   * });
   */
  createTable(name, options, callback) {
    const self = this;

    if (!name) {
      throw new Error('A name is required to create a table.');
    }

    options = options || {};

    if (is.function(options)) {
      callback = options;
      options = {};
    }

    const reqOpts = {
      parent: this.name,
      tableId: name,
      table: {
        // The granularity at which timestamps are stored in the table.
        // Currently only milliseconds is supported, so it's not configurable.
        granularity: 0,
      },
    };

    if (options.splits) {
      reqOpts.initialSplits = options.splits.map(function(key) {
        return {
          key,
        };
      });
    }

    if (options.families) {
      const columnFamilies = options.families.reduce(function(
        families,
        family
      ) {
        if (is.string(family)) {
          family = {
            name: family,
          };
        }

        const columnFamily = (families[family.name] = {});

        if (family.rule) {
          columnFamily.gcRule = Family.formatRule_(family.rule);
        }

        return families;
      },
      {});

      reqOpts.table.columnFamilies = columnFamilies;
    }

    this.bigtable.request(
      {
        client: 'BigtableTableAdminClient',
        method: 'createTable',
        reqOpts,
        gaxOpts: options.gaxOptions,
      },
      function(...args) {
        if (args[1]) {
          const table = self.table(args[1].name);
          table.metadata = args[1];
          args.splice(1, 0, table);
        }

        callback(...args);
      }
    );
  }

  /**
   * Get a reference to a Bigtable Cluster.
   *
   * @param {string} name The name of the cluster.
   * @returns {Cluster}
   */
  cluster(name) {
    return new Cluster(this, name);
  }

  /**
   * Delete the instance.
   *
   * @param {object} [gaxOptions] Request configuration options, outlined here:
   *     https://googleapis.github.io/gax-nodejs/CallSettings.html.
   * @param {function} [callback] The callback function.
   * @param {?error} callback.err An error returned while making this
   *     request.
   * @param {object} callback.apiResponse The full API response.
   *
   * @example
   * const Bigtable = require('@google-cloud/bigtable');
   * const bigtable = new Bigtable();
   * const instance = bigtable.instance('my-instance');
   *
   * instance.delete(function(err, apiResponse) {});
   *
   * //-
   * // If the callback is omitted, we'll return a Promise.
   * //-
   * instance.delete().then(function(data) {
   *   var apiResponse = data[0];
   * });
   */
  delete(gaxOptions, callback) {
    if (is.fn(gaxOptions)) {
      callback = gaxOptions;
      gaxOptions = {};
    }

    this.bigtable.request(
      {
        client: 'BigtableInstanceAdminClient',
        method: 'deleteInstance',
        reqOpts: {
          name: this.name,
        },
        gaxOpts: gaxOptions,
      },
      callback
    );
  }

  /**
   * Check if an instance exists.
   *
   * @param {object} [gaxOptions] Request configuration options, outlined
   *     here: https://googleapis.github.io/gax-nodejs/CallSettings.html.
   * @param {function} callback The callback function.
   * @param {?error} callback.err An error returned while making this
   *     request.
   * @param {boolean} callback.exists Whether the instance exists or not.
   *
   * @example
   * const Bigtable = require('@google-cloud/bigtable');
   * const bigtable = new Bigtable();
   * const instance = bigtable.instance('my-instance');
   *
   * instance.exists(function(err, exists) {});
   *
   * //-
   * // If the callback is omitted, we'll return a Promise.
   * //-
   * instance.exists().then(function(data) {
   *   var exists = data[0];
   * });
   */
  exists(gaxOptions, callback) {
    if (is.fn(gaxOptions)) {
      callback = gaxOptions;
      gaxOptions = {};
    }

    this.getMetadata(gaxOptions, function(err) {
      if (err) {
        if (err.code === 5) {
          callback(null, false);
          return;
        }

        callback(err);
        return;
      }

      callback(null, true);
    });
  }

  /**
   * Get an instance if it exists.
   *
   * @param {object} [gaxOptions] Request configuration options, outlined here:
   *     https://googleapis.github.io/gax-nodejs/CallSettings.html.
   * @param {function} callback The callback function.
   * @param {?error} callback.error An error returned while making this request.
   * @param {Instance} callback.instance The Instance object.
   * @param {object} callback.apiResponse The resource as it exists in the API.
   *
   * @example
   * const Bigtable = require('@google-cloud/bigtable');
   * const bigtable = new Bigtable();
   * const instance = bigtable.instance('my-instance');
   *
   * instance.get(function(err, instance, apiResponse) {
   *   // The `instance` data has been populated.
   * });
   *
   * //-
   * // If the callback is omitted, we'll return a Promise.
   * //-
   * instance.get().then(function(data) {
   *   var instance = data[0];
   *   var apiResponse = data[1];
   * });
   */
  get(gaxOptions, callback) {
    const self = this;

    if (is.fn(gaxOptions)) {
      callback = gaxOptions;
      gaxOptions = {};
    }

    this.getMetadata(gaxOptions, function(err, metadata) {
      callback(err, err ? null : self, metadata);
    });
  }

  /**
   * Get App Profile objects for this instance.
   *
   * @param {object} [gaxOptions] Request configuration options, outlined here:
   *     https://googleapis.github.io/gax-nodejs/CallSettings.html.
   * @param {function} callback The callback function.
   * @param {?error} callback.error An error returned while making this request.
   * @param {AppProfile[]} callback.appProfiles List of all AppProfiles.
   * @param {object} callback.apiResponse The full API response.
   *
   * @example
   * const Bigtable = require('@google-cloud/bigtable');
   * const bigtable = new Bigtable();
   * const instance = bigtable.instance('my-instance');
   *
   * instance.getAppProfiles(function(err, appProfiles) {
   *   if (!err) {
   *     // `appProfiles` is an array of AppProfile objects.
   *   }
   * });
   *
   * //-
   * // If the callback is omitted, we'll return a Promise.
   * //-
   * instance.getAppProfiles().then(function(data) {
   *   const appProfiles = data[0];
   * });
   */
  getAppProfiles(gaxOptions, callback) {
    const self = this;

    if (is.function(gaxOptions)) {
      callback = gaxOptions;
      gaxOptions = {};
    }

    const reqOpts = {
      parent: this.name,
    };

    this.bigtable.request(
      {
        client: 'BigtableInstanceAdminClient',
        method: 'listAppProfiles',
        reqOpts,
        gaxOpts: gaxOptions,
      },
      function(err, resp) {
        if (err) {
          callback(err);
          return;
        }

        const appProfiles = resp.map(function(appProfileObj) {
          const appProfile = self.appProfile(appProfileObj.name);
          appProfile.metadata = appProfileObj;
          return appProfile;
        });

        callback(null, appProfiles, resp);
      }
    );
  }

  /**
   * Get Cluster objects for all of your clusters.
   *
   * @param {object} [gaxOptions] Request configuration options, outlined here:
   *     https://googleapis.github.io/gax-nodejs/CallSettings.html.
   * @param {function} callback The callback function.
   * @param {?error} callback.error An error returned while making this request.
   * @param {Cluster[]} callback.clusters List of all
   *     Clusters.
   * @param {object} callback.apiResponse The full API response.
   *
   * @example
   * const Bigtable = require('@google-cloud/bigtable');
   * const bigtable = new Bigtable();
   * const instance = bigtable.instance('my-instance');
   *
   * instance.getClusters(function(err, clusters) {
   *   if (!err) {
   *     // `clusters` is an array of Cluster objects.
   *   }
   * });
   *
   * //-
   * // If the callback is omitted, we'll return a Promise.
   * //-
   * instance.getClusters().then(function(data) {
   *   const clusters = data[0];
   * });
   */
  getClusters(gaxOptions, callback) {
    const self = this;

    if (is.function(gaxOptions)) {
      callback = gaxOptions;
      gaxOptions = {};
    }

    const reqOpts = {
      parent: this.name,
    };

    this.bigtable.request(
      {
        client: 'BigtableInstanceAdminClient',
        method: 'listClusters',
        reqOpts,
        gaxOpts: gaxOptions,
      },
      function(err, resp) {
        if (err) {
          callback(err);
          return;
        }

        const clusters = resp.clusters.map(function(clusterObj) {
          const cluster = self.cluster(clusterObj.name);
          cluster.metadata = clusterObj;
          return cluster;
        });

        callback(null, clusters, resp);
      }
    );
  }

  /**
   * Get the instance metadata.
   *
   * @param {object} [gaxOptions] Request configuration options, outlined here:
   *     https://googleapis.github.io/gax-nodejs/CallSettings.html.
   * @param {function} callback The callback function.
   * @param {?error} callback.err An error returned while making this
   *     request.
   * @param {object} callback.metadata The metadata.
   *
   * @example
   * const Bigtable = require('@google-cloud/bigtable');
   * const bigtable = new Bigtable();
   * const instance = bigtable.instance('my-instance');
   *
   * instance.getMetadata(function(err, metadata) {});
   *
   * //-
   * // If the callback is omitted, we'll return a Promise.
   * //-
   * instance.getMetadata().then(function(data) {
   *   var metadata = data[0];
   *   var apiResponse = data[1];
   * });
   */
  getMetadata(gaxOptions, callback) {
    const self = this;

    if (is.fn(gaxOptions)) {
      callback = gaxOptions;
      gaxOptions = {};
    }

    this.bigtable.request(
      {
        client: 'BigtableInstanceAdminClient',
        method: 'getInstance',
        reqOpts: {
          name: this.name,
        },
        gaxOpts: gaxOptions,
      },
      function(...args) {
        if (args[1]) {
          self.metadata = args[1];
        }

        callback(...args);
      }
    );
  }

  /**
   * Get Table objects for all the tables in your Cloud Bigtable instance.
   *
   * @param {object} [options] Query object.
   * @param {boolean} [options.autoPaginate=true] Have pagination handled
   *     automatically.
   * @param {object} [options.gaxOptions] Request configuration options, outlined
   *     here: https://googleapis.github.io/gax-nodejs/global.html#CallOptions.
   * @param {number} [options.maxApiCalls] Maximum number of API calls to make.
   * @param {number} [options.maxResults] Maximum number of items to return.
   * @param {string} [options.pageToken] A previously-returned page token
   *     representing part of a larger set of results to view.
   * @param {string} [options.view] View over the table's fields. Possible options
   *     are 'name', 'schema' or 'full'. Default: 'name'.
   * @param {function} callback The callback function.
   * @param {?error} callback.err An error returned while making this request.
   * @param {Table[]} callback.tables List of all Tables.
   * @param {object} callback.apiResponse The full API response.
   *
   * @example
   * const Bigtable = require('@google-cloud/bigtable');
   * const bigtable = new Bigtable();
   * const instance = bigtable.instance('my-instance');
   *
   * instance.getTables(function(err, tables) {
   *   if (!err) {
   *     // `tables` is an array of Table objects.
   *   }
   * });
   *
   * //-
   * // To control how many API requests are made and page through the results
   * // manually, set `autoPaginate` to false.
   * //-
   * const callback = function(err, tables, nextQuery, apiResponse) {
   *   if (nextQuery) {
   *     // More results exist.
   *     instance.getTables(nextQuery, calback);
   *   }
   * };
   *
   * instance.getTables({
   *   autoPaginate: false
   * }, callback);
   *
   * //-
   * // If the callback is omitted, we'll return a Promise.
   * //-
   * instance.getTables().then(function(data) {
   *   const tables = data[0];
   * });
   */
  getTables(options, callback) {
    const self = this;

    if (is.function(options)) {
      callback = options;
      options = {};
    }

    const reqOpts = extend({}, options, {
      parent: this.name,
      view: Table.VIEWS[options.view || 'unspecified'],
    });

    delete reqOpts.gaxOptions;

    this.bigtable.request(
      {
        client: 'BigtableTableAdminClient',
        method: 'listTables',
        reqOpts,
        gaxOpts: options.gaxOptions,
      },
      function(...args) {
        if (args[1]) {
          args[1] = args[1].map(function(tableObj) {
            const name = tableObj.name.split('/').pop();
            const table = self.table(name);
            table.metadata = tableObj;
            return table;
          });
        }

        callback(...args);
      }
    );
  }

  /**
   * Set the instance metadata.
   *
   * @param {object} metadata Metadata object.
   * @param {string} metadata.displayName The descriptive name for this
   *     instance as it appears in UIs. It can be changed at any time, but
   *     should be kept globally unique to avoid confusion.
   * @param {object} [gaxOptions] Request configuration options, outlined here:
   *     https://googleapis.github.io/gax-nodejs/global.html#CallOptions.
   * @param {function} callback The callback function.
   * @param {?error} callback.err An error returned while making this
   *     request.
   * @param {object} callback.apiResponse The full API response.
   *
   * @example
   * const Bigtable = require('@google-cloud/bigtable');
   * const bigtable = new Bigtable();
   * const instance = bigtable.instance('my-instance');
   *
   * var metadata = {
   *   displayName: 'updated-name'
   * };
   *
   * instance.setMetadata(metadata, function(err, apiResponse) {});
   *
   * //-
   * // If the callback is omitted, we'll return a Promise.
   * //-
   * instance.setMetadata(metadata).then(function(data) {
   *   var apiResponse = data[0];
   * });
   */
  setMetadata(metadata, gaxOptions, callback) {
    const self = this;

    if (is.fn(gaxOptions)) {
      callback = gaxOptions;
      gaxOptions = {};
    }

    this.bigtable.request(
      {
        client: 'BigtableInstanceAdminClient',
        method: 'updateInstance',
        reqOpts: extend({name: this.name}, metadata),
        gaxOpts: gaxOptions,
      },
      function(...args) {
        if (args[1]) {
          self.metadata = args[1];
        }

        callback(...args);
      }
    );
  }

  /**
   * Get a reference to a Bigtable table.
   *
   * @param {string} name The name of the table.
   * @returns {Table}
   *
   * @example
   * const Bigtable = require('@google-cloud/bigtable');
   * const bigtable = new Bigtable();
   * const instance = bigtable.instance('my-instance');
   * const table = instance.table('presidents');
   */
  table(name) {
    return new Table(this, name);
  }
}

/**
 * Get {@link Table} objects for all the tables in your Cloud Bigtable
 * instance as a readable object stream.
 *
 * @param {object} [query] Configuration object. See
 *     {@link Instance#getTables} for a complete list of options.
 * @returns {stream}
 *
 * @example
 * const Bigtable = require('@google-cloud/bigtable');
 * const bigtable = new Bigtable();
 * const instance = bigtable.instance('my-instance');
 *
 * instance.getTablesStream()
 *   .on('error', console.error)
 *   .on('data', function(table) {
 *     // table is a Table object.
 *   })
 *   .on('end', function() {
 *     // All tables retrieved.
 *   });
 *
 * //-
 * // If you anticipate many results, you can end a stream early to prevent
 * // unnecessary processing and API requests.
 * //-
 * instance.getTablesStream()
 *   .on('data', function(table) {
 *     this.end();
 *   });
 */
Instance.prototype.getTablesStream = common.paginator.streamify('getTables');

/*! Developer Documentation
 *
 * These methods can be auto-paginated.
 */
common.paginator.extend(Instance, ['getTables']);

/*! Developer Documentation
 *
 * All async methods (except for streams) will return a Promise in the event
 * that a callback is omitted.
 */
common.util.promisifyAll(Instance, {
  exclude: ['appProfile', 'cluster', 'table'],
});

/**
 * Reference to the {@link Instance} class.
 * @name module:@google-cloud/bigtable.Instance
 * @see Instance
 */
module.exports = Instance;<|MERGE_RESOLUTION|>--- conflicted
+++ resolved
@@ -139,7 +139,7 @@
   /**
    * Create an app profile.
    *
-   * @param {string} name The name to be used when referring to the new
+   * @param {string} id The name to be used when referring to the new
    *     app profile within its instance.
    * @param {object} options AppProfile creation options.
    * @param {'any'|Cluster} options.routing  The routing policy for all
@@ -187,79 +187,22 @@
    *   const apiResponse = data[1];
    * });
    */
-  createAppProfile(name, options, callback) {
+  createAppProfile(id, options, callback) {
     const self = this;
 
     if (is.function(options)) {
       callback = options;
       options = {};
     }
-
-<<<<<<< HEAD
-/**
- * Create an app profile.
- *
- * @param {string} id The name to be used when referring to the new
- *     app profile within its instance.
- * @param {object} options AppProfile creation options.
- * @param {'any'|Cluster} options.routing  The routing policy for all
- *     read/write requests which use this app profile. This can be either the
- *     string 'any' or a cluster of an instance. This value is required when
- *     creating the app profile and optional when setting the metadata.
- * @param {object} [options.gaxOptions]  Request configuration options, outlined
- *     here: https://googleapis.github.io/gax-nodejs/global.html#CallOptions.
- * @param {boolean} [options.allowTransactionalWrites] Whether or not
- *     CheckAndMutateRow and ReadModifyWriteRow requests are allowed by this
- *     app profile. It is unsafe to send these requests to the same
- *     table/row/column in multiple clusters. This is only used when the
- *     routing value is a cluster.
- * @param {string} [options.description] The long form description of the use
- *     case for this AppProfile.
- * @param {string} [options.ignoreWarnings] Whether to ignore safety checks
- *     when creating the app profile
- * @param {function} callback The callback function.
- * @param {?error} callback.err An error returned while making this request.
- * @param {Cluster} callback.appProfile The newly created app profile.
- *
- * @example
- * const Bigtable = require('@google-cloud/bigtable');
- * const bigtable = new Bigtable();
- * const instance = bigtable.instance('my-instance');
- * const cluster = instance.cluster('my-cluster');
- *
- * const callback = function(err, appProfile, apiResponse) {
- *   // `appProfile` is an AppProfile object.
- * };
- *
- * const options = {
- *   routing: cluster,
- *   allowTransactionalWrites: true,
- *   ignoreWarnings: true,
- * };
- *
- * instance.createAppProfile('my-app-profile', options, callback);
- *
- * //-
- * // If the callback is omitted, we'll return a Promise.
- * //-
- * instance.createAppProfile('my-app-profile', options).then(function(data) {
- *   const appProfile = data[0];
- *   const apiResponse = data[1];
- * });
- */
-Instance.prototype.createAppProfile = function(id, options, callback) {
-  const self = this;
-=======
     if (!options.routing) {
       throw new Error('An app profile must contain a routing policy.');
     }
->>>>>>> 90d1050f
 
     const appProfile = AppProfile.formatAppProfile_(options);
 
     const reqOpts = {
       parent: this.name,
-      appProfileId: name,
+      appProfileId: id,
       appProfile,
     };
 
@@ -267,13 +210,6 @@
       reqOpts.ignoreWarnings = options.ignoreWarnings;
     }
 
-<<<<<<< HEAD
-  const reqOpts = {
-    parent: this.id,
-    appProfileId: id,
-    appProfile,
-  };
-=======
     this.bigtable.request(
       {
         client: 'BigtableInstanceAdminClient',
@@ -283,28 +219,14 @@
       },
       function(...args) {
         if (args[1]) {
-          args.splice(1, 0, self.appProfile(name));
+          args.splice(1, 0, self.appProfile(id));
         }
->>>>>>> 90d1050f
 
         callback(...args);
       }
     );
-  }
-
-<<<<<<< HEAD
-  this.bigtable.request(
-    {
-      client: 'BigtableInstanceAdminClient',
-      method: 'createAppProfile',
-      reqOpts: reqOpts,
-      gaxOpts: options.gaxOptions,
-    },
-    function(...args) {
-      if (args[1]) {
-        args.splice(1, 0, self.appProfile(id));
-      }
-=======
+  };
+
   /**
    * Create a cluster.
    *
@@ -375,7 +297,6 @@
       parent: this.name,
       clusterId: name,
     };
->>>>>>> 90d1050f
 
     if (!is.empty(options)) {
       reqOpts.cluster = {};
