--- conflicted
+++ resolved
@@ -17,23 +17,12 @@
 const common = require('@google-cloud/common');
 const extend = require('extend');
 const is = require('is');
-
-<<<<<<< HEAD
-var common = require('@google-cloud/common');
-var extend = require('extend');
-var is = require('is');
 var snakeCase = require('lodash.snakecase');
 
-var AppProfile = require('./app-profile.js');
-var Cluster = require('./cluster.js');
-var Family = require('./family.js');
-var Table = require('./table.js');
-=======
 const AppProfile = require('./app-profile.js');
 const Cluster = require('./cluster.js');
 const Family = require('./family.js');
 const Table = require('./table.js');
->>>>>>> 155f569c
 
 /**
  * Create an Instance object to interact with a Cloud Bigtable instance.
@@ -951,12 +940,25 @@
       callback = gaxOptions;
       gaxOptions = {};
     }
-
+    var reqOpts = {
+        instance: extend({name: this.name}, metadata),
+        updateMask: {
+          paths: [],
+        },
+      };
+    const fieldsForMask = ['displayName', 'type', 'labels'];
+
+    fieldsForMask.forEach(field => {
+      if (field in reqOpts.instance) {
+        reqOpts.updateMask.paths.push(snakeCase(field));
+      }
+    });
+    
     this.bigtable.request(
       {
         client: 'BigtableInstanceAdminClient',
         method: 'updateInstance',
-        reqOpts: extend({name: this.name}, metadata),
+        reqOpts: reqOpts,
         gaxOpts: gaxOptions,
       },
       function(...args) {
@@ -1019,96 +1021,6 @@
  */
 Instance.prototype.getTablesStream = common.paginator.streamify('getTables');
 
-<<<<<<< HEAD
-/**
- * Set the instance metadata.
- *
- * @param {object} metadata Metadata object.
- * @param {string} metadata.displayName The descriptive name for this
- *     instance as it appears in UIs. It can be changed at any time, but
- *     should be kept globally unique to avoid confusion.
- * @param {object} [gaxOptions] Request configuration options, outlined here:
- *     https://googleapis.github.io/gax-nodejs/global.html#CallOptions.
- * @param {function} callback The callback function.
- * @param {?error} callback.err An error returned while making this
- *     request.
- * @param {object} callback.apiResponse The full API response.
- *
- * @example
- * const Bigtable = require('@google-cloud/bigtable');
- * const bigtable = new Bigtable();
- * const instance = bigtable.instance('my-instance');
- *
- * var metadata = {
- *   displayName: 'updated-name'
- * };
- *
- * instance.setMetadata(metadata, function(err, apiResponse) {});
- *
- * //-
- * // If the callback is omitted, we'll return a Promise.
- * //-
- * instance.setMetadata(metadata).then(function(data) {
- *   var apiResponse = data[0];
- * });
- */
-Instance.prototype.setMetadata = function(metadata, gaxOptions, callback) {
-  var self = this;
-
-  if (is.fn(gaxOptions)) {
-    callback = gaxOptions;
-    gaxOptions = {};
-  }
-  var reqOpts = {
-    instance: extend({name: this.id}, metadata),
-    updateMask: {
-      paths: [],
-    },
-  };
-
-  const fieldsForMask = ['displayName', 'type', 'labels'];
-
-  fieldsForMask.forEach(field => {
-    if (field in reqOpts.instance) {
-      reqOpts.updateMask.paths.push(snakeCase(field));
-    }
-  });
-
-  this.bigtable.request(
-    {
-      client: 'BigtableInstanceAdminClient',
-      method: 'partialUpdateInstance',
-      reqOpts: reqOpts,
-      gaxOpts: gaxOptions,
-    },
-    function(...args) {
-      if (args[1]) {
-        self.metadata = args[1];
-      }
-
-      callback(...args);
-    }
-  );
-};
-
-/**
- * Get a reference to a Bigtable table.
- *
- * @param {string} name The name of the table.
- * @returns {Table}
- *
- * @example
- * const Bigtable = require('@google-cloud/bigtable');
- * const bigtable = new Bigtable();
- * const instance = bigtable.instance('my-instance');
- * const table = instance.table('presidents');
- */
-Instance.prototype.table = function(name) {
-  return new Table(this, name);
-};
-
-=======
->>>>>>> 155f569c
 /*! Developer Documentation
  *
  * These methods can be auto-paginated.
