--- conflicted
+++ resolved
@@ -111,37 +111,6 @@
       endKey = prefix.substring(0, position) + nextChar;
     }
 
-<<<<<<< HEAD
-/**
- * Create a table.
- *
- * @param {object} [options] See {@link Instance#createTable}.
- * @param {object} [options.gaxOptions] Request configuration options, outlined
- *     here: https://googleapis.github.io/gax-nodejs/global.html#CallOptions.
- * @param {function} callback The callback function.
- * @param {?error} callback.err An error returned while making this request.
- * @param {Table} callback.table The newly created table.
- * @param {object} callback.apiResponse The full API response.
- * @example
- * table.create(function(err, table, apiResponse) {
- *   if (!err) {
- *     // The table was created successfully.
- *   }
- * });
- *
- * //-
- * // If the callback is omitted, we'll return a Promise.
- * //-
- * table.create().then(function(data) {
- *   var table = data[0];
- *   var apiResponse = data[1];
- * });
- */
-Table.prototype.create = function(options, callback) {
-  if (is.fn(options)) {
-    callback = options;
-    options = {};
-=======
     return {
       start,
       end: {
@@ -149,14 +118,13 @@
         inclusive: !endKey,
       },
     };
->>>>>>> 155f569c
   }
 
   /**
    * Create a table.
    *
    * @param {object} [options] See {@link Instance#createTable}.
-   * @param {object} [options.gaxOptions]  Request configuration options, outlined
+   * @param {object} [options.gaxOptions] Request configuration options, outlined
    *     here: https://googleapis.github.io/gax-nodejs/global.html#CallOptions.
    * @param {function} callback The callback function.
    * @param {?error} callback.err An error returned while making this request.
@@ -1051,133 +1019,6 @@
     return this.mutate(entries, gaxOptions, callback);
   }
 
-<<<<<<< HEAD
-  entries = arrify(entries).map(propAssign('method', Mutation.methods.INSERT));
-
-  return this.mutate(entries, {gaxOptions}, callback);
-};
-
-/**
- * Apply a set of changes to be atomically applied to the specified row(s).
- * Mutations are applied in order, meaning that earlier mutations can be masked
- * by later ones.
- *
- * @param {object|object[]} entries List of entities to be inserted or
- *     deleted.
- * @param {object} [options] Configuration object.
- * @param {object} [options.gaxOptions] Request configuration options, outlined
- *     here: https://googleapis.github.io/gax-nodejs/global.html#CallOptions.
- * @param {boolean} [options.rawMutation] If set to `true` will treat entries
- *     as a raw Mutation object. See {@link Mutation#parse}.
- * @param {function} callback The callback function.
- * @param {?error} callback.err An error returned while making this request.
- * @param {object[]} callback.err.errors If present, these represent partial
- *     failures. It's possible for part of your request to be completed
- *     successfully, while the other part was not.
- *
- * @example
- * const Bigtable = require('@google-cloud/bigtable');
- * const bigtable = new Bigtable();
- * const instance = bigtable.instance('my-instance');
- * const table = instance.table('prezzy');
- *
- * //-
- * // Insert entities. See {@link Table#insert}.
- * //-
- * const callback = function(err) {
- *   if (err) {
- *     // An API error or partial failure occurred.
- *
- *     if (err.name === 'PartialFailureError') {
- *       // err.errors[].code = 'Response code'
- *       // err.errors[].message = 'Error message'
- *       // err.errors[].entry = The original entry
- *     }
- *   }
- * };
- *
- * const entries = [
- *   {
- *     method: 'insert',
- *     key: 'gwashington',
- *     data: {
- *       follows: {
- *         jadams: 1
- *       }
- *     }
- *   }
- * ];
- *
- * table.mutate(entries, callback);
- *
- * //-
- * // Delete entities. See {@link Row#deleteCells}.
- * //-
- * const entries = [
- *   {
- *     method: 'delete',
- *     key: 'gwashington'
- *   }
- * ];
- *
- * table.mutate(entries, callback);
- *
- * //-
- * // Delete specific columns within a row.
- * //-
- * const entries = [
- *   {
- *     method: 'delete',
- *     key: 'gwashington',
- *     data: [
- *       'follows:jadams'
- *     ]
- *   }
- * ];
- *
- * table.mutate(entries, callback);
- *
- * //-
- * // Mix and match mutations. This must contain at least one entry and at
- * // most 100,000.
- * //-
- * const entries = [
- *   {
- *     method: 'insert',
- *     key: 'alincoln',
- *     data: {
- *       follows: {
- *         gwashington: 1
- *       }
- *     }
- *   }, {
- *     method: 'delete',
- *     key: 'jadams',
- *     data: [
- *       'follows:gwashington'
- *     ]
- *   }
- * ];
- *
- * table.mutate(entries, callback);
- *
- * //-
- * // If the callback is omitted, we'll return a Promise.
- * //-
- * table.mutate(entries).then(function() {
- *   // All requested mutations have been processed.
- * });
- */
-Table.prototype.mutate = function(entries, options, callback) {
-  var self = this;
-
-  options = options || {};
-
-  if (is.fn(options)) {
-    callback = options;
-    options = {};
-  }
-=======
   /**
    * Apply a set of changes to be atomically applied to the specified row(s).
    * Mutations are applied in order, meaning that earlier mutations can be masked
@@ -1185,8 +1026,11 @@
    *
    * @param {object|object[]} entries List of entities to be inserted or
    *     deleted.
-   * @param {object} [gaxOptions] Request configuration options, outlined here:
-   *     https://googleapis.github.io/gax-nodejs/CallSettings.html.
+   * @param {object} [options] Configuration object.
+   * @param {object} [options.gaxOptions] Request configuration options, outlined
+   *     here: https://googleapis.github.io/gax-nodejs/global.html#CallOptions.
+   * @param {boolean} [options.rawMutation] If set to `true` will treat entries
+   *     as a raw Mutation object. See {@link Mutation#parse}.
    * @param {function} callback The callback function.
    * @param {?error} callback.err An error returned while making this request.
    * @param {object[]} callback.err.errors If present, these represent partial
@@ -1286,18 +1130,19 @@
    *   // All requested mutations have been processed.
    * });
    */
-  mutate(entries, gaxOptions, callback) {
+  mutate(entries, options, callback) {
     const self = this;
 
-    if (is.fn(gaxOptions)) {
-      callback = gaxOptions;
-      gaxOptions = {};
+    options = options || {};
+
+    if (is.fn(options)) {
+      callback = options;
+      options = {};
     }
 
     entries = flatten(arrify(entries));
 
     let numRequestsMade = 0;
->>>>>>> 155f569c
 
     const maxRetries = is.number(this.maxRetries) ? this.maxRetries : 3;
     const pendingEntryIndices = new Set(entries.map((entry, index) => index));
@@ -1333,28 +1178,22 @@
       const reqOpts = {
         tableName: self.name,
         appProfileId: self.bigtable.appProfileId,
-        entries: entryBatch.map(Mutation.parse),
+
+        entries: options.rawMutation
+          ? entryBatch
+          : entryBatch.map(Mutation.parse),
       };
 
       const retryOpts = {
         currentRetryAttempt: numRequestsMade,
       };
 
-<<<<<<< HEAD
-    var reqOpts = {
-      tableName: self.id,
-      appProfileId: self.bigtable.appProfileId,
-      entries: options.rawMutation
-        ? entryBatch
-        : entryBatch.map(Mutation.parse),
-    };
-=======
       self.bigtable
         .request({
           client: 'BigtableClient',
           method: 'mutateRows',
           reqOpts,
-          gaxOpts: gaxOptions,
+          gaxOpts: options.gaxOptions,
           retryOpts,
         })
         .on('request', () => numRequestsMade++)
@@ -1363,7 +1202,6 @@
             callback(err); // Likely a "projectId not detected" error.
             return;
           }
->>>>>>> 155f569c
 
           onBatchResponse(err);
         })
@@ -1379,26 +1217,9 @@
               return;
             }
 
-<<<<<<< HEAD
-    self.bigtable
-      .request({
-        client: 'BigtableClient',
-        method: 'mutateRows',
-        reqOpts: reqOpts,
-        gaxOpts: options.gaxOptions,
-        retryOpts: retryOpts,
-      })
-      .on('request', () => numRequestsMade++)
-      .on('error', err => {
-        if (numRequestsMade === 0) {
-          callback(err); // Likely a "projectId not detected" error.
-          return;
-        }
-=======
             if (!RETRYABLE_STATUS_CODES.has(entry.status.code)) {
               pendingEntryIndices.delete(originalEntriesIndex);
             }
->>>>>>> 155f569c
 
             const status = commonGrpc.Service.decorateStatus_(entry.status);
             status.entry = originalEntry;
