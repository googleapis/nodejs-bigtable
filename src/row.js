--- conflicted
+++ resolved
@@ -361,7 +361,7 @@
     });
 
     const reqOpts = {
-      tableName: this.table.id,
+      tableName: this.table.name,
       appProfileId: this.bigtable.appProfileId,
       rowKey: Mutation.convertToBytes(this.id),
       rules,
@@ -496,35 +496,12 @@
       gaxOptions = {};
     }
 
-<<<<<<< HEAD
-    return ruleData;
-  });
-
-  var reqOpts = {
-    tableName: this.table.name,
-    appProfileId: this.bigtable.appProfileId,
-    rowKey: Mutation.convertToBytes(this.id),
-    rules: rules,
-  };
-
-  this.bigtable.request(
-    {
-      client: 'BigtableClient',
-      method: 'readModifyWriteRow',
-      reqOpts: reqOpts,
-      gaxOpts: gaxOptions,
-    },
-    callback
-  );
-};
-=======
     this.getMetadata(gaxOptions, function(err) {
       if (err) {
         if (err instanceof RowError) {
           callback(null, false);
           return;
         }
->>>>>>> 90d1050f
 
         callback(err);
         return;
@@ -614,7 +591,7 @@
    */
   filter(filter, config, callback) {
     const reqOpts = {
-      tableName: this.table.id,
+      tableName: this.table.name,
       appProfileId: this.bigtable.appProfileId,
       rowKey: Mutation.convertToBytes(this.id),
       predicateFilter: Filter.parse(filter),
@@ -708,107 +685,6 @@
     let filter;
     columns = arrify(columns);
 
-<<<<<<< HEAD
-/**
- * Mutates a row atomically based on the output of a filter. Depending on
- * whether or not any results are yielded, either the `onMatch` or `onNoMatch`
- * callback will be executed.
- *
- * @param {Filter} filter Filter to be applied to the contents of the row.
- * @param {object} config Configuration object.
- * @param {?object[]} config.onMatch A list of entries to be ran if a match is
- *     found.
- * @param {object[]} [config.onNoMatch] A list of entries to be ran if no
- *     matches are found.
- * @param {object} [config.gaxOptions] Request configuration options, outlined
- *     here: https://googleapis.github.io/gax-nodejs/global.html#CallOptions.
- * @param {function} callback The callback function.
- * @param {?error} callback.err An error returned while making this
- *     request.
- * @param {boolean} callback.matched Whether a match was found or not.
- *
- * @example
- * var callback = function(err, matched) {
- *   if (!err) {
- *     // `matched` will let us know if a match was found or not.
- *   }
- * };
- *
- * var filter = [
- *   {
- *     family: 'follows'
- *   },
- *   {
- *     column: 'alincoln',
- *   },
- *   {
- *     value: 1
- *   }
- * ];
- *
- * var config = {
- *   onMatch: [
- *     {
- *       method: 'insert',
- *       data: {
- *         follows: {
- *           jadams: 1
- *         }
- *       }
- *     }
- *   ]
- * };
- *
- * row.filter(filter, config, callback);
- *
- * //-
- * // Optionally, you can pass in an array of entries to be ran in the event
- * // that a match is not made.
- * //-
- * var config = {
- *   onNoMatch: [
- *     {
- *       method: 'insert',
- *       data: {
- *         follows: {
- *           jadams: 1
- *         }
- *       }
- *     }
- *   ]
- * };
- *
- * row.filter(filter, config, callback);
- *
- * //-
- * // If the callback is omitted, we'll return a Promise.
- * //-
- * row.filter(filter, config).then(function(data) {
- *   var matched = data[0];
- * });
- */
-Row.prototype.filter = function(filter, config, callback) {
-  var reqOpts = {
-    tableName: this.table.name,
-    appProfileId: this.bigtable.appProfileId,
-    rowKey: Mutation.convertToBytes(this.id),
-    predicateFilter: Filter.parse(filter),
-    trueMutations: createFlatMutationsList(config.onMatch),
-    falseMutations: createFlatMutationsList(config.onNoMatch),
-  };
-
-  this.bigtable.request(
-    {
-      client: 'BigtableClient',
-      method: 'checkAndMutateRow',
-      reqOpts: reqOpts,
-      gaxOpts: config.gaxOptions,
-    },
-    function(err, apiResponse) {
-      if (err) {
-        callback(err, null, apiResponse);
-        return;
-=======
     // if there is column filter
     if (columns.length) {
       const filters = columns.map(Mutation.parseColumnName).map(column => {
@@ -828,7 +704,6 @@
         ];
       } else {
         filter = filters[0];
->>>>>>> 90d1050f
       }
     }
 
