// Copyright 2025 Google LLC
//
// Licensed under the Apache License, Version 2.0 (the "License");
// you may not use this file except in compliance with the License.
// You may obtain a copy of the License at
//
//     https://www.apache.org/licenses/LICENSE-2.0
//
// Unless required by applicable law or agreed to in writing, software
// distributed under the License is distributed on an "AS IS" BASIS,
// WITHOUT WARRANTIES OR CONDITIONS OF ANY KIND, either express or implied.
// See the License for the specific language governing permissions and
// limitations under the License.

import * as fs from 'fs';
import {IMetricsHandler} from './metrics-handler';
import {MethodName, StreamingState} from './client-side-metrics-attributes';
import {grpc} from 'google-gax';
import * as gax from 'google-gax';

const root = gax.protobuf.loadSync(
  './protos/google/bigtable/v2/response_params.proto'
);
const ResponseParams = root.lookupType('ResponseParams');

/**
 * An interface representing a tabular API surface, such as a Bigtable table.
 */
export interface ITabularApiSurface {
  instance: {
    id: string;
  };
  id: string;
  bigtable: {
    appProfileId?: string;
    clientUid: string;
  };
}

const packageJSON = fs.readFileSync('package.json');
const version = JSON.parse(packageJSON.toString()).version;

// MetricsCollectorState is a list of states that the metrics collector can be in.
// Tracking the OperationMetricsCollector state is done so that the
// OperationMetricsCollector methods are not called in the wrong order. If the
// methods are called in the wrong order they will not execute and they will
// throw warnings.
//
// The following state transitions are allowed:
// OPERATION_NOT_STARTED -> OPERATION_STARTED_ATTEMPT_NOT_IN_PROGRESS
// OPERATION_STARTED_ATTEMPT_NOT_IN_PROGRESS -> OPERATION_STARTED_ATTEMPT_IN_PROGRESS
// OPERATION_STARTED_ATTEMPT_IN_PROGRESS -> OPERATION_STARTED_ATTEMPT_NOT_IN_PROGRESS
// OPERATION_STARTED_ATTEMPT_IN_PROGRESS -> OPERATION_COMPLETE
enum MetricsCollectorState {
  OPERATION_NOT_STARTED,
  OPERATION_STARTED_ATTEMPT_NOT_IN_PROGRESS,
  OPERATION_STARTED_ATTEMPT_IN_PROGRESS_NO_ROWS_YET,
  OPERATION_STARTED_ATTEMPT_IN_PROGRESS_SOME_ROWS_RECEIVED,
  OPERATION_COMPLETE,
}

/**
 * A class for tracing and recording client-side metrics related to Bigtable operations.
 */
export class OperationMetricsCollector {
  private state: MetricsCollectorState;
  private operationStartTime: Date | null;
  private attemptStartTime: Date | null;
  private zone: string | undefined;
  private cluster: string | undefined;
  private tabularApiSurface: ITabularApiSurface;
  private methodName: MethodName;
  private attemptCount = 0;
  private metricsHandlers: IMetricsHandler[];
  private firstResponseLatency: number | null;
  private serverTimeRead: boolean;
  private serverTime: number | null;
  private connectivityErrorCount: number;
  private streamingOperation: StreamingState;

  /**
   * @param {ITabularApiSurface} tabularApiSurface Information about the Bigtable table being accessed.
   * @param {IMetricsHandler[]} metricsHandlers The metrics handlers used for recording metrics.
   * @param {MethodName} methodName The name of the method being traced.
   * @param {StreamingState} streamingOperation Whether or not the call is a streaming operation.
   */
  constructor(
    tabularApiSurface: ITabularApiSurface,
    metricsHandlers: IMetricsHandler[],
    methodName: MethodName,
    streamingOperation: StreamingState
  ) {
    this.state = MetricsCollectorState.OPERATION_NOT_STARTED;
    this.zone = undefined;
    this.cluster = undefined;
    this.tabularApiSurface = tabularApiSurface;
    this.methodName = methodName;
    this.operationStartTime = null;
    this.attemptStartTime = null;
    this.metricsHandlers = metricsHandlers;
    this.firstResponseLatency = null;
    this.serverTimeRead = false;
    this.serverTime = null;
    this.connectivityErrorCount = 0;
    this.streamingOperation = streamingOperation;
  }

  private getMetricsCollectorData() {
    const appProfileId = this.tabularApiSurface.bigtable.appProfileId;
    return Object.assign(
      {
        instanceId: this.tabularApiSurface.instance.id,
        table: this.tabularApiSurface.id,
        cluster: this.cluster,
        zone: this.zone,
        method: this.methodName,
        client_uid: this.tabularApiSurface.bigtable.clientUid,
      },
      appProfileId ? {app_profile: appProfileId} : {}
    );
  }

  /**
   * Called when the operation starts. Records the start time.
   */
  onOperationStart() {
    if (this.state === MetricsCollectorState.OPERATION_NOT_STARTED) {
      this.operationStartTime = new Date();
      this.firstResponseLatency = null;
      this.state =
        MetricsCollectorState.OPERATION_STARTED_ATTEMPT_NOT_IN_PROGRESS;
    } else {
      console.warn('Invalid state transition');
    }
  }

  /**
   * Called when an attempt (e.g., an RPC attempt) completes. Records attempt latencies.
   * @param {string} projectId The id of the project.
   * @param {grpc.status} attemptStatus The grpc status for the attempt.
   */
  onAttemptComplete(projectId: string, attemptStatus: grpc.status) {
    if (
      this.state ===
        MetricsCollectorState.OPERATION_STARTED_ATTEMPT_IN_PROGRESS_NO_ROWS_YET ||
      this.state ===
        MetricsCollectorState.OPERATION_STARTED_ATTEMPT_IN_PROGRESS_SOME_ROWS_RECEIVED
    ) {
      this.state =
        MetricsCollectorState.OPERATION_STARTED_ATTEMPT_NOT_IN_PROGRESS;
      this.attemptCount++;
      const endTime = new Date();
      if (projectId && this.attemptStartTime) {
        const totalTime = endTime.getTime() - this.attemptStartTime.getTime();
        this.metricsHandlers.forEach(metricsHandler => {
          if (metricsHandler.onAttemptComplete) {
            metricsHandler.onAttemptComplete({
              attemptLatency: totalTime,
              serverLatency: this.serverTime ?? undefined,
              connectivityErrorCount: this.connectivityErrorCount,
              streaming: this.streamingOperation,
<<<<<<< HEAD
              status: attemptStatus?.toString(), // undefined in conformance tests.
=======
              status: attemptStatus.toString(),
>>>>>>> c37a451c
              client_name: `nodejs-bigtable/${version}`,
              metricsCollectorData: this.getMetricsCollectorData(),
              projectId,
            });
          }
        });
      }
    } else {
      console.warn('Invalid state transition attempted');
    }
  }

  /**
   * Called when a new attempt starts. Records the start time of the attempt.
   */
  onAttemptStart() {
    if (
      this.state ===
      MetricsCollectorState.OPERATION_STARTED_ATTEMPT_NOT_IN_PROGRESS
    ) {
      this.state =
        MetricsCollectorState.OPERATION_STARTED_ATTEMPT_IN_PROGRESS_NO_ROWS_YET;
      this.attemptStartTime = new Date();
      this.serverTime = null;
      this.serverTimeRead = false;
      this.connectivityErrorCount = 0;
    } else {
      console.warn('Invalid state transition attempted');
    }
  }

  /**
   * Called when the first response is received. Records first response latencies.
   */
  onResponse(projectId: string) {
    if (!this.firstResponseLatency) {
      // Check firstResponseLatency first to improve latency for calls with many rows
      if (
        this.state ===
        MetricsCollectorState.OPERATION_STARTED_ATTEMPT_IN_PROGRESS_NO_ROWS_YET
      ) {
        this.state =
          MetricsCollectorState.OPERATION_STARTED_ATTEMPT_IN_PROGRESS_SOME_ROWS_RECEIVED;
        const endTime = new Date();
        if (projectId && this.operationStartTime) {
          this.firstResponseLatency =
            endTime.getTime() - this.operationStartTime.getTime();
        }
      }
    }
  }

  /**
   * Called when an operation completes (successfully or unsuccessfully).
   * Records operation latencies, retry counts, and connectivity error counts.
   * @param {string} projectId The id of the project.
   * @param {grpc.status} finalOperationStatus Information about the completed operation.
   */
  onOperationComplete(projectId: string, finalOperationStatus: grpc.status) {
    if (
      this.state ===
      MetricsCollectorState.OPERATION_STARTED_ATTEMPT_NOT_IN_PROGRESS
    ) {
      this.state = MetricsCollectorState.OPERATION_COMPLETE;
      const endTime = new Date();
      if (projectId && this.operationStartTime) {
        const totalTime = endTime.getTime() - this.operationStartTime.getTime();
        {
          this.metricsHandlers.forEach(metricsHandler => {
            if (metricsHandler.onOperationComplete) {
              metricsHandler.onOperationComplete({
                status: finalOperationStatus.toString(),
                streaming: this.streamingOperation,
                metricsCollectorData: this.getMetricsCollectorData(),
                client_name: `nodejs-bigtable/${version}`,
                projectId,
                operationLatency: totalTime,
                retryCount: this.attemptCount - 1,
                firstResponseLatency: this.firstResponseLatency ?? undefined,
              });
            }
          });
        }
      }
    } else {
      console.warn('Invalid state transition attempted');
    }
  }

  /**
   * Called when metadata is received. Extracts server timing information if available.
   * @param {object} metadata The received metadata.
   */
  onMetadataReceived(metadata: {
    internalRepr: Map<string, string[]>;
    options: {};
  }) {
<<<<<<< HEAD
    const mappedEntries = new Map(
      Array.from(metadata.internalRepr.entries(), ([key, value]) => [
        key,
        value.toString(),
      ])
    );
    const SERVER_TIMING_REGEX = /.*gfet4t7;\s*dur=(\d+\.?\d*).*/;
    const SERVER_TIMING_KEY = 'server-timing';
    const durationValues = mappedEntries.get(SERVER_TIMING_KEY);
    if (durationValues) {
=======
    if (!this.serverTimeRead && this.connectivityErrorCount < 1) {
      // Check serverTimeRead, connectivityErrorCount here to reduce latency.
      const mappedEntries = new Map(
        Array.from(metadata.internalRepr.entries(), ([key, value]) => [
          key,
          value.toString(),
        ])
      );
      const SERVER_TIMING_REGEX = /.*gfet4t7;\s*dur=(\d+\.?\d*).*/;
      const SERVER_TIMING_KEY = 'server-timing';
      const durationValues = mappedEntries.get(SERVER_TIMING_KEY);
>>>>>>> c37a451c
      const matchedDuration = durationValues?.match(SERVER_TIMING_REGEX);
      if (matchedDuration && matchedDuration[1]) {
        if (!this.serverTimeRead) {
          this.serverTimeRead = true;
          this.serverTime = isNaN(parseInt(matchedDuration[1]))
            ? null
            : parseInt(matchedDuration[1]);
        }
      } else {
        this.connectivityErrorCount = 1;
      }
    }
  }

  /**
   * Called when status information is received. Extracts zone and cluster information.
   * @param {object} status The received status information.
   */
  onStatusMetadataReceived(status: {
    metadata: {internalRepr: Map<string, Uint8Array[]>; options: {}};
  }) {
<<<<<<< HEAD
    const INSTANCE_INFORMATION_KEY = 'x-goog-ext-425905942-bin';
    const mappedValue = status.metadata.internalRepr.get(
      INSTANCE_INFORMATION_KEY
    ) as Buffer[];
    if (mappedValue && mappedValue[0] && ResponseParams) {
=======
    if (!this.zone || !this.cluster) {
      const INSTANCE_INFORMATION_KEY = 'x-goog-ext-425905942-bin';
      const mappedValue = status.metadata.internalRepr.get(
        INSTANCE_INFORMATION_KEY
      ) as Buffer[];
>>>>>>> c37a451c
      const decodedValue = ResponseParams.decode(
        mappedValue[0],
        mappedValue[0].length
      );
      if (
        decodedValue &&
        (decodedValue as unknown as {zoneId: string}).zoneId
      ) {
        this.zone = (decodedValue as unknown as {zoneId: string}).zoneId;
      }
      if (
        decodedValue &&
        (decodedValue as unknown as {clusterId: string}).clusterId
      ) {
        this.cluster = (
          decodedValue as unknown as {clusterId: string}
        ).clusterId;
      }
    }
  }
}<|MERGE_RESOLUTION|>--- conflicted
+++ resolved
@@ -17,7 +17,6 @@
 import {MethodName, StreamingState} from './client-side-metrics-attributes';
 import {grpc} from 'google-gax';
 import * as gax from 'google-gax';
-
 const root = gax.protobuf.loadSync(
   './protos/google/bigtable/v2/response_params.proto'
 );
@@ -159,11 +158,7 @@
               serverLatency: this.serverTime ?? undefined,
               connectivityErrorCount: this.connectivityErrorCount,
               streaming: this.streamingOperation,
-<<<<<<< HEAD
-              status: attemptStatus?.toString(), // undefined in conformance tests.
-=======
               status: attemptStatus.toString(),
->>>>>>> c37a451c
               client_name: `nodejs-bigtable/${version}`,
               metricsCollectorData: this.getMetricsCollectorData(),
               projectId,
@@ -261,18 +256,6 @@
     internalRepr: Map<string, string[]>;
     options: {};
   }) {
-<<<<<<< HEAD
-    const mappedEntries = new Map(
-      Array.from(metadata.internalRepr.entries(), ([key, value]) => [
-        key,
-        value.toString(),
-      ])
-    );
-    const SERVER_TIMING_REGEX = /.*gfet4t7;\s*dur=(\d+\.?\d*).*/;
-    const SERVER_TIMING_KEY = 'server-timing';
-    const durationValues = mappedEntries.get(SERVER_TIMING_KEY);
-    if (durationValues) {
-=======
     if (!this.serverTimeRead && this.connectivityErrorCount < 1) {
       // Check serverTimeRead, connectivityErrorCount here to reduce latency.
       const mappedEntries = new Map(
@@ -284,7 +267,6 @@
       const SERVER_TIMING_REGEX = /.*gfet4t7;\s*dur=(\d+\.?\d*).*/;
       const SERVER_TIMING_KEY = 'server-timing';
       const durationValues = mappedEntries.get(SERVER_TIMING_KEY);
->>>>>>> c37a451c
       const matchedDuration = durationValues?.match(SERVER_TIMING_REGEX);
       if (matchedDuration && matchedDuration[1]) {
         if (!this.serverTimeRead) {
@@ -306,19 +288,11 @@
   onStatusMetadataReceived(status: {
     metadata: {internalRepr: Map<string, Uint8Array[]>; options: {}};
   }) {
-<<<<<<< HEAD
-    const INSTANCE_INFORMATION_KEY = 'x-goog-ext-425905942-bin';
-    const mappedValue = status.metadata.internalRepr.get(
-      INSTANCE_INFORMATION_KEY
-    ) as Buffer[];
-    if (mappedValue && mappedValue[0] && ResponseParams) {
-=======
     if (!this.zone || !this.cluster) {
       const INSTANCE_INFORMATION_KEY = 'x-goog-ext-425905942-bin';
       const mappedValue = status.metadata.internalRepr.get(
         INSTANCE_INFORMATION_KEY
       ) as Buffer[];
->>>>>>> c37a451c
       const decodedValue = ResponseParams.decode(
         mappedValue[0],
         mappedValue[0].length
