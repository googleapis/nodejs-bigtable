// Copyright 2025 Google LLC
//
// Licensed under the Apache License, Version 2.0 (the "License");
// you may not use this file except in compliance with the License.
// You may obtain a copy of the License at
//
//     https://www.apache.org/licenses/LICENSE-2.0
//
// Unless required by applicable law or agreed to in writing, software
// distributed under the License is distributed on an "AS IS" BASIS,
// WITHOUT WARRANTIES OR CONDITIONS OF ANY KIND, either express or implied.
// See the License for the specific language governing permissions and
// limitations under the License.

import * as fs from 'fs';
import {IMetricsHandler} from './metrics-handler';
import {MethodName, StreamingState} from './client-side-metrics-attributes';
import {grpc} from 'google-gax';
import * as gax from 'google-gax';
const root = gax.protobuf.loadSync(
  './protos/google/bigtable/v2/response_params.proto'
);
const ResponseParams = root.lookupType('ResponseParams');

/**
 * An interface representing a tabular API surface, such as a Bigtable table.
 */
export interface ITabularApiSurface {
  instance: {
    id: string;
  };
  id: string;
  bigtable: {
    appProfileId?: string;
    clientUid: string;
  };
}

const packageJSON = fs.readFileSync('package.json');
const version = JSON.parse(packageJSON.toString()).version;

// MetricsCollectorState is a list of states that the metrics collector can be in.
// Tracking the OperationMetricsCollector state is done so that the
// OperationMetricsCollector methods are not called in the wrong order. If the
// methods are called in the wrong order they will not execute and they will
// throw warnings.
//
// The following state transitions are allowed:
// OPERATION_NOT_STARTED -> OPERATION_STARTED_ATTEMPT_NOT_IN_PROGRESS
// OPERATION_STARTED_ATTEMPT_NOT_IN_PROGRESS -> OPERATION_STARTED_ATTEMPT_IN_PROGRESS
// OPERATION_STARTED_ATTEMPT_IN_PROGRESS -> OPERATION_STARTED_ATTEMPT_NOT_IN_PROGRESS
// OPERATION_STARTED_ATTEMPT_IN_PROGRESS -> OPERATION_COMPLETE
enum MetricsCollectorState {
  OPERATION_NOT_STARTED,
  OPERATION_STARTED_ATTEMPT_NOT_IN_PROGRESS,
  OPERATION_STARTED_ATTEMPT_IN_PROGRESS_NO_ROWS_YET,
  OPERATION_STARTED_ATTEMPT_IN_PROGRESS_SOME_ROWS_RECEIVED,
  OPERATION_COMPLETE,
}

/**
 * A class for tracing and recording client-side metrics related to Bigtable operations.
 */
export class OperationMetricsCollector {
  private state: MetricsCollectorState;
  private operationStartTime: Date | null;
  private attemptStartTime: Date | null;
  private zone: string | undefined;
  private cluster: string | undefined;
  private tabularApiSurface: ITabularApiSurface;
  private methodName: MethodName;
  private attemptCount = 0;
  private metricsHandlers: IMetricsHandler[];
  private firstResponseLatency: number | null;
  private serverTimeRead: boolean;
  private serverTime: number | null;
  private connectivityErrorCount: number;
  private streamingOperation: StreamingState;
  private applicationLatencies: number[];
  private lastRowReceivedTime: Date | null;

  /**
   * @param {ITabularApiSurface} tabularApiSurface Information about the Bigtable table being accessed.
   * @param {IMetricsHandler[]} metricsHandlers The metrics handlers used for recording metrics.
   * @param {MethodName} methodName The name of the method being traced.
   * @param {StreamingState} streamingOperation Whether or not the call is a streaming operation.
   */
  constructor(
    tabularApiSurface: ITabularApiSurface,
    metricsHandlers: IMetricsHandler[],
    methodName: MethodName,
    streamingOperation: StreamingState
  ) {
    this.state = MetricsCollectorState.OPERATION_NOT_STARTED;
    this.zone = undefined;
    this.cluster = undefined;
    this.tabularApiSurface = tabularApiSurface;
    this.methodName = methodName;
    this.operationStartTime = null;
    this.attemptStartTime = null;
    this.metricsHandlers = metricsHandlers;
    this.firstResponseLatency = null;
    this.serverTimeRead = false;
    this.serverTime = null;
    this.connectivityErrorCount = 0;
    this.streamingOperation = streamingOperation;
    this.lastRowReceivedTime = null;
    this.applicationLatencies = [];
  }

  private getMetricsCollectorData() {
    const appProfileId = this.tabularApiSurface.bigtable.appProfileId;
    return Object.assign(
      {
        instanceId: this.tabularApiSurface.instance.id,
        table: this.tabularApiSurface.id,
        cluster: this.cluster,
        zone: this.zone,
        method: this.methodName,
        client_uid: this.tabularApiSurface.bigtable.clientUid,
      },
      appProfileId ? {app_profile: appProfileId} : {}
    );
  }

  /**
   * Called when the operation starts. Records the start time.
   */
  onOperationStart() {
    if (this.state === MetricsCollectorState.OPERATION_NOT_STARTED) {
      this.operationStartTime = new Date();
      this.firstResponseLatency = null;
      this.applicationLatencies = [];
      this.state =
        MetricsCollectorState.OPERATION_STARTED_ATTEMPT_NOT_IN_PROGRESS;
    } else {
      console.warn('Invalid state transition');
    }
  }

  /**
   * Called when an attempt (e.g., an RPC attempt) completes. Records attempt latencies.
   * @param {string} projectId The id of the project.
   * @param {grpc.status} attemptStatus The grpc status for the attempt.
   */
  onAttemptComplete(projectId: string, attemptStatus: grpc.status) {
    if (
      this.state ===
        MetricsCollectorState.OPERATION_STARTED_ATTEMPT_IN_PROGRESS_NO_ROWS_YET ||
      this.state ===
        MetricsCollectorState.OPERATION_STARTED_ATTEMPT_IN_PROGRESS_SOME_ROWS_RECEIVED
    ) {
      this.state =
        MetricsCollectorState.OPERATION_STARTED_ATTEMPT_NOT_IN_PROGRESS;
      this.attemptCount++;
      const endTime = new Date();
      if (projectId && this.attemptStartTime) {
        const totalTime = endTime.getTime() - this.attemptStartTime.getTime();
        this.metricsHandlers.forEach(metricsHandler => {
          if (metricsHandler.onAttemptComplete) {
            metricsHandler.onAttemptComplete({
              attemptLatency: totalTime,
              serverLatency: this.serverTime ?? undefined,
              connectivityErrorCount: this.connectivityErrorCount,
              streaming: this.streamingOperation,
              status: attemptStatus.toString(),
              client_name: `nodejs-bigtable/${version}`,
              metricsCollectorData: this.getMetricsCollectorData(),
              projectId,
            });
          }
        });
      }
    } else {
      console.warn('Invalid state transition attempted');
    }
  }

  /**
   * Called when a new attempt starts. Records the start time of the attempt.
   */
  onAttemptStart() {
    if (
      this.state ===
      MetricsCollectorState.OPERATION_STARTED_ATTEMPT_NOT_IN_PROGRESS
    ) {
      this.state =
        MetricsCollectorState.OPERATION_STARTED_ATTEMPT_IN_PROGRESS_NO_ROWS_YET;
      this.attemptStartTime = new Date();
      this.serverTime = null;
      this.serverTimeRead = false;
      this.connectivityErrorCount = 0;
      this.lastRowReceivedTime = null;
    } else {
      console.warn('Invalid state transition attempted');
    }
  }

  /**
   * Called when the first response is received. Records first response latencies.
   */
  onResponse(projectId: string) {
    if (!this.firstResponseLatency) {
      // Check firstResponseLatency first to improve latency for calls with many rows
      if (
        this.state ===
        MetricsCollectorState.OPERATION_STARTED_ATTEMPT_IN_PROGRESS_NO_ROWS_YET
      ) {
        this.state =
          MetricsCollectorState.OPERATION_STARTED_ATTEMPT_IN_PROGRESS_SOME_ROWS_RECEIVED;
        const endTime = new Date();
        if (projectId && this.operationStartTime) {
          this.firstResponseLatency =
            endTime.getTime() - this.operationStartTime.getTime();
        }
      }
    }
  }

  /**
   * Called when an operation completes (successfully or unsuccessfully).
   * Records operation latencies, retry counts, and connectivity error counts.
   * @param {string} projectId The id of the project.
   * @param {grpc.status} finalOperationStatus Information about the completed operation.
   */
  onOperationComplete(projectId: string, finalOperationStatus: grpc.status) {
    if (
      this.state ===
      MetricsCollectorState.OPERATION_STARTED_ATTEMPT_NOT_IN_PROGRESS
    ) {
      this.state = MetricsCollectorState.OPERATION_COMPLETE;
      const endTime = new Date();
      if (projectId && this.operationStartTime) {
        const totalTime = endTime.getTime() - this.operationStartTime.getTime();
        {
          this.metricsHandlers.forEach(metricsHandler => {
            if (metricsHandler.onOperationComplete) {
              metricsHandler.onOperationComplete({
                status: finalOperationStatus.toString(),
                streaming: this.streamingOperation,
                metricsCollectorData: this.getMetricsCollectorData(),
                client_name: `nodejs-bigtable/${version}`,
                projectId,
                operationLatency: totalTime,
                retryCount: this.attemptCount - 1,
                firstResponseLatency: this.firstResponseLatency ?? undefined,
                applicationLatencies: this.applicationLatencies,
              });
            }
          });
        }
      }
    } else {
      console.warn('Invalid state transition attempted');
    }
  }

  /**
   * Called when metadata is received. Extracts server timing information if available.
   * @param {object} metadata The received metadata.
   */
  onMetadataReceived(metadata: {
    internalRepr: Map<string, string[]>;
    options: {};
  }) {
    if (!this.serverTimeRead && this.connectivityErrorCount < 1) {
      // Check serverTimeRead, connectivityErrorCount here to reduce latency.
      const mappedEntries = new Map(
        Array.from(metadata.internalRepr.entries(), ([key, value]) => [
          key,
          value.toString(),
        ])
      );
      const SERVER_TIMING_REGEX = /.*gfet4t7;\s*dur=(\d+\.?\d*).*/;
      const SERVER_TIMING_KEY = 'server-timing';
      const durationValues = mappedEntries.get(SERVER_TIMING_KEY);
      const matchedDuration = durationValues?.match(SERVER_TIMING_REGEX);
      if (matchedDuration && matchedDuration[1]) {
        if (!this.serverTimeRead) {
          this.serverTimeRead = true;
          this.serverTime = isNaN(parseInt(matchedDuration[1]))
            ? null
            : parseInt(matchedDuration[1]);
        }
      } else {
        this.connectivityErrorCount = 1;
      }
<<<<<<< HEAD
    } else {
      this.connectivityErrorCount = 1;
    }
  }

  /**
   * Called when a row from the Bigtable stream reaches the application user.
   *
   * This method is used to calculate the latency experienced by the application
   * when reading rows from a Bigtable stream. It records the time between the
   * previous row being received and the current row reaching the user. These
   * latencies are then collected and reported as `applicationBlockingLatencies`
   * when the operation completes.
   */
  onRowReachesUser() {
    const currentTime = new Date();
    if (this.lastRowReceivedTime) {
      this.applicationLatencies.push(
        currentTime.getTime() - this.lastRowReceivedTime.getTime()
      );
=======
>>>>>>> c37a451c
    }
    this.lastRowReceivedTime = currentTime;
  }

  /**
   * Called when status information is received. Extracts zone and cluster information.
   * @param {object} status The received status information.
   */
  onStatusMetadataReceived(status: {
    metadata: {internalRepr: Map<string, Uint8Array[]>; options: {}};
  }) {
    if (!this.zone || !this.cluster) {
      const INSTANCE_INFORMATION_KEY = 'x-goog-ext-425905942-bin';
      const mappedValue = status.metadata.internalRepr.get(
        INSTANCE_INFORMATION_KEY
      ) as Buffer[];
      const decodedValue = ResponseParams.decode(
        mappedValue[0],
        mappedValue[0].length
      );
      if (
        decodedValue &&
        (decodedValue as unknown as {zoneId: string}).zoneId
      ) {
        this.zone = (decodedValue as unknown as {zoneId: string}).zoneId;
      }
      if (
        decodedValue &&
        (decodedValue as unknown as {clusterId: string}).clusterId
      ) {
        this.cluster = (
          decodedValue as unknown as {clusterId: string}
        ).clusterId;
      }
    }
  }
}<|MERGE_RESOLUTION|>--- conflicted
+++ resolved
@@ -285,9 +285,6 @@
       } else {
         this.connectivityErrorCount = 1;
       }
-<<<<<<< HEAD
-    } else {
-      this.connectivityErrorCount = 1;
     }
   }
 
@@ -306,8 +303,6 @@
       this.applicationLatencies.push(
         currentTime.getTime() - this.lastRowReceivedTime.getTime()
       );
-=======
->>>>>>> c37a451c
     }
     this.lastRowReceivedTime = currentTime;
   }
