// Copyright 2025 Google LLC
//
// Licensed under the Apache License, Version 2.0 (the "License");
// you may not use this file except in compliance with the License.
// You may obtain a copy of the License at
//
//     https://www.apache.org/licenses/LICENSE-2.0
//
// Unless required by applicable law or agreed to in writing, software
// distributed under the License is distributed on an "AS IS" BASIS,
// WITHOUT WARRANTIES OR CONDITIONS OF ANY KIND, either express or implied.
// See the License for the specific language governing permissions and
// limitations under the License.

import * as fs from 'fs';
import {MethodName, StreamingState} from './client-side-metrics-attributes';
import {grpc, ServiceError} from 'google-gax';
import * as gax from 'google-gax';
import {AbortableDuplex, BigtableOptions} from '../index';
import * as path from 'path';
import {IMetricsHandler} from './metrics-handler';
import {TimedStream} from '../timed-stream';

// When this environment variable is set then print any errors associated
// with failures in the metrics collector.
const METRICS_DEBUG = process.env.METRICS_DEBUG;

const protoPath = path.join(
  __dirname,
  '../../protos/google/bigtable/v2/response_params.proto',
);
const root = gax.protobuf.loadSync(protoPath);
const ResponseParams = root.lookupType('ResponseParams');
const {hrtime} = require('node:process');

/**
 * An interface representing a tabular API surface, such as a Bigtable table.
 */
export interface ITabularApiSurface {
  instance: {
    id: string;
  };
  id: string;
  bigtable: {
    metricsEnabled?: boolean;
    projectId?: string;
    appProfileId?: string;
    options: BigtableOptions;
  };
}

const packageJSON = fs.readFileSync('package.json');
const version = JSON.parse(packageJSON.toString()).version;

// MetricsCollectorState is a list of states that the metrics collector can be in.
// Tracking the OperationMetricsCollector state is done so that the
// OperationMetricsCollector methods are not called in the wrong order. If the
// methods are called in the wrong order they will not execute and they will
// throw warnings.
//
// The following state transitions are allowed:
// OPERATION_NOT_STARTED -> OPERATION_STARTED_ATTEMPT_NOT_IN_PROGRESS
// OPERATION_STARTED_ATTEMPT_NOT_IN_PROGRESS -> OPERATION_STARTED_ATTEMPT_IN_PROGRESS
// OPERATION_STARTED_ATTEMPT_IN_PROGRESS -> OPERATION_STARTED_ATTEMPT_NOT_IN_PROGRESS
// OPERATION_STARTED_ATTEMPT_IN_PROGRESS -> OPERATION_COMPLETE
enum MetricsCollectorState {
  OPERATION_NOT_STARTED,
  OPERATION_STARTED_ATTEMPT_NOT_IN_PROGRESS,
  OPERATION_STARTED_ATTEMPT_IN_PROGRESS_NO_ROWS_YET,
  OPERATION_STARTED_ATTEMPT_IN_PROGRESS_SOME_ROWS_RECEIVED,
  OPERATION_COMPLETE,
}

// This method displays warnings if METRICS_DEBUG is enabled.
function withMetricsDebug<T>(fn: () => T): T | undefined {
  try {
    return fn();
  } catch (e) {
    if (METRICS_DEBUG) {
      console.warn('METRICS_DEBUG warning');
      console.warn((e as ServiceError).message);
    }
  }
  return;
}

// Checks that the state transition is valid and if not it throws a warning.
function checkState<T>(
  currentState: MetricsCollectorState,
  allowedStates: MetricsCollectorState[],
): T | undefined {
  if (allowedStates.includes(currentState)) {
    return;
  } else {
    throw Error('Invalid state transition');
  }
}

/**
 * A class for tracing and recording client-side metrics related to Bigtable operations.
 */
export class OperationMetricsCollector {
  // The following key corresponds to the key the instance information is
  // stored in for the metadata that gets returned from the server.
  private readonly INSTANCE_INFORMATION_KEY = 'x-goog-ext-425905942-bin';
  private state: MetricsCollectorState;
  private operationStartTime: bigint | null;
  private attemptStartTime: bigint | null;
  private zone: string | undefined;
  private cluster: string | undefined;
  private tabularApiSurface: ITabularApiSurface;
  private methodName: MethodName;
  private attemptCount = 0;
  private firstResponseLatency: number | null;
  private serverTimeRead: boolean;
  private serverTime: number | null;
  private connectivityErrorCount: number;
  private streamingOperation: StreamingState;
  private handlers: IMetricsHandler[];
  public userStream?: TimedStream;

  /**
   * @param {ITabularApiSurface} tabularApiSurface Information about the Bigtable table being accessed.
   * @param {MethodName} methodName The name of the method being traced.
   * @param {StreamingState} streamingOperation Whether or not the call is a streaming operation.
   * @param {IMetricsHandler[]} handlers The metrics handlers used to store the record the metrics.
   */
  constructor(
    tabularApiSurface: ITabularApiSurface,
    methodName: MethodName,
    streamingOperation: StreamingState,
    handlers: IMetricsHandler[],
  ) {
    this.state = MetricsCollectorState.OPERATION_NOT_STARTED;
    this.zone = undefined;
    this.cluster = undefined;
    this.tabularApiSurface = tabularApiSurface;
    this.methodName = methodName;
    this.operationStartTime = null;
    this.attemptStartTime = null;
    this.firstResponseLatency = null;
    this.serverTimeRead = false;
    this.serverTime = null;
    this.connectivityErrorCount = 0;
    this.streamingOperation = streamingOperation;
    this.handlers = handlers;
  }

  private getMetricsCollectorData() {
    const appProfileId = this.tabularApiSurface.bigtable.appProfileId;
    return Object.assign(
      {
        instanceId: this.tabularApiSurface.instance.id,
        table: this.tabularApiSurface.id,
        cluster: this.cluster || '<unspecified>',
        zone: this.zone || 'global',
        method: this.methodName,
      },
      appProfileId ? {app_profile: appProfileId} : {},
    );
  }

  /**
   * Called to add handlers to the stream so that we can observe
   * header and trailer data for client side metrics.
   *
   * @param stream
   */
  wrapRequest(stream: AbortableDuplex) {
    stream
      .on(
        'metadata',
        (metadata: {internalRepr: Map<string, string[]>; options: {}}) => {
          this.onMetadataReceived(metadata);
        },
      )
      .on(
        'status',
        (status: {
          metadata: {internalRepr: Map<string, Uint8Array[]>; options: {}};
        }) => {
          this.onStatusMetadataReceived(status);
        },
      )
      .on('data', () => {
        this.onResponse();
      });
  }

  /**
   * Called when the operation starts. Records the start time.
   */
  onOperationStart() {
    withMetricsDebug(() => {
      checkState(this.state, [MetricsCollectorState.OPERATION_NOT_STARTED]);
      this.operationStartTime = hrtime.bigint();
      this.firstResponseLatency = null;
      this.state =
        MetricsCollectorState.OPERATION_STARTED_ATTEMPT_NOT_IN_PROGRESS;
    });
  }

  /**
   * Called when an attempt (e.g., an RPC attempt) completes. Records attempt latencies.
   * @param {grpc.status} attemptStatus The grpc status for the attempt.
   */
  onAttemptComplete(attemptStatus: grpc.status) {
    withMetricsDebug(() => {
      checkState(this.state, [
        MetricsCollectorState.OPERATION_STARTED_ATTEMPT_IN_PROGRESS_NO_ROWS_YET,
        MetricsCollectorState.OPERATION_STARTED_ATTEMPT_IN_PROGRESS_SOME_ROWS_RECEIVED,
      ]);
      this.state =
        MetricsCollectorState.OPERATION_STARTED_ATTEMPT_NOT_IN_PROGRESS;
      this.attemptCount++;
      const endTime = hrtime.bigint();
      if (this.attemptStartTime) {
        const totalMilliseconds = Number(
          (endTime - this.attemptStartTime) / BigInt(1000000),
        );
        this.handlers.forEach(metricsHandler => {
          if (metricsHandler.onAttemptComplete) {
            metricsHandler.onAttemptComplete({
              attemptLatency: totalMilliseconds,
              serverLatency: this.serverTime ?? undefined,
              connectivityErrorCount: this.connectivityErrorCount,
              streaming: this.streamingOperation,
              status: attemptStatus.toString(),
              client_name: `nodejs-bigtable/${version}`,
              metricsCollectorData: this.getMetricsCollectorData(),
            });
          }
        });
      } else {
        console.warn('Start time should always be provided');
      }
    });
  }

  /**
   * Called when a new attempt starts. Records the start time of the attempt.
   */
  onAttemptStart() {
    withMetricsDebug(() => {
      checkState(this.state, [
        MetricsCollectorState.OPERATION_STARTED_ATTEMPT_NOT_IN_PROGRESS,
      ]);
      this.state =
        MetricsCollectorState.OPERATION_STARTED_ATTEMPT_IN_PROGRESS_NO_ROWS_YET;
      this.attemptStartTime = hrtime.bigint();
      this.serverTime = null;
      this.serverTimeRead = false;
      this.connectivityErrorCount = 0;
    });
  }

  /**
   * Called when the first response is received. Records first response latencies.
   */
  onResponse() {
    withMetricsDebug(() => {
      if (!this.firstResponseLatency) {
        checkState(this.state, [
          MetricsCollectorState.OPERATION_STARTED_ATTEMPT_IN_PROGRESS_NO_ROWS_YET,
        ]);
        this.state =
          MetricsCollectorState.OPERATION_STARTED_ATTEMPT_IN_PROGRESS_SOME_ROWS_RECEIVED;
        const endTime = hrtime.bigint();
        if (this.operationStartTime) {
          this.firstResponseLatency = Number(
            (endTime - this.operationStartTime) / BigInt(1000000),
          );
        } else {
          console.warn(
            'ProjectId and operationStartTime should always be provided',
          );
        }
      }
    });
  }

  /**
   * Called when an operation completes (successfully or unsuccessfully).
   * Records operation latencies, retry counts, and connectivity error counts.
   * @param {grpc.status} finalOperationStatus Information about the completed operation.
   * @param {number} applicationLatency The application latency measurement.
   */
<<<<<<< HEAD
  onOperationAndAttemptComplete(finalOperationStatus: grpc.status) {
=======
  onOperationComplete(
    finalOperationStatus: grpc.status,
    applicationLatency?: number,
  ) {
>>>>>>> 8af801b3
    this.onAttemptComplete(finalOperationStatus);
    this.onOperationComplete(finalOperationStatus);
  }

  /**
   * Called when an operation completes (successfully or unsuccessfully).
   * Records operation latencies, retry counts, and connectivity error counts.
   * @param {grpc.status} finalOperationStatus Information about the completed operation.
   */
  onOperationComplete(finalOperationStatus: grpc.status) {
    withMetricsDebug(() => {
      checkState(this.state, [
        MetricsCollectorState.OPERATION_STARTED_ATTEMPT_NOT_IN_PROGRESS,
      ]);
      this.state = MetricsCollectorState.OPERATION_COMPLETE;
      const endTime = hrtime.bigint();
      if (this.operationStartTime) {
        const totalMilliseconds = Number(
          (endTime - this.operationStartTime) / BigInt(1000000),
        );
        {
          this.handlers.forEach(metricsHandler => {
            if (metricsHandler.onOperationComplete) {
              metricsHandler.onOperationComplete({
                status: finalOperationStatus.toString(),
                streaming: this.streamingOperation,
                metricsCollectorData: this.getMetricsCollectorData(),
                client_name: `nodejs-bigtable/${version}`,
                operationLatency: totalMilliseconds,
                retryCount: this.attemptCount - 1,
                firstResponseLatency: this.firstResponseLatency ?? undefined,
                applicationLatency: applicationLatency ?? 0,
              });
            }
          });
        }
      } else {
        console.warn('operation start time should always be available here');
      }
    });
  }

  /**
   * Called when metadata is received. Extracts server timing information if available.
   * @param {object} metadata The received metadata.
   */
  onMetadataReceived(metadata: {
    internalRepr: Map<string, string[]>;
    options: {};
  }) {
    if (!this.serverTimeRead && this.connectivityErrorCount < 1) {
      // Check serverTimeRead, connectivityErrorCount here to reduce latency.
      const mappedEntries = new Map(
        Array.from(metadata.internalRepr.entries(), ([key, value]) => [
          key,
          value.toString(),
        ]),
      );
      const SERVER_TIMING_REGEX = /.*gfet4t7;\s*dur=(\d+\.?\d*).*/;
      const SERVER_TIMING_KEY = 'server-timing';
      const durationValues = mappedEntries.get(SERVER_TIMING_KEY);
      const matchedDuration = durationValues?.match(SERVER_TIMING_REGEX);
      if (matchedDuration && matchedDuration[1]) {
        if (!this.serverTimeRead) {
          this.serverTimeRead = true;
          this.serverTime = isNaN(parseInt(matchedDuration[1]))
            ? null
            : parseInt(matchedDuration[1]);
        }
      } else {
        this.connectivityErrorCount = 1;
      }
    }
  }

  /**
   * Called when status information is received. Extracts zone and cluster information.
   * @param {object} status The received status information.
   */
  onStatusMetadataReceived(status: {
    metadata: {internalRepr: Map<string, Uint8Array[]>; options: {}};
  }) {
    withMetricsDebug(() => {
      if (!this.zone || !this.cluster) {
        const mappedValue = status.metadata.internalRepr.get(
          this.INSTANCE_INFORMATION_KEY,
        ) as Buffer[];
        if (mappedValue && mappedValue[0] && ResponseParams) {
          const decodedValue = ResponseParams.decode(
            mappedValue[0],
            mappedValue[0].length,
          );
          if (
            decodedValue &&
            (decodedValue as unknown as {zoneId: string}).zoneId
          ) {
            this.zone = (decodedValue as unknown as {zoneId: string}).zoneId;
          }
          if (
            decodedValue &&
            (decodedValue as unknown as {clusterId: string}).clusterId
          ) {
            this.cluster = (
              decodedValue as unknown as {clusterId: string}
            ).clusterId;
          }
        }
      }
    });
  }
}<|MERGE_RESOLUTION|>--- conflicted
+++ resolved
@@ -285,24 +285,23 @@
    * @param {grpc.status} finalOperationStatus Information about the completed operation.
    * @param {number} applicationLatency The application latency measurement.
    */
-<<<<<<< HEAD
-  onOperationAndAttemptComplete(finalOperationStatus: grpc.status) {
-=======
+  onOperationAndAttemptComplete(
+    finalOperationStatus: grpc.status,
+    applicationLatency?: number,
+  ) {
+    this.onAttemptComplete(finalOperationStatus);
+    this.onOperationComplete(finalOperationStatus, applicationLatency);
+  }
+
+  /**
+   * Called when an operation completes (successfully or unsuccessfully).
+   * Records operation latencies, retry counts, and connectivity error counts.
+   * @param {grpc.status} finalOperationStatus Information about the completed operation.
+   */
   onOperationComplete(
     finalOperationStatus: grpc.status,
     applicationLatency?: number,
   ) {
->>>>>>> 8af801b3
-    this.onAttemptComplete(finalOperationStatus);
-    this.onOperationComplete(finalOperationStatus);
-  }
-
-  /**
-   * Called when an operation completes (successfully or unsuccessfully).
-   * Records operation latencies, retry counts, and connectivity error counts.
-   * @param {grpc.status} finalOperationStatus Information about the completed operation.
-   */
-  onOperationComplete(finalOperationStatus: grpc.status) {
     withMetricsDebug(() => {
       checkState(this.state, [
         MetricsCollectorState.OPERATION_STARTED_ATTEMPT_NOT_IN_PROGRESS,
