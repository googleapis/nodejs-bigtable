// Copyright 2025 Google LLC
//
// Licensed under the Apache License, Version 2.0 (the "License");
// you may not use this file except in compliance with the License.
// You may obtain a copy of the License at
//
//     https://www.apache.org/licenses/LICENSE-2.0
//
// Unless required by applicable law or agreed to in writing, software
// distributed under the License is distributed on an "AS IS" BASIS,
// WITHOUT WARRANTIES OR CONDITIONS OF ANY KIND, either express or implied.
// See the License for the specific language governing permissions and
// limitations under the License.

import * as fs from 'fs';
import {MethodName, StreamingState} from './client-side-metrics-attributes';
import {grpc} from 'google-gax';
import * as gax from 'google-gax';
import {GCPMetricsHandler} from './gcp-metrics-handler';
import {CloudMonitoringExporter} from './exporter';
import {AbortableDuplex} from '../index';
import * as path from 'path';

// When this environment variable is set then print any errors associated
// with failures in the metrics collector.
const METRICS_DEBUG = process.env.METRICS_DEBUG;

const protoPath = path.join(
  __dirname,
  '../../protos/google/bigtable/v2/response_params.proto',
);
const root = gax.protobuf.loadSync(protoPath);
const ResponseParams = root.lookupType('ResponseParams');
const {hrtime} = require('node:process');

/**
 * An interface representing a tabular API surface, such as a Bigtable table.
 */
export interface ITabularApiSurface {
  instance: {
    id: string;
  };
  id: string;
  bigtable: {
    appProfileId?: string;
    clientUid: string;
  };
}

const packageJSON = fs.readFileSync('package.json');
const version = JSON.parse(packageJSON.toString()).version;

// MetricsCollectorState is a list of states that the metrics collector can be in.
// Tracking the OperationMetricsCollector state is done so that the
// OperationMetricsCollector methods are not called in the wrong order. If the
// methods are called in the wrong order they will not execute and they will
// throw warnings.
//
// The following state transitions are allowed:
// OPERATION_NOT_STARTED -> OPERATION_STARTED_ATTEMPT_NOT_IN_PROGRESS
// OPERATION_STARTED_ATTEMPT_NOT_IN_PROGRESS -> OPERATION_STARTED_ATTEMPT_IN_PROGRESS
// OPERATION_STARTED_ATTEMPT_IN_PROGRESS -> OPERATION_STARTED_ATTEMPT_NOT_IN_PROGRESS
// OPERATION_STARTED_ATTEMPT_IN_PROGRESS -> OPERATION_COMPLETE
enum MetricsCollectorState {
  OPERATION_NOT_STARTED,
  OPERATION_STARTED_ATTEMPT_NOT_IN_PROGRESS,
  OPERATION_STARTED_ATTEMPT_IN_PROGRESS_NO_ROWS_YET,
  OPERATION_STARTED_ATTEMPT_IN_PROGRESS_SOME_ROWS_RECEIVED,
  OPERATION_COMPLETE,
}

// This method swallows errors when metrics debugging is not enabled so
// that errors don't bubble up to the user.
function withMetricsDebug<T>(fn: () => T): T | undefined {
  try {
    return fn();
  } catch (e) {
    if (METRICS_DEBUG) {
      throw e;
    }
  }
  return;
}

// Checks that the state transition is valid and if not it throws a warning.
function checkState<T>(
  currentState: MetricsCollectorState,
  allowedStates: MetricsCollectorState[],
): T | undefined {
  if (allowedStates.includes(currentState)) {
    return;
  } else {
    throw Error('Invalid state transition');
  }
}

/**
 * A class for tracing and recording client-side metrics related to Bigtable operations.
 */
export class OperationMetricsCollector {
  private state: MetricsCollectorState;
  private operationStartTime: bigint | null;
  private attemptStartTime: bigint | null;
  private zone: string | undefined;
  private cluster: string | undefined;
  private tabularApiSurface: ITabularApiSurface;
  private methodName: MethodName;
  private attemptCount = 0;
  private firstResponseLatency: number | null;
  private serverTimeRead: boolean;
  private serverTime: number | null;
  private connectivityErrorCount: number;
  private streamingOperation: StreamingState;
<<<<<<< HEAD
  static metricsHandlers = [
    new GCPMetricsHandler(new CloudMonitoringExporter()),
  ];
=======
  private applicationLatencies: number[];
  private lastRowReceivedTime: bigint | null;
>>>>>>> 967f440f

  /**
   * @param {ITabularApiSurface} tabularApiSurface Information about the Bigtable table being accessed.
   * @param {MethodName} methodName The name of the method being traced.
   * @param {StreamingState} streamingOperation Whether or not the call is a streaming operation.
   */
  constructor(
    tabularApiSurface: ITabularApiSurface,
    methodName: MethodName,
    streamingOperation: StreamingState,
  ) {
    this.state = MetricsCollectorState.OPERATION_NOT_STARTED;
    this.zone = undefined;
    this.cluster = undefined;
    this.tabularApiSurface = tabularApiSurface;
    this.methodName = methodName;
    this.operationStartTime = null;
    this.attemptStartTime = null;
    this.firstResponseLatency = null;
    this.serverTimeRead = false;
    this.serverTime = null;
    this.connectivityErrorCount = 0;
    this.streamingOperation = streamingOperation;
    this.lastRowReceivedTime = null;
    this.applicationLatencies = [];
  }

  private getMetricsCollectorData() {
    const appProfileId = this.tabularApiSurface.bigtable.appProfileId;
    return Object.assign(
      {
        instanceId: this.tabularApiSurface.instance.id,
        table: this.tabularApiSurface.id,
        cluster: this.cluster,
        zone: this.zone,
        method: this.methodName,
        client_uid: this.tabularApiSurface.bigtable.clientUid,
      },
      appProfileId ? {app_profile: appProfileId} : {},
    );
  }

  /**
   * Called to add handlers to the stream so that we can observe
   * header and trailer data for client side metrics.
   *
   * @param stream
   */
  handleStatusAndMetadata(stream: AbortableDuplex) {
    stream
      .on(
        'metadata',
        (metadata: {internalRepr: Map<string, string[]>; options: {}}) => {
          this.onMetadataReceived(metadata);
        },
      )
      .on(
        'status',
        (status: {
          metadata: {internalRepr: Map<string, Uint8Array[]>; options: {}};
        }) => {
          this.onStatusMetadataReceived(status);
        },
      );
  }

  /**
   * Called when the operation starts. Records the start time.
   */
  onOperationStart() {
<<<<<<< HEAD
    withMetricsDebug(() => {
      checkState(this.state, [MetricsCollectorState.OPERATION_NOT_STARTED]);
=======
    if (this.state === MetricsCollectorState.OPERATION_NOT_STARTED) {
>>>>>>> 967f440f
      this.operationStartTime = hrtime.bigint();
      this.firstResponseLatency = null;
      this.applicationLatencies = [];
      this.state =
        MetricsCollectorState.OPERATION_STARTED_ATTEMPT_NOT_IN_PROGRESS;
    });
  }

  /**
   * Called when an attempt (e.g., an RPC attempt) completes. Records attempt latencies.
   * @param {string} projectId The id of the project.
   * @param {grpc.status} attemptStatus The grpc status for the attempt.
   */
  onAttemptComplete(projectId: string, attemptStatus: grpc.status) {
    withMetricsDebug(() => {
      checkState(this.state, [
        MetricsCollectorState.OPERATION_STARTED_ATTEMPT_IN_PROGRESS_NO_ROWS_YET,
        MetricsCollectorState.OPERATION_STARTED_ATTEMPT_IN_PROGRESS_SOME_ROWS_RECEIVED,
      ]);
      this.state =
        MetricsCollectorState.OPERATION_STARTED_ATTEMPT_NOT_IN_PROGRESS;
      this.attemptCount++;
      const endTime = hrtime.bigint();
      if (projectId && this.attemptStartTime) {
<<<<<<< HEAD
        const totalTime = Number(
          (endTime - this.attemptStartTime) / BigInt(1000000),
        );
        OperationMetricsCollector.metricsHandlers.forEach(metricsHandler => {
=======
        const totalMilliseconds = Number(
          (endTime - this.attemptStartTime) / BigInt(1000000),
        );
        this.metricsHandlers.forEach(metricsHandler => {
>>>>>>> 967f440f
          if (metricsHandler.onAttemptComplete) {
            metricsHandler.onAttemptComplete({
              attemptLatency: totalMilliseconds,
              serverLatency: this.serverTime ?? undefined,
              connectivityErrorCount: this.connectivityErrorCount,
              streaming: this.streamingOperation,
              status: attemptStatus.toString(),
              client_name: `nodejs-bigtable/${version}`,
              metricsCollectorData: this.getMetricsCollectorData(),
              projectId,
            });
          }
        });
      } else {
        throw new Error('ProjectId and start time should always be provided');
      }
    });
  }

  /**
   * Called when a new attempt starts. Records the start time of the attempt.
   */
  onAttemptStart() {
    withMetricsDebug(() => {
      checkState(this.state, [
        MetricsCollectorState.OPERATION_STARTED_ATTEMPT_NOT_IN_PROGRESS,
      ]);
      this.state =
        MetricsCollectorState.OPERATION_STARTED_ATTEMPT_IN_PROGRESS_NO_ROWS_YET;
      this.attemptStartTime = hrtime.bigint();
      this.serverTime = null;
      this.serverTimeRead = false;
      this.connectivityErrorCount = 0;
<<<<<<< HEAD
    });
=======
      this.lastRowReceivedTime = null;
    } else {
      console.warn('Invalid state transition attempted');
    }
>>>>>>> 967f440f
  }

  /**
   * Called when the first response is received. Records first response latencies.
   */
  onResponse(projectId: string) {
    withMetricsDebug(() => {
      if (!this.firstResponseLatency) {
        checkState(this.state, [
          MetricsCollectorState.OPERATION_STARTED_ATTEMPT_IN_PROGRESS_NO_ROWS_YET,
        ]);
        this.state =
          MetricsCollectorState.OPERATION_STARTED_ATTEMPT_IN_PROGRESS_SOME_ROWS_RECEIVED;
        const endTime = hrtime.bigint();
        if (projectId && this.operationStartTime) {
<<<<<<< HEAD
          this.firstResponseLatency = Number(
            (endTime - this.operationStartTime) / BigInt(1000000),
          );
        } else {
          throw new Error(
            'ProjectId and operationStartTime should always be provided',
          );
=======
          // first response latency is measured in total milliseconds.
          this.firstResponseLatency = Number(
            (endTime - this.operationStartTime) / BigInt(1000000),
          );
>>>>>>> 967f440f
        }
      }
    });
  }

  /**
   * Called when an operation completes (successfully or unsuccessfully).
   * Records operation latencies, retry counts, and connectivity error counts.
   * @param {string} projectId The id of the project.
   * @param {grpc.status} finalOperationStatus Information about the completed operation.
   */
  onOperationComplete(projectId: string, finalOperationStatus: grpc.status) {
    this.onAttemptComplete(projectId, finalOperationStatus);
    withMetricsDebug(() => {
      checkState(this.state, [
        MetricsCollectorState.OPERATION_STARTED_ATTEMPT_NOT_IN_PROGRESS,
      ]);
      this.state = MetricsCollectorState.OPERATION_COMPLETE;
      const endTime = hrtime.bigint();
      if (projectId && this.operationStartTime) {
<<<<<<< HEAD
        const totalTime = Number(
=======
        const totalMilliseconds = Number(
>>>>>>> 967f440f
          (endTime - this.operationStartTime) / BigInt(1000000),
        );
        {
          OperationMetricsCollector.metricsHandlers.forEach(metricsHandler => {
            if (metricsHandler.onOperationComplete) {
              metricsHandler.onOperationComplete({
                status: finalOperationStatus.toString(),
                streaming: this.streamingOperation,
                metricsCollectorData: this.getMetricsCollectorData(),
                client_name: `nodejs-bigtable/${version}`,
                projectId,
                operationLatency: totalMilliseconds,
                retryCount: this.attemptCount - 1,
                firstResponseLatency: this.firstResponseLatency ?? undefined,
                applicationLatencies: this.applicationLatencies,
              });
            }
          });
        }
      } else {
        console.warn(
          'projectId and operation start time should always be available here',
        );
      }
    });
  }

  /**
   * Called when metadata is received. Extracts server timing information if available.
   * @param {object} metadata The received metadata.
   */
  onMetadataReceived(metadata: {
    internalRepr: Map<string, string[]>;
    options: {};
  }) {
    if (!this.serverTimeRead && this.connectivityErrorCount < 1) {
      // Check serverTimeRead, connectivityErrorCount here to reduce latency.
      const mappedEntries = new Map(
        Array.from(metadata.internalRepr.entries(), ([key, value]) => [
          key,
          value.toString(),
        ]),
      );
      const SERVER_TIMING_REGEX = /.*gfet4t7;\s*dur=(\d+\.?\d*).*/;
      const SERVER_TIMING_KEY = 'server-timing';
      const durationValues = mappedEntries.get(SERVER_TIMING_KEY);
      const matchedDuration = durationValues?.match(SERVER_TIMING_REGEX);
      if (matchedDuration && matchedDuration[1]) {
        if (!this.serverTimeRead) {
          this.serverTimeRead = true;
          this.serverTime = isNaN(parseInt(matchedDuration[1]))
            ? null
            : parseInt(matchedDuration[1]);
        }
      } else {
        this.connectivityErrorCount = 1;
      }
    }
  }

  /**
   * Called when a row from the Bigtable stream reaches the application user.
   *
   * This method is used to calculate the latency experienced by the application
   * when reading rows from a Bigtable stream. It records the time between the
   * previous row being received and the current row reaching the user. These
   * latencies are then collected and reported as `applicationBlockingLatencies`
   * when the operation completes.
   */
  onRowReachesUser() {
    if (
      this.state ===
        MetricsCollectorState.OPERATION_STARTED_ATTEMPT_IN_PROGRESS_NO_ROWS_YET ||
      this.state ===
        MetricsCollectorState.OPERATION_STARTED_ATTEMPT_IN_PROGRESS_SOME_ROWS_RECEIVED ||
      this.state ===
        MetricsCollectorState.OPERATION_STARTED_ATTEMPT_NOT_IN_PROGRESS
    ) {
      const currentTime = hrtime.bigint();
      if (this.lastRowReceivedTime) {
        // application latency is measured in total milliseconds.
        const applicationLatency = Number(
          (currentTime - this.lastRowReceivedTime) / BigInt(1000000),
        );
        this.applicationLatencies.push(applicationLatency);
      }
      this.lastRowReceivedTime = currentTime;
    } else {
      console.warn('Invalid state transition attempted');
    }
  }

  /**
   * Called when status information is received. Extracts zone and cluster information.
   * @param {object} status The received status information.
   */
  onStatusMetadataReceived(status: {
    metadata: {internalRepr: Map<string, Uint8Array[]>; options: {}};
  }) {
    withMetricsDebug(() => {
      if (!this.zone || !this.cluster) {
        const INSTANCE_INFORMATION_KEY = 'x-goog-ext-425905942-bin';
        const mappedValue = status.metadata.internalRepr.get(
          INSTANCE_INFORMATION_KEY,
        ) as Buffer[];
        if (mappedValue && mappedValue[0] && ResponseParams) {
          const decodedValue = ResponseParams.decode(
            mappedValue[0],
            mappedValue[0].length,
          );
          if (
            decodedValue &&
            (decodedValue as unknown as {zoneId: string}).zoneId
          ) {
            this.zone = (decodedValue as unknown as {zoneId: string}).zoneId;
          }
          if (
            decodedValue &&
            (decodedValue as unknown as {clusterId: string}).clusterId
          ) {
            this.cluster = (
              decodedValue as unknown as {clusterId: string}
            ).clusterId;
          }
        }
      }
    });
  }
}<|MERGE_RESOLUTION|>--- conflicted
+++ resolved
@@ -111,14 +111,11 @@
   private serverTime: number | null;
   private connectivityErrorCount: number;
   private streamingOperation: StreamingState;
-<<<<<<< HEAD
+  private applicationLatencies: number[];
+  private lastRowReceivedTime: bigint | null;
   static metricsHandlers = [
     new GCPMetricsHandler(new CloudMonitoringExporter()),
   ];
-=======
-  private applicationLatencies: number[];
-  private lastRowReceivedTime: bigint | null;
->>>>>>> 967f440f
 
   /**
    * @param {ITabularApiSurface} tabularApiSurface Information about the Bigtable table being accessed.
@@ -189,12 +186,8 @@
    * Called when the operation starts. Records the start time.
    */
   onOperationStart() {
-<<<<<<< HEAD
     withMetricsDebug(() => {
       checkState(this.state, [MetricsCollectorState.OPERATION_NOT_STARTED]);
-=======
-    if (this.state === MetricsCollectorState.OPERATION_NOT_STARTED) {
->>>>>>> 967f440f
       this.operationStartTime = hrtime.bigint();
       this.firstResponseLatency = null;
       this.applicationLatencies = [];
@@ -219,17 +212,10 @@
       this.attemptCount++;
       const endTime = hrtime.bigint();
       if (projectId && this.attemptStartTime) {
-<<<<<<< HEAD
-        const totalTime = Number(
+        const totalMilliseconds = Number(
           (endTime - this.attemptStartTime) / BigInt(1000000),
         );
         OperationMetricsCollector.metricsHandlers.forEach(metricsHandler => {
-=======
-        const totalMilliseconds = Number(
-          (endTime - this.attemptStartTime) / BigInt(1000000),
-        );
-        this.metricsHandlers.forEach(metricsHandler => {
->>>>>>> 967f440f
           if (metricsHandler.onAttemptComplete) {
             metricsHandler.onAttemptComplete({
               attemptLatency: totalMilliseconds,
@@ -263,14 +249,8 @@
       this.serverTime = null;
       this.serverTimeRead = false;
       this.connectivityErrorCount = 0;
-<<<<<<< HEAD
-    });
-=======
       this.lastRowReceivedTime = null;
-    } else {
-      console.warn('Invalid state transition attempted');
-    }
->>>>>>> 967f440f
+    });
   }
 
   /**
@@ -286,7 +266,6 @@
           MetricsCollectorState.OPERATION_STARTED_ATTEMPT_IN_PROGRESS_SOME_ROWS_RECEIVED;
         const endTime = hrtime.bigint();
         if (projectId && this.operationStartTime) {
-<<<<<<< HEAD
           this.firstResponseLatency = Number(
             (endTime - this.operationStartTime) / BigInt(1000000),
           );
@@ -294,12 +273,6 @@
           throw new Error(
             'ProjectId and operationStartTime should always be provided',
           );
-=======
-          // first response latency is measured in total milliseconds.
-          this.firstResponseLatency = Number(
-            (endTime - this.operationStartTime) / BigInt(1000000),
-          );
->>>>>>> 967f440f
         }
       }
     });
@@ -320,11 +293,7 @@
       this.state = MetricsCollectorState.OPERATION_COMPLETE;
       const endTime = hrtime.bigint();
       if (projectId && this.operationStartTime) {
-<<<<<<< HEAD
-        const totalTime = Number(
-=======
         const totalMilliseconds = Number(
->>>>>>> 967f440f
           (endTime - this.operationStartTime) / BigInt(1000000),
         );
         {
