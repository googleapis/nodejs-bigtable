--- conflicted
+++ resolved
@@ -19,11 +19,7 @@
   Histogram,
   ResourceMetrics,
 } from '@opentelemetry/sdk-metrics';
-<<<<<<< HEAD
-import {grpc, ClientOptions, ServiceError} from 'google-gax';
-=======
 import {ClientOptions, ServiceError} from 'google-gax';
->>>>>>> afcd78f4
 import {MetricServiceClient} from '@google-cloud/monitoring';
 import {google} from '@google-cloud/monitoring/build/protos/protos';
 import ICreateTimeSeriesRequest = google.monitoring.v3.ICreateTimeSeriesRequest;
@@ -301,13 +297,10 @@
 
   constructor(options: ClientOptions) {
     super();
-<<<<<<< HEAD
-=======
     if (options && options.apiEndpoint) {
       // We want the MetricServiceClient to always hit its default endpoint.
       delete options.apiEndpoint;
     }
->>>>>>> afcd78f4
     this.client = new MetricServiceClient(options);
   }
 
@@ -319,13 +312,9 @@
       try {
         const projectId = await this.client.getProjectId();
         const request = metricsToRequest(projectId, metrics);
-<<<<<<< HEAD
-        await this.client.createTimeSeries(request as ICreateTimeSeriesRequest);
-=======
         await this.client.createServiceTimeSeries(
           request as ICreateTimeSeriesRequest,
         );
->>>>>>> afcd78f4
         // The resultCallback typically accepts a value equal to {code: x}
         // for some value x along with other info. When the code is equal to 0
         // then the operation completed successfully. When the code is not equal
