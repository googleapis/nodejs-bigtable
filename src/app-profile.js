--- conflicted
+++ resolved
@@ -33,34 +33,18 @@
  * const instance = bigtable.instance('my-instance');
  * const appProfile = instance.appProfile('my-app-profile');
  */
-<<<<<<< HEAD
-function AppProfile(instance, id) {
-  this.bigtable = instance.bigtable;
-  this.instance = instance;
-
-  if (id.indexOf('/') === -1) {
-    id = `${instance.id}/appProfiles/${id}`;
-  }
-
-  this.id = id.split('/').pop();
-  this.name = id;
-}
-=======
-class AppProfile {
-  constructor(instance, name) {
+ function AppProfile(instance, id) {
     this.bigtable = instance.bigtable;
     this.instance = instance;
 
-    let id = name;
-
-    if (!id.includes('/')) {
-      id = `${instance.name}/appProfiles/${name}`;
-    }
-
-    this.id = id;
-    this.name = id.split('/').pop();
-  }
->>>>>>> 90d1050f
+    if (id.indexOf('/') === -1) {
+      id = `${instance.id}/appProfiles/${id}`;
+    }
+
+    this.id = id.split('/').pop();
+    this.name = id;
+  };
+
 
   /**
    * Formats a app profile options object into proto format.
@@ -122,12 +106,7 @@
     }
 
     return appProfile;
-  }
-<<<<<<< HEAD
-  this.instance.createAppProfile(this.id, options, callback);
-};
-=======
->>>>>>> 90d1050f
+  };
 
   /**
    * Create an app profile.
@@ -159,14 +138,8 @@
       callback = options;
       options = {};
     }
-    this.instance.createAppProfile(this.name, options, callback);
-  }
-
-<<<<<<< HEAD
-  const reqOpts = {
-    name: this.name,
-  };
-=======
+    this.instance.createAppProfile(this.id, options, callback);
+  };
   /**
    * Delete the app profile.
    *
@@ -195,10 +168,9 @@
       callback = options;
       options = {};
     }
->>>>>>> 90d1050f
-
+    
     const reqOpts = {
-      name: this.id,
+      name: this.name,
     };
 
     if (is.boolean(options.ignoreWarnings)) {
@@ -214,7 +186,7 @@
       },
       callback
     );
-  }
+  };
 
   /**
    * Check if an app profile exists.
@@ -255,7 +227,7 @@
 
       callback(null, true);
     });
-  }
+  };
 
   /**
    * Get a appProfile if it exists.
@@ -287,16 +259,8 @@
     this.getMetadata(gaxOptions, function(err, metadata) {
       callback(err, err ? null : self, metadata);
     });
-  }
-
-<<<<<<< HEAD
-  this.bigtable.request(
-    {
-      client: 'BigtableInstanceAdminClient',
-      method: 'getAppProfile',
-      reqOpts: {
-        name: this.name,
-=======
+  };
+
   /**
    * Get the app profile metadata.
    *
@@ -332,10 +296,9 @@
         client: 'BigtableInstanceAdminClient',
         method: 'getAppProfile',
         reqOpts: {
-          name: this.id,
+          name: this.name,
         },
         gaxOpts: gaxOptions,
->>>>>>> 90d1050f
       },
       function(...args) {
         if (args[1]) {
@@ -345,7 +308,7 @@
         callback(...args);
       }
     );
-  }
+  };
 
   /**
    * Set the app profile metadata.
@@ -392,7 +355,7 @@
         paths: [],
       },
     };
-    reqOpts.appProfile.name = this.id;
+    reqOpts.appProfile.name = this.name;
 
     const fieldsForMask = [
       'description',
@@ -407,29 +370,8 @@
       }
     });
 
-<<<<<<< HEAD
-  var reqOpts = {
-    appProfile: AppProfile.formatAppProfile_(metadata),
-    updateMask: {
-      paths: [],
-    },
-  };
-  reqOpts.appProfile.name = this.name;
-
-  const fieldsForMask = [
-    'description',
-    'singleClusterRouting',
-    'multiClusterRoutingUseAny',
-    'allowTransactionalWrites',
-  ];
-
-  fieldsForMask.forEach(field => {
-    if (reqOpts.appProfile[field]) {
-      reqOpts.updateMask.paths.push(snakeCase(field));
-=======
     if (is.boolean(metadata.ignoreWarnings)) {
       reqOpts.ignoreWarnings = metadata.ignoreWarnings;
->>>>>>> 90d1050f
     }
 
     this.bigtable.request(
@@ -442,7 +384,7 @@
       callback
     );
   }
-}
+};
 
 /*! Developer Documentation
  *
