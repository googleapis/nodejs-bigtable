// Copyright 2024 Google LLC
//
// Licensed under the Apache License, Version 2.0 (the "License");
// you may not use this file except in compliance with the License.
// You may obtain a copy of the License at
//
//     https://www.apache.org/licenses/LICENSE-2.0
//
// Unless required by applicable law or agreed to in writing, software
// distributed under the License is distributed on an "AS IS" BASIS,
// WITHOUT WARRANTIES OR CONDITIONS OF ANY KIND, either express or implied.
// See the License for the specific language governing permissions and
// limitations under the License.

import {promisifyAll} from '@google-cloud/promisify';
import arrify = require('arrify');
import {Instance} from './instance';
import {Mutation} from './mutation';
import {
  AbortableDuplex,
  Bigtable,
  Entry,
  MutateOptions,
  SampleRowKeysCallback,
  SampleRowsKeysResponse,
} from './index';
import {Filter, BoundData, RawFilter} from './filter';
import {Row} from './row';
import {ChunkTransformer} from './chunktransformer';
import {BackoffSettings} from 'google-gax/build/src/gax';
import {google} from '../protos/protos';
import {CallOptions, ServiceError} from 'google-gax';
import {Duplex, PassThrough, Transform} from 'stream';
import * as is from 'is';
import {GoogleInnerError} from './table';
import {TableUtils} from './utils/table';

// See protos/google/rpc/code.proto
// (4=DEADLINE_EXCEEDED, 8=RESOURCE_EXHAUSTED, 10=ABORTED, 14=UNAVAILABLE)
export const RETRYABLE_STATUS_CODES = new Set([4, 8, 10, 14]);
// (1=CANCELLED)
export const IGNORED_STATUS_CODES = new Set([1]);

export const DEFAULT_BACKOFF_SETTINGS: BackoffSettings = {
  initialRetryDelayMillis: 10,
  retryDelayMultiplier: 2,
  maxRetryDelayMillis: 60000,
};

export type InsertRowsCallback = (
  err: ServiceError | PartialFailureError | null,
  apiResponse?: google.protobuf.Empty
) => void;
export type InsertRowsResponse = [google.protobuf.Empty];
export type MutateCallback = (
  err: ServiceError | PartialFailureError | null,
  apiResponse?: google.protobuf.Empty
) => void;
export type MutateResponse = [google.protobuf.Empty];

export interface GetRowsOptions {
  /**
   * If set to `false` it will not decode Buffer values returned from Bigtable.
   */
  decode?: boolean;

  /**
   * The encoding to use when converting Buffer values to a string.
   */
  encoding?: string;

  /**
   * End value for key range.
   */
  end?: string;

  /**
   * Row filters allow you to both make advanced queries and format how the data is returned.
   */
  filter?: RawFilter;

  /**
   * Request configuration options, outlined here: https://googleapis.github.io/gax-nodejs/CallSettings.html.
   */
  gaxOptions?: CallOptions;

  /**
   * A list of row keys.
   */
  keys?: string[];

  /**
   * Maximum number of rows to be returned.
   */
  limit?: number;

  /**
   * Prefix that the row key must match.
   */
  prefix?: string;

  /**
   * List of prefixes that a row key must match.
   */
  prefixes?: string[];

  /**
   * A list of key ranges.
   */
  ranges?: PrefixRange[];

  /**
   * Start value for key range.
   */
  start?: string;
}

export type GetRowsCallback = (
  err: ServiceError | null,
  rows?: Row[],
  apiResponse?: google.bigtable.v2.ReadRowsResponse
) => void;
export type GetRowsResponse = [Row[], google.bigtable.v2.ReadRowsResponse];

export interface PrefixRange {
  start?: BoundData | string;
  end?: BoundData | string;
}

export interface PrefixRange {
  start?: BoundData | string;
  end?: BoundData | string;
}

// eslint-disable-next-line @typescript-eslint/no-var-requires
const concat = require('concat-stream');
// eslint-disable-next-line @typescript-eslint/no-var-requires
const pumpify = require('pumpify');

/**
 * The TabularApiSurface class is a class that contains methods we want to
 * expose on both tables and authorized views. It also contains data that will
 * be used by both Authorized views and Tables for these shared methods.
 *
 * @class
 * @param {Instance} instance Instance Object.
 * @param {string} id Unique identifier of the table.
 *
 */
export class TabularApiSurface {
  bigtable: Bigtable;
  instance: Instance;
  name: string;
  id: string;
  metadata?: google.bigtable.admin.v2.ITable;
  maxRetries?: number;
  protected viewName?: string;

  protected constructor(instance: Instance, id: string, viewName?: string) {
    this.bigtable = instance.bigtable;
    this.instance = instance;
    this.viewName = viewName;

    let name;

    if (id.includes('/')) {
      if (id.startsWith(`${instance.name}/tables/`)) {
        name = id;
      } else {
        throw new Error(`Table id '${id}' is not formatted correctly.
Please use the format 'prezzy' or '${instance.name}/tables/prezzy'.`);
      }
    } else {
      name = `${instance.name}/tables/${id}`;
    }

    this.name = name;
    this.id = name.split('/').pop()!;
  }

  /**
   * Get {@link Row} objects for the rows currently in your table as a
   * readable object stream.
   *
   * @param {object} [options] Configuration object.
   * @param {boolean} [options.decode=true] If set to `false` it will not decode
   *     Buffer values returned from Bigtable.
   * @param {boolean} [options.encoding] The encoding to use when converting
   *     Buffer values to a string.
   * @param {string} [options.end] End value for key range.
   * @param {Filter} [options.filter] Row filters allow you to
   *     both make advanced queries and format how the data is returned.
   * @param {object} [options.gaxOptions] Request configuration options, outlined
   *     here: https://googleapis.github.io/gax-nodejs/CallSettings.html.
   * @param {string[]} [options.keys] A list of row keys.
   * @param {number} [options.limit] Maximum number of rows to be returned.
   * @param {string} [options.prefix] Prefix that the row key must match.
   * @param {string[]} [options.prefixes] List of prefixes that a row key must
   *     match.
   * @param {object[]} [options.ranges] A list of key ranges.
   * @param {string} [options.start] Start value for key range.
   * @returns {stream}
   *
   * @example <caption>include:samples/api-reference-doc-snippets/table.js</caption>
   * region_tag:bigtable_api_table_readstream
   */
  createReadStream(opts?: GetRowsOptions) {
    const options = opts || {};
    const maxRetries = is.number(this.maxRetries) ? this.maxRetries! : 10;
    let activeRequestStream: AbortableDuplex | null;
    let rowKeys: string[];
    let filter: {} | null;
    const rowsLimit = options.limit || 0;
    const hasLimit = rowsLimit !== 0;

    let numConsecutiveErrors = 0;
    let numRequestsMade = 0;
    let retryTimer: NodeJS.Timeout | null;

    rowKeys = options.keys || [];

    const ranges = TableUtils.getRanges(options);

    // If rowKeys and ranges are both empty, the request is a full table scan.
    // Add an empty range to simplify the resumption logic.
    if (rowKeys.length === 0 && ranges.length === 0) {
      ranges.push({});
    }

    if (options.filter) {
      filter = Filter.parse(options.filter);
    }

    let chunkTransformer: ChunkTransformer;
    let rowStream: Duplex;

    let userCanceled = false;
    // The key of the last row that was emitted by the per attempt pipeline
    // Note: this must be updated from the operation level userStream to avoid referencing buffered rows that will be
    // discarded in the per attempt subpipeline (rowStream)
    let lastRowKey = '';
    let rowsRead = 0;
    const userStream = new PassThrough({
      objectMode: true,
      readableHighWaterMark: 0, // We need to disable readside buffering to allow for acceptable behavior when the end user cancels the stream early.
      writableHighWaterMark: 0, // We need to disable writeside buffering because in nodejs 14 the call to _transform happens after write buffering. This creates problems for tracking the last seen row key.
      transform(row, _encoding, callback) {
        if (userCanceled) {
          callback();
          return;
        }
        if (TableUtils.lessThanOrEqualTo(row.id, lastRowKey)) {
          /*
          Sometimes duplicate rows reach this point. To avoid delivering
          duplicate rows to the user, rows are thrown away if they don't exceed
          the last row key. We can expect each row to reach this point and rows
          are delivered in order so if the last row key equals or exceeds the
          row id then we know data for this row has already reached this point
          and been delivered to the user. In this case we want to throw the row
          away and we do not want to deliver this row to the user again.
           */
          callback();
          return;
        }
        lastRowKey = row.id;
        rowsRead++;
        callback(null, row);
      },
    });

    // The caller should be able to call userStream.end() to stop receiving
    // more rows and cancel the stream prematurely. But also, the 'end' event
    // will be emitted if the stream ended normally. To tell these two
    // situations apart, we'll save the "original" end() function, and
    // will call it on rowStream.on('end').
    const originalEnd = userStream.end.bind(userStream);

    // Taking care of this extra listener when piping and unpiping userStream:
    const rowStreamPipe = (rowStream: Duplex, userStream: PassThrough) => {
      rowStream.pipe(userStream, {end: false});
      rowStream.on('end', originalEnd);
    };
    const rowStreamUnpipe = (rowStream: Duplex, userStream: PassThrough) => {
      rowStream?.unpipe(userStream);
      rowStream?.removeListener('end', originalEnd);
    };

    // eslint-disable-next-line @typescript-eslint/no-explicit-any
    userStream.end = (chunk?: any, encoding?: any, cb?: () => void) => {
      rowStreamUnpipe(rowStream, userStream);
      userCanceled = true;
      if (activeRequestStream) {
        activeRequestStream.abort();
      }
      if (retryTimer) {
        clearTimeout(retryTimer);
      }
      return originalEnd(chunk, encoding, cb);
    };

    const makeNewRequest = () => {
      // Avoid cancelling an expired timer if user
      // cancelled the stream in the middle of a retry
      retryTimer = null;

      // eslint-disable-next-line @typescript-eslint/no-explicit-any
      chunkTransformer = new ChunkTransformer({decode: options.decode} as any);

<<<<<<< HEAD
=======
      // If the viewName is provided then request will be made for an
      // authorized view. Otherwise, the request is made for a table.
>>>>>>> f099da57
      const reqOpts = (
        this.viewName
          ? {
              authorizedViewName: `${this.name}/authorizedViews/${this.viewName}`,
              appProfileId: this.bigtable.appProfileId,
            }
          : {
              tableName: this.name,
              appProfileId: this.bigtable.appProfileId,
            }
      ) as google.bigtable.v2.IReadRowsRequest;

      const retryOpts = {
        currentRetryAttempt: 0, // was numConsecutiveErrors
        // Handling retries in this client. Specify the retry options to
        // make sure nothing is retried in retry-request.
        noResponseRetries: 0,
        shouldRetryFn: (_: any) => {
          return false;
        },
      };

      if (lastRowKey) {
        // Readjust and/or remove ranges based on previous valid row reads.
        // Iterate backward since items may need to be removed.
        for (let index = ranges.length - 1; index >= 0; index--) {
          const range = ranges[index];
          const startValue = is.object(range.start)
            ? (range.start as BoundData).value
            : range.start;
          const endValue = is.object(range.end)
            ? (range.end as BoundData).value
            : range.end;
          const startKeyIsRead =
            !startValue ||
            TableUtils.lessThanOrEqualTo(
              startValue as string,
              lastRowKey as string
            );
          const endKeyIsNotRead =
            !endValue ||
            (endValue as Buffer).length === 0 ||
            TableUtils.lessThan(lastRowKey as string, endValue as string);
          if (startKeyIsRead) {
            if (endKeyIsNotRead) {
              // EndKey is not read, reset the range to start from lastRowKey open
              range.start = {
                value: lastRowKey,
                inclusive: false,
              };
            } else {
              // EndKey is read, remove this range
              ranges.splice(index, 1);
            }
          }
        }

        // Remove rowKeys already read.
        rowKeys = rowKeys.filter(rowKey =>
          TableUtils.greaterThan(rowKey, lastRowKey as string)
        );

        // If there was a row limit in the original request and
        // we've already read all the rows, end the stream and
        // do not retry.
        if (hasLimit && rowsLimit === rowsRead) {
          userStream.end();
          return;
        }
        // If all the row keys and ranges are read, end the stream
        // and do not retry.
        if (rowKeys.length === 0 && ranges.length === 0) {
          userStream.end();
          return;
        }
      }

      // Create the new reqOpts
      reqOpts.rows = {};

      // TODO: preprocess all the keys and ranges to Bytes
      reqOpts.rows.rowKeys = rowKeys.map(
        Mutation.convertToBytes
      ) as {} as Uint8Array[];

      reqOpts.rows.rowRanges = ranges.map(range =>
        Filter.createRange(
          range.start as BoundData,
          range.end as BoundData,
          'Key'
        )
      );

      if (filter) {
        reqOpts.filter = filter;
      }

      if (hasLimit) {
        reqOpts.rowsLimit = rowsLimit - rowsRead;
      }

      const gaxOpts = populateAttemptHeader(
        numRequestsMade,
        options.gaxOptions
      );

      const requestStream = this.bigtable.request({
        client: 'BigtableClient',
        method: 'readRows',
        reqOpts,
        gaxOpts,
        retryOpts,
      });

      activeRequestStream = requestStream!;

      const toRowStream = new Transform({
        transform: (rowData, _, next) => {
          if (
            userCanceled ||
            // eslint-disable-next-line @typescript-eslint/no-explicit-any
            (userStream as any)._writableState.ended
          ) {
            return next();
          }
          const row = this.row(rowData.key);
          row.data = rowData.data;
          next(null, row);
        },
        objectMode: true,
      });

      rowStream = pumpify.obj([requestStream, chunkTransformer, toRowStream]);

      // Retry on "received rst stream" errors
      const isRstStreamError = (error: ServiceError): boolean => {
        if (error.code === 13 && error.message) {
          const error_message = (error.message || '').toLowerCase();
          return (
            error.code === 13 &&
            (error_message.includes('rst_stream') ||
              error_message.includes('rst stream'))
          );
        }
        return false;
      };

      rowStream
        .on('error', (error: ServiceError) => {
          rowStreamUnpipe(rowStream, userStream);
          activeRequestStream = null;
          if (IGNORED_STATUS_CODES.has(error.code)) {
            // We ignore the `cancelled` "error", since we are the ones who cause
            // it when the user calls `.abort()`.
            userStream.end();
            return;
          }
          numConsecutiveErrors++;
          numRequestsMade++;
          if (
            numConsecutiveErrors <= maxRetries &&
            (RETRYABLE_STATUS_CODES.has(error.code) || isRstStreamError(error))
          ) {
            const backOffSettings =
              options.gaxOptions?.retry?.backoffSettings ||
              DEFAULT_BACKOFF_SETTINGS;
            const nextRetryDelay = getNextDelay(
              numConsecutiveErrors,
              backOffSettings
            );
            retryTimer = setTimeout(makeNewRequest, nextRetryDelay);
          } else {
            userStream.emit('error', error);
          }
        })
        .on('data', _ => {
          // Reset error count after a successful read so the backoff
          // time won't keep increasing when as stream had multiple errors
          numConsecutiveErrors = 0;
        })
        .on('end', () => {
          activeRequestStream = null;
        });
      rowStreamPipe(rowStream, userStream);
    };

    makeNewRequest();
    return userStream;
  }

  getRows(options?: GetRowsOptions): Promise<GetRowsResponse>;
  getRows(options: GetRowsOptions, callback: GetRowsCallback): void;
  getRows(callback: GetRowsCallback): void;
  /**
   * Get {@link Row} objects for the rows currently in your table.
   *
   * This method is not recommended for large datasets as it will buffer all rows
   * before returning the results. Instead we recommend using the streaming API
   * via {@link Table#createReadStream}.
   *
   * @param {object} [options] Configuration object. See
   *     {@link Table#createReadStream} for a complete list of options.
   * @param {object} [options.gaxOptions] Request configuration options, outlined
   *     here: https://googleapis.github.io/gax-nodejs/CallSettings.html.
   * @param {function} callback The callback function.
   * @param {?error} callback.err An error returned while making this request.
   * @param {Row[]} callback.rows List of Row objects.
   *
   * @example <caption>include:samples/api-reference-doc-snippets/table.js</caption>
   * region_tag:bigtable_api_get_rows
   */
  getRows(
    optionsOrCallback?: GetRowsOptions | GetRowsCallback,
    cb?: GetRowsCallback
  ): void | Promise<GetRowsResponse> {
    const callback =
      typeof optionsOrCallback === 'function' ? optionsOrCallback : cb!;
    const options =
      typeof optionsOrCallback === 'object' ? optionsOrCallback : {};
    this.createReadStream(options)
      .on('error', callback)
      .pipe(
        concat((rows: Row[]) => {
          callback(null, rows);
        })
      );
  }

  insert(
    entries: Entry | Entry[],
    gaxOptions?: CallOptions
  ): Promise<InsertRowsResponse>;
  insert(
    entries: Entry | Entry[],
    gaxOptions: CallOptions,
    callback: InsertRowsCallback
  ): void;
  insert(entries: Entry | Entry[], callback: InsertRowsCallback): void;
  /**
   * Insert or update rows in your table. It should be noted that gRPC only allows
   * you to send payloads that are less than or equal to 4MB. If you're inserting
   * more than that you may need to send smaller individual requests.
   *
   * @param {object|object[]} entries List of entries to be inserted.
   *     See {@link Table#mutate}.
   * @param {object} [gaxOptions] Request configuration options, outlined here:
   *     https://googleapis.github.io/gax-nodejs/CallSettings.html.
   * @param {function} callback The callback function.
   * @param {?error} callback.err An error returned while making this request.
   * @param {object[]} callback.err.errors If present, these represent partial
   *     failures. It's possible for part of your request to be completed
   *     successfully, while the other part was not.
   *
   * @example <caption>include:samples/api-reference-doc-snippets/table.js</caption>
   * region_tag:bigtable_api_insert_rows
   */
  insert(
    entries: Entry | Entry[],
    optionsOrCallback?: CallOptions | InsertRowsCallback,
    cb?: InsertRowsCallback
  ): void | Promise<InsertRowsResponse> {
    const callback =
      typeof optionsOrCallback === 'function' ? optionsOrCallback : cb!;
    const gaxOptions =
      typeof optionsOrCallback === 'object' ? optionsOrCallback : {};
    entries = arrify<Entry>(entries).map((entry: Entry) => {
      entry.method = Mutation.methods.INSERT;
      return entry;
    });
    return this.mutate(entries, {gaxOptions}, callback);
  }

  mutate(
    entries: Entry | Entry[],
    options?: MutateOptions
  ): Promise<MutateResponse>;
  mutate(
    entries: Entry | Entry[],
    options: MutateOptions,
    callback: MutateCallback
  ): void;
  mutate(entries: Entry | Entry[], callback: MutateCallback): void;
  /**
   * Apply a set of changes to be atomically applied to the specified row(s).
   * Mutations are applied in order, meaning that earlier mutations can be masked
   * by later ones.
   *
   * @param {object|object[]} entries List of entities to be inserted or
   *     deleted.
   * @param {object} [options] Configuration object.
   * @param {object} [options.gaxOptions] Request configuration options, outlined
   *     here: https://googleapis.github.io/gax-nodejs/global.html#CallOptions.
   * @param {boolean} [options.rawMutation] If set to `true` will treat entries
   *     as a raw Mutation object. See {@link Mutation#parse}.
   * @param {function} callback The callback function.
   * @param {?error} callback.err An error returned while making this request.
   * @param {object[]} callback.err.errors If present, these represent partial
   *     failures. It's possible for part of your request to be completed
   *     successfully, while the other part was not.
   *
   * @example <caption>include:samples/api-reference-doc-snippets/table.js</caption>
   * region_tag:bigtable_api_mutate_rows
   */
  mutate(
    entriesRaw: Entry | Entry[],
    optionsOrCallback?: MutateOptions | MutateCallback,
    cb?: MutateCallback
  ): void | Promise<MutateResponse> {
    const callback =
      typeof optionsOrCallback === 'function' ? optionsOrCallback : cb!;
    const options =
      typeof optionsOrCallback === 'object' ? optionsOrCallback : {};
    const entries: Entry[] = (arrify(entriesRaw) as Entry[]).reduce(
      (a, b) => a.concat(b),
      []
    );

    let numRequestsMade = 0;

    const maxRetries = is.number(this.maxRetries) ? this.maxRetries! : 3;
    const pendingEntryIndices = new Set(
      entries.map((entry: Entry, index: number) => index)
    );
    const entryToIndex = new Map(
      entries.map((entry: Entry, index: number) => [entry, index])
    );
    const mutationErrorsByEntryIndex = new Map();

    const isRetryable = (err: ServiceError | null) => {
      // Don't retry if there are no more entries or retry attempts
      if (pendingEntryIndices.size === 0 || numRequestsMade >= maxRetries + 1) {
        return false;
      }
      // If the error is empty but there are still outstanding mutations,
      // it means that there are retryable errors in the mutate response
      // even when the RPC succeeded
      return !err || RETRYABLE_STATUS_CODES.has(err.code);
    };

    const onBatchResponse = (err: ServiceError | null) => {
      // Return if the error happened before a request was made
      if (numRequestsMade === 0) {
        callback(err);
        return;
      }

      if (isRetryable(err)) {
        const backOffSettings =
          options.gaxOptions?.retry?.backoffSettings ||
          DEFAULT_BACKOFF_SETTINGS;
        const nextDelay = getNextDelay(numRequestsMade, backOffSettings);
        setTimeout(makeNextBatchRequest, nextDelay);
        return;
      }

      // If there's no more pending mutations, set the error
      // to null
      if (pendingEntryIndices.size === 0) {
        err = null;
      }

      if (mutationErrorsByEntryIndex.size !== 0) {
        const mutationErrors = Array.from(mutationErrorsByEntryIndex.values());
        callback(new PartialFailureError(mutationErrors, err));
        return;
      }

      callback(err);
    };

    const makeNextBatchRequest = () => {
      const entryBatch = entries.filter((entry: Entry, index: number) => {
        return pendingEntryIndices.has(index);
      });

<<<<<<< HEAD
=======
      // If the viewName is provided then request will be made for an
      // authorized view. Otherwise, the request is made for a table.
>>>>>>> f099da57
      const baseReqOpts = (
        this.viewName
          ? {
              authorizedViewName: `${this.name}/authorizedViews/${this.viewName}`,
            }
          : {
              tableName: this.name,
            }
      ) as google.bigtable.v2.IReadRowsRequest;
      const reqOpts = Object.assign(baseReqOpts, {
        appProfileId: this.bigtable.appProfileId,
        entries: options.rawMutation
          ? entryBatch
          : entryBatch.map(Mutation.parse),
      });

      const retryOpts = {
        currentRetryAttempt: numRequestsMade,
        // Handling retries in this client. Specify the retry options to
        // make sure nothing is retried in retry-request.
        noResponseRetries: 0,
        shouldRetryFn: (_: any) => {
          return false;
        },
      };

      options.gaxOptions = populateAttemptHeader(
        numRequestsMade,
        options.gaxOptions
      );

      this.bigtable
        .request<google.bigtable.v2.MutateRowsResponse>({
          client: 'BigtableClient',
          method: 'mutateRows',
          reqOpts,
          gaxOpts: options.gaxOptions,
          retryOpts,
        })
        .on('error', (err: ServiceError) => {
          onBatchResponse(err);
        })
        .on('data', (obj: google.bigtable.v2.IMutateRowsResponse) => {
          obj.entries!.forEach(entry => {
            const originalEntry = entryBatch[entry.index as number];
            const originalEntriesIndex = entryToIndex.get(originalEntry)!;

            // Mutation was successful.
            if (entry.status!.code === 0) {
              pendingEntryIndices.delete(originalEntriesIndex);
              mutationErrorsByEntryIndex.delete(originalEntriesIndex);
              return;
            }
            if (!RETRYABLE_STATUS_CODES.has(entry.status!.code!)) {
              pendingEntryIndices.delete(originalEntriesIndex);
            }
            const errorDetails = entry.status;
            // eslint-disable-next-line @typescript-eslint/no-explicit-any
            (errorDetails as any).entry = originalEntry;
            mutationErrorsByEntryIndex.set(originalEntriesIndex, errorDetails);
          });
        })
        .on('end', onBatchResponse);
      numRequestsMade++;
    };

    makeNextBatchRequest();
  }

  /**
   * Get a reference to a table row.
   *
   * @throws {error} If a key is not provided.
   *
   * @param {string} key The row key.
   * @returns {Row}
   *
   * @example
   * ```
   * const row = table.row('lincoln');
   * ```
   */
  row(key: string): Row {
    if (!key) {
      throw new Error('A row key must be provided.');
    }
    return new Row(this, key);
  }

  sampleRowKeys(gaxOptions?: CallOptions): Promise<SampleRowsKeysResponse>;
  sampleRowKeys(gaxOptions: CallOptions, callback: SampleRowKeysCallback): void;
  sampleRowKeys(callback?: SampleRowKeysCallback): void;
  /**
   * Returns a sample of row keys in the table. The returned row keys will delimit
   * contiguous sections of the table of approximately equal size, which can be
   * used to break up the data for distributed tasks like mapreduces.
   *
   * @param {object} [gaxOptions] Request configuration options, outlined here:
   *     https://googleapis.github.io/gax-nodejs/CallSettings.html.
   * @param {function} [callback] The callback function.
   * @param {?error} callback.err An error returned while making this request.
   * @param {object[]} callback.keys The list of keys.
   *
   * @example <caption>include:samples/api-reference-doc-snippets/table.js</caption>
   * region_tag:bigtable_api_sample_row_keys
   */
  sampleRowKeys(
    optionsOrCallback?: CallOptions | SampleRowKeysCallback,
    cb?: SampleRowKeysCallback
  ): void | Promise<SampleRowsKeysResponse> {
    const callback =
      typeof optionsOrCallback === 'function' ? optionsOrCallback : cb!;
    const gaxOptions =
      typeof optionsOrCallback === 'object' ? optionsOrCallback : {};
    this.sampleRowKeysStream(gaxOptions)
      .on('error', callback)
      .pipe(
        concat((keys: string[]) => {
          callback(null, keys);
        })
      );
  }

  /**
   * Returns a sample of row keys in the table as a readable object stream.
   *
   * See {@link Table#sampleRowKeys} for more details.
   *
   * @param {object} [gaxOptions] Request configuration options, outlined here:
   *     https://googleapis.github.io/gax-nodejs/CallSettings.html.
   * @returns {stream}
   *
   * @example
   * ```
   * table.sampleRowKeysStream()
   *   .on('error', console.error)
   *   .on('data', function(key) {
   *     // Do something with the `key` object.
   *   });
   *
   * //-
   * // If you anticipate many results, you can end a stream early to prevent
   * // unnecessary processing.
   * //-
   * table.sampleRowKeysStream()
   *   .on('data', function(key) {
   *     this.end();
   *   });
   * ```
   */
  sampleRowKeysStream(gaxOptions?: CallOptions) {
<<<<<<< HEAD
=======
    // If the viewName is provided then request will be made for an
    // authorized view. Otherwise, the request is made for a table.
>>>>>>> f099da57
    const reqOpts = (
      this.viewName
        ? {
            authorizedViewName: `${this.name}/authorizedViews/${this.viewName}`,
            appProfileId: this.bigtable.appProfileId,
          }
        : {
            tableName: this.name,
            appProfileId: this.bigtable.appProfileId,
          }
    ) as google.bigtable.v2.IReadRowsRequest;

    const rowKeysStream = new Transform({
      transform(key, enc, next) {
        next(null, {
          key: key.rowKey,
          offset: key.offsetBytes,
        });
      },
      objectMode: true,
    });

    return pumpify.obj([
      this.bigtable.request({
        client: 'BigtableClient',
        method: 'sampleRowKeys',
        reqOpts,
        gaxOpts: Object.assign({}, gaxOptions),
      }),
      rowKeysStream,
    ]);
  }
}

export function getNextDelay(
  numConsecutiveErrors: number,
  config: BackoffSettings
) {
  // 0 - 100 ms jitter
  const jitter = Math.floor(Math.random() * 100);
  const calculatedNextRetryDelay =
    config.initialRetryDelayMillis *
      Math.pow(config.retryDelayMultiplier, numConsecutiveErrors) +
    jitter;

  return Math.min(calculatedNextRetryDelay, config.maxRetryDelayMillis);
}

export function populateAttemptHeader(attempt: number, gaxOpts?: CallOptions) {
  gaxOpts = gaxOpts || {};
  gaxOpts.otherArgs = gaxOpts.otherArgs || {};
  gaxOpts.otherArgs.headers = gaxOpts.otherArgs.headers || {};
  gaxOpts.otherArgs.headers['bigtable-attempt'] = attempt;
  return gaxOpts;
}

/*! Developer Documentation
 *
 * All async methods (except for streams) will return a Promise in the event
 * that a callback is omitted.
 */
promisifyAll(TabularApiSurface, {
  exclude: ['family', 'row'],
});

export class PartialFailureError extends Error {
  errors?: GoogleInnerError[];
  constructor(errors: GoogleInnerError[], rpcError?: ServiceError | null) {
    super();
    this.errors = errors;
    this.name = 'PartialFailureError';
    let messages = errors.map(e => e.message);
    if (messages.length > 1) {
      messages = messages.map((message, i) => `    ${i + 1}. ${message}`);
      messages.unshift(
        'Multiple errors occurred during the request. Please see the `errors` array for complete details.\n'
      );
      messages.push('\n');
    }
    this.message = messages.join('\n');
    if (rpcError) {
      this.message += 'Request failed with: ' + rpcError.message;
    }
  }
}<|MERGE_RESOLUTION|>--- conflicted
+++ resolved
@@ -306,11 +306,8 @@
       // eslint-disable-next-line @typescript-eslint/no-explicit-any
       chunkTransformer = new ChunkTransformer({decode: options.decode} as any);
 
-<<<<<<< HEAD
-=======
       // If the viewName is provided then request will be made for an
       // authorized view. Otherwise, the request is made for a table.
->>>>>>> f099da57
       const reqOpts = (
         this.viewName
           ? {
@@ -686,11 +683,8 @@
         return pendingEntryIndices.has(index);
       });
 
-<<<<<<< HEAD
-=======
       // If the viewName is provided then request will be made for an
       // authorized view. Otherwise, the request is made for a table.
->>>>>>> f099da57
       const baseReqOpts = (
         this.viewName
           ? {
@@ -842,11 +836,8 @@
    * ```
    */
   sampleRowKeysStream(gaxOptions?: CallOptions) {
-<<<<<<< HEAD
-=======
     // If the viewName is provided then request will be made for an
     // authorized view. Otherwise, the request is made for a table.
->>>>>>> f099da57
     const reqOpts = (
       this.viewName
         ? {
