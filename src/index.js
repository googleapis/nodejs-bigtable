/*!
 * Copyright 2016 Google Inc. All Rights Reserved.
 *
 * Licensed under the Apache License, Version 2.0 (the "License");
 * you may not use this file except in compliance with the License.
 * You may obtain a copy of the License at
 *
 *      http://www.apache.org/licenses/LICENSE-2.0
 *
 * Unless required by applicable law or agreed to in writing, software
 * distributed under the License is distributed on an "AS IS" BASIS,
 * WITHOUT WARRANTIES OR CONDITIONS OF ANY KIND, either express or implied.
 * See the License for the specific language governing permissions and
 * limitations under the License.
 */

const arrify = require('arrify');
const common = require('@google-cloud/common');
const extend = require('extend');
const GrpcService = require('@google-cloud/common-grpc').Service;
const googleAuth = require('google-auto-auth');
const grpc = require('google-gax').grpc().grpc;
const is = require('is');
const retryRequest = require('retry-request');
const streamEvents = require('stream-events');
const through = require('through2');

const AppProfile = require('./app-profile');
const Cluster = require('./cluster');
const Instance = require('./instance');

const PKG = require('../package.json');
const v2 = require('./v2');

/**
 * @typedef {object} ClientConfig
 * @property {string} [apiEndpoint] Override the default API endpoint used
 *     to reach Bigtable. This is useful for connecting to your local Bigtable
 *     emulator.
 * @property {string} [projectId] The project ID from the Google Developer's
 *     Console, e.g. 'grape-spaceship-123'. We will also check the environment
 *     variable `GCLOUD_PROJECT` for your project ID. If your app is running in
 *     an environment which supports {@link https://cloud.google.com/docs/authentication/production#providing_credentials_to_your_application Application Default Credentials},
 *     your project ID will be detected automatically.
 * @property {string} [keyFilename] Full path to the a .json, .pem, or .p12 key
 *     downloaded from the Google Developers Console. If you provide a path to a
 *     JSON file, the `projectId` option above is not necessary. NOTE: .pem and
 *     .p12 require you to specify the `email` option as well.
 * @property {string} [appProfileId] An application profile ID, a configuration
 *     string value describing how Cloud Bigtable should treat traffic from a
 *     particular end user application.
 * @property {string} [email] Account email address. Required when using a .pem
 *     or .p12 keyFilename.
 * @property {object} [credentials] Credentials object.
 * @property {string} [credentials.client_email]
 * @property {string} [credentials.private_key]
 * @property {boolean} [autoRetry=true] Automatically retry requests if the
 *     response is related to rate limits or certain intermittent server errors.
 *     We will exponentially backoff subsequent requests by default.
 * @property {number} [maxRetries=3] Maximum number of automatic retries
 *     attempted before returning the error.
 * @property {Constructor} [promise] Custom promise module to use instead of
 *     native Promises.
 */

/**
 * @see [Creating a Cloud Bigtable Cluster]{@link https://cloud.google.com/bigtable/docs/creating-instance}
 * @see [Cloud Bigtable Concepts Overview]{@link https://cloud.google.com/bigtable/docs/concepts}
 *
 * @class
 * @param {ClientConfig} [options] Configuration options.
 *
 * @example <caption>Create a client that uses <a href="https://cloud.google.com/docs/authentication/production#providing_credentials_to_your_application">Application Default Credentials (ADC)</a>:</caption>
 * const Bigtable = require('@google-cloud/bigtable');
 * const bigtable = new Bigtable();
 *
 * @example <caption>Create a client with <a href="https://cloud.google.com/docs/authentication/production#obtaining_and_providing_service_account_credentials_manually">explicit credentials</a>:</caption>
 * const Bigtable = require('@google-cloud/bigtable');
 * const bigtable = new Bigtable({
 *   projectId: 'your-project-id',
 *   keyFilename: '/path/to/keyfile.json'
 * });
 *
 * @example
 * //<h4> The Bigtable Emulator</h4>
 * //
 * // Make sure you have the <a href="https://cloud.google.com/sdk/downloads">
 * // gcloud SDK installed</a>, then run:
 * //
 * // <pre>
 * //   $ gcloud beta emulators bigtable start
 * // </pre>
 * //
 * // Before running your Node.js app, set the environment variables that this
 * // library will look for to connect to the emulator:
 * //
 * // <pre>
 * //   $ $(gcloud beta emulators bigtable env-init)
 * // </pre>
 * //-
 *
 * //-
 * // <h4>Creating a Bigtable Instance and Cluster</h4>
 * //
 * // Before you create your table, you first need to create a Bigtable Instance
 * // and cluster for the table to be served from.
 * //-
 * const Bigtable = require('@google-cloud/bigtable');
 * const bigtable = new Bigtable();
 *
 * const callback = function(err, instance, operation) {
 *   operation
 *     .on('error', console.log)
 *     .on('complete', function() {
 *       // `instance` is your newly created Instance object.
 *     });
 * };
 *
 * const instance = bigtable.instance('my-instance');
 *
 * instance.create({
 *   clusters: [
 *     {
 *       id: 'my-cluster',
 *       location: 'us-central1-b',
 *       nodes: 3
 *     }
 *   ]
 * }, callback);
 *
 * //-
 * // This can also be done from either the Google Cloud Platform Console or the
 * // `gcloud` cli tool. Please refer to the
 * // <a href="https://cloud.google.com/bigtable/docs/creating-instance">
 * // official Bigtable documentation</a> for more information.
 * //-
 *
 * //-
 * // <h4>Creating Tables</h4>
 * //
 * // After creating your instance and enabling the Bigtable APIs, you are now
 * // ready to create your table with {@link Instance#createTable}.
 * //-
 * instance.createTable('prezzy', function(err, table) {
 *   // `table` is your newly created Table object.
 * });
 *
 * //-
 * // <h4>Creating Column Families</h4>
 * //
 * // Column families are used to group together various pieces of data within
 * // your table. You can think of column families as a mechanism to categorize
 * // all of your data.
 * //
 * // We can create a column family with {@link Table#createFamily}.
 * //-
 * const table = instance.table('prezzy');
 *
 * table.createFamily('follows', function(err, family) {
 *   // `family` is your newly created Family object.
 * });
 *
 * //-
 * // It is also possible to create your column families when creating a new
 * // table.
 * //-
 * const options = {
 *   families: ['follows']
 * };
 *
 * instance.createTable('prezzy', options, function(err, table) {});
 *
 * //-
 * // <h4>Creating Rows</h4>
 * //
 * // New rows can be created within your table using
 * // {@link Table#insert}. You must provide a unique key for each row
 * // to be inserted, this key can then be used to retrieve your row at a later
 * // time.
 * //
 * // With Bigtable, all columns have a unique id composed of a column family
 * // and a column qualifier. In the example below `follows` is the column
 * // family and `tjefferson` is the column qualifier. Together they could be
 * // referred to as `follows:tjefferson`.
 * //-
 * const rows = [
 *   {
 *     key: 'wmckinley',
 *     data: {
 *       follows: {
 *         tjefferson: 1
 *       }
 *     }
 *   }
 * ];
 *
 * table.insert(rows, function(err) {
 *   if (!err) {
 *     // Your rows were successfully inserted.
 *   }
 * });
 *
 * //-
 * // <h4>Retrieving Rows</h4>
 * //
 * // If you're anticipating a large number of rows to be returned, we suggest
 * // using the {@link Table#getRows} streaming API.
 * //-
 * table.createReadStream()
 *   .on('error', console.error)
 *   .on('data', function(row) {
 *     // `row` is a Row object.
 *   });
 *
 * //-
 * // If you're not anticpating a large number of results, a callback mode
 * // is also available.
 * //-
 * const callback = function(err, rows) {
 *   // `rows` is an array of Row objects.
 * };
 *
 * table.getRows(callback);
 *
 * //-
 * // A range of rows can be retrieved by providing `start` and `end` row keys.
 * //-
 * const options = {
 *   start: 'gwashington',
 *   end: 'wmckinley'
 * };
 *
 * table.getRows(options, callback);
 *
 * //-
 * // Retrieve an individual row with {@link Row#get}.
 * //-
 * const row = table.row('alincoln');
 *
 * row.get(function(err) {
 *   // `row.data` is now populated.
 * });
 *
 * //-
 * // <h4>Accessing Row Data</h4>
 * //
 * // When retrieving rows, upon success the `row.data` property will be
 * // populated by an object. That object will contain additional objects
 * // for each family in your table that the row has data for.
 * //
 * // By default, when retrieving rows, each column qualifier will provide you
 * // with all previous versions of the data. So your `row.data` object could
 * // resemble the following.
 * //-
 * // {
 * //   follows: {
 * //     wmckinley: [
 * //       {
 * //         value: 1,
 * //         timestamp: 1466017315951
 * //       }, {
 * //         value: 2,
 * //         timestamp: 1458619200000
 * //       }
 * //     ]
 * //   }
 * // }
 *
 * //-
 * // The `timestamp` field can be used to order cells from newest to oldest.
 * // If you only wish to retrieve the most recent version of the data, you
 * // can specify the number of cells with a {@link Filter} object.
 * //-
 * const filter = [
 *   {
 *     column: {
 *       cellLimit: 1
 *     }
 *   }
 * ];
 *
 * table.getRows({
 *   filter: filter
 * }, callback);
 *
 * //-
 * // <h4>Deleting Row Data</h4>
 * //
 * // We can delete all of an individual row's cells using
 * // {@link Row#delete}.
 * //-
 * const callback = function(err) {
 *   if (!err) {
 *     // All cells for this row were deleted successfully.
 *   }
 * };
 *
 * row.delete(callback);
 *
 * //-
 * // To delete a specific set of cells, we can provide an array of
 * // column families and qualifiers.
 * //-
 * const cells = [
 *   'follows:gwashington',
 *   'traits'
 * ];
 *
 * row.delete(cells, callback);
 *
 * //-
 * // <h4>Deleting Rows</h4>
 * //
 * // If you wish to delete multiple rows entirely, we can do so with
 * // {@link Table#deleteRows}. You can provide this method with a
 * // row key prefix.
 * //-
 * const options = {
 *   prefix: 'gwash'
 * };
 *
 * table.deleteRows(options, function(err) {
 *   if (!err) {
 *     // Rows were deleted successfully.
 *   }
 * });
 *
 * //-
 * // If you omit the prefix, you can delete all rows in your table.
 * //-
 * table.deleteRows(function(err) {
 *   if (!err) {
 *     // All rows were deleted successfully.
 *   }
 * });
 */
class Bigtable {
  constructor(options) {
    options = common.util.normalizeArguments(this, options);

    // Determine what scopes are needed.
    // It is the union of the scopes on all three clients.
    let scopes = [];
    let clientClasses = [
      v2.BigtableClient,
      v2.BigtableInstanceAdminClient,
      v2.BigtableTableAdminClient,
    ];
    for (let clientClass of clientClasses) {
      for (let scope of clientClass.scopes) {
        if (!scopes.includes(scope)) {
          scopes.push(scope);
        }
      }
    }

    options = extend(
      {
        libName: 'gccl',
        libVersion: PKG.version,
        scopes,
        'grpc.max_send_message_length': -1,
        'grpc.max_receive_message_length': -1,
      },
      options
    );

    const defaultBaseUrl = 'bigtable.googleapis.com';
    const defaultAdminBaseUrl = 'bigtableadmin.googleapis.com';

    const customEndpoint =
      options.apiEndpoint || process.env.BIGTABLE_EMULATOR_HOST;
    this.customEndpoint = customEndpoint;

    let customEndpointBaseUrl;
    let customEndpointPort;

    if (customEndpoint) {
      const customEndpointParts = customEndpoint.split(':');
      customEndpointBaseUrl = customEndpointParts[0];
      customEndpointPort = customEndpointParts[1];
    }

    this.options = {
      BigtableClient: extend(
        {
          servicePath: customEndpoint ? customEndpointBaseUrl : defaultBaseUrl,
          port: customEndpoint ? parseInt(customEndpointPort, 10) : 443,
          sslCreds: customEndpoint
            ? grpc.credentials.createInsecure()
            : undefined,
        },
        options
      ),
      BigtableInstanceAdminClient: extend(
        {
          servicePath: customEndpoint
            ? customEndpointBaseUrl
            : defaultAdminBaseUrl,
          port: customEndpoint ? parseInt(customEndpointPort, 10) : 443,
          sslCreds: customEndpoint
            ? grpc.credentials.createInsecure()
            : undefined,
        },
        options
      ),
      BigtableTableAdminClient: extend(
        {
          servicePath: customEndpoint
            ? customEndpointBaseUrl
            : defaultAdminBaseUrl,
          port: customEndpoint ? parseInt(customEndpointPort, 10) : 443,
          sslCreds: customEndpoint
            ? grpc.credentials.createInsecure()
            : undefined,
        },
        options
      ),
    };

    this.api = {};
    this.auth = googleAuth(options);
    this.projectId = options.projectId || '{{projectId}}';
    this.appProfileId = options.appProfileId;
    this.projectName = `projects/${this.projectId}`;
  }

  /**
   * Create a Cloud Bigtable instance.
   *
   * @see [Creating a Cloud Bigtable Instance]{@link https://cloud.google.com/bigtable/docs/creating-instance}
   *
   * @param {string} id The unique id of the instance.
   * @param {object} [options] Instance creation options.
   * @param {object[]} [options.clusters] The clusters to be created within the
   *     instance.
   * @param {string} [options.displayName] The descriptive name for this instance
   *     as it appears in UIs.
   * @param {Object.<string, string>} [options.labels] Labels are a flexible and
   *     lightweight mechanism for organizing cloud resources into groups that
   *     reflect a customer's organizational needs and deployment strategies.
   *     They can be used to filter resources and aggregate metrics.
   *
   *   * Label keys must be between 1 and 63 characters long and must conform to
   *     the regular expression: `[\p{Ll}\p{Lo}][\p{Ll}\p{Lo}\p{N}_-]{0,62}`.
   *   * Label values must be between 0 and 63 characters long and must conform to
   *     the regular expression: `[\p{Ll}\p{Lo}\p{N}_-]{0,63}`.
   *   * No more than 64 labels can be associated with a given resource.
   *   * Keys and values must both be under 128 bytes.
   * @param {string} [options.type] The type of the instance. Options are
   *     'production' or 'development'.
   * @param {object} [options.gaxOptions] Request configuration options, outlined
   *     here: https://googleapis.github.io/gax-nodejs/CallSettings.html.
   * @param {function} callback The callback function.
   * @param {?error} callback.err An error returned while making this request.
   * @param {Instance} callback.instance The newly created
   *     instance.
   * @param {Operation} callback.operation An operation object that can be used
   *     to check the status of the request.
   * @param {object} callback.apiResponse The full API response.
   *
   * @example
   * const Bigtable = require('@google-cloud/bigtable');
   * const bigtable = new Bigtable();
   *
   * const callback = function(err, instance, operation, apiResponse) {
   *   if (err) {
   *     // Error handling omitted.
   *   }
   *
   *   operation
   *     .on('error', console.log)
   *     .on('complete', function() {
   *       // The instance was created successfully.
   *     });
   * };
   *
   * const options = {
   *   displayName: 'my-sweet-instance',
   *   labels: {env: 'prod'},
   *   clusters: [
   *     {
   *       id: 'my-sweet-cluster',
   *       nodes: 3,
   *       location: 'us-central1-b',
   *       storage: 'ssd'
   *     }
   *   ]
   * };
   *
   * bigtable.createInstance('my-instance', options, callback);
   *
   * //-
   * // If the callback is omitted, we'll return a Promise.
   * //-
   * bigtable.createInstance('my-instance', options).then(function(data) {
   *   const instance = data[0];
   *   const operation = data[1];
   *   const apiResponse = data[2];
   * });
   */
<<<<<<< HEAD
  createInstance(name, options, callback) {
=======
  createInstance(id, options, callback) {
    const self = this;

>>>>>>> 05660b63
    if (is.function(options)) {
      callback = options;
      options = {};
    }

    const reqOpts = {
      parent: this.projectName,
      instanceId: id,
      instance: {
        displayName: options.displayName || id,
        labels: options.labels,
      },
    };

    if (options.type) {
      reqOpts.instance.type = Instance.getTypeType_(options.type);
    }

    reqOpts.clusters = arrify(options.clusters).reduce((clusters, cluster) => {
      clusters[cluster.id] = {
        location: Cluster.getLocation_(this.projectId, cluster.location),
        serveNodes: cluster.nodes,
        defaultStorageType: Cluster.getStorageType_(cluster.storage),
      };

      return clusters;
    }, {});

    this.request(
      {
        client: 'BigtableInstanceAdminClient',
        method: 'createInstance',
        reqOpts,
        gaxOpts: options.gaxOptions,
      },
      (...args) => {
        const err = args[0];

        if (!err) {
<<<<<<< HEAD
          args.splice(1, 0, this.instance(name));
=======
          args.splice(1, 0, self.instance(id));
>>>>>>> 05660b63
        }

        callback(...args);
      }
    );
  }

  /**
   * Get Instance objects for all of your Cloud Bigtable instances.
   *
   * @param {object} [gaxOptions] Request configuration options, outlined here:
   *     https://googleapis.github.io/gax-nodejs/CallSettings.html.
   * @param {function} callback The callback function.
   * @param {?error} callback.error An error returned while making this request.
   * @param {Instance[]} callback.instances List of all
   *     instances.
   * @param {object} callback.apiResponse The full API response.
   *
   * @example
   * const Bigtable = require('@google-cloud/bigtable');
   * const bigtable = new Bigtable();
   *
   * bigtable.getInstances(function(err, instances) {
   *   if (!err) {
   *     // `instances` is an array of Instance objects.
   *   }
   * });
   *
   * //-
   * // If the callback is omitted, we'll return a Promise.
   * //-
   * bigtable.getInstances().then(function(data) {
   *   const instances = data[0];
   * });
   */
  getInstances(gaxOptions, callback) {
    if (is.function(gaxOptions)) {
      callback = gaxOptions;
      gaxOptions = {};
    }

    const reqOpts = {
      parent: this.projectName,
    };

    this.request(
      {
        client: 'BigtableInstanceAdminClient',
        method: 'listInstances',
        reqOpts,
        gaxOpts: gaxOptions,
      },
      (err, resp) => {
        if (err) {
          callback(err);
          return;
        }

        const instances = resp.instances.map(instanceData => {
          const instance = this.instance(instanceData.name);
          instance.metadata = instanceData;
          return instance;
        });

        callback(null, instances, resp);
      }
    );
  }

  /**
   * Get a reference to a Cloud Bigtable instance.
   *
   * @param {string} id The id of the instance.
   * @returns {Instance}
   */
  instance(name) {
    return new Instance(this, name);
  }

  /**
   * Funnel all API requests through this method, to be sure we have a project ID.
   *
   * @param {object} config Configuration object.
   * @param {object} config.gaxOpts GAX options.
   * @param {function} config.method The gax method to call.
   * @param {object} config.reqOpts Request options.
   * @param {function} [callback] Callback function.
   */
  request(config, callback) {
    const isStreamMode = !callback;

    let gaxStream;
    let stream;

    const prepareGaxRequest = callback => {
      this.getProjectId_((err, projectId) => {
        if (err) {
          callback(err);
          return;
        }

        let gaxClient = this.api[config.client];

        if (!gaxClient) {
          // Lazily instantiate client.
          gaxClient = new v2[config.client](this.options[config.client]);
          this.api[config.client] = gaxClient;
        }

        let reqOpts = extend(true, {}, config.reqOpts);

        if (projectId !== '{{projectId}}') {
          reqOpts = common.util.replaceProjectIdToken(reqOpts, projectId);
        }

        const requestFn = gaxClient[config.method].bind(
          gaxClient,
          reqOpts,
          config.gaxOpts
        );

        callback(null, requestFn);
      });
    };

    if (isStreamMode) {
      stream = streamEvents(through.obj());

      stream.abort = () => {
        if (gaxStream && gaxStream.cancel) {
          gaxStream.cancel();
        }
      };

      stream.once('reading', makeRequestStream);

      return stream;
    } else {
      makeRequestCallback();
    }

    function makeRequestCallback() {
      prepareGaxRequest((err, requestFn) => {
        if (err) {
          callback(err);
          return;
        }

        requestFn(callback);
      });
    }

    function makeRequestStream() {
      prepareGaxRequest((err, requestFn) => {
        if (err) {
          stream.destroy(err);
          return;
        }

        // @TODO: remove `retry-request` when gax supports retryable streams.
        // https://github.com/googleapis/gax-nodejs/blob/ec0c8b0805c31d8a91ea69cb19fe50f42a38bf87/lib/streaming.js#L230
        const retryOpts = extend(
          {
            currentRetryAttempt: 0,
            noResponseRetries: 0,
            objectMode: true,
            shouldRetryFn: GrpcService.shouldRetryRequest_,
            request() {
              gaxStream = requestFn();
              return gaxStream;
            },
          },
          config.retryOpts
        );

        retryRequest(null, retryOpts)
          .on('error', stream.destroy.bind(stream))
          .on('request', stream.emit.bind(stream, 'request'))
          .pipe(stream);
      });
    }
  }

  /**
   * Determine and localize the project ID. If a user provides an ID, we bypass
   * checking with the auth client for an ID.
   *
   * @private
   *
   * @param {function} callback Callback function.
   * @param {?error} callback.err An error returned from the auth client.
   * @param {string} callback.projectId The detected project ID.
   */
  getProjectId_(callback) {
    const projectIdRequired =
      this.projectId === '{{projectId}}' && !this.customEndpoint;

    if (!projectIdRequired) {
      setImmediate(callback, null, this.projectId);
      return;
    }

    this.auth.getProjectId((err, projectId) => {
      if (err) {
        callback(err);
        return;
      }

      this.projectId = projectId;

      callback(null, this.projectId);
    });
  }
}

/*! Developer Documentation
 *
 * All async methods (except for streams) will return a Promise in the event
 * that a callback is omitted.
 */
common.util.promisifyAll(Bigtable, {
  exclude: ['instance', 'operation', 'request'],
});

/**
 * {@link AppProfile} class.
 *
 * @name Bigtable.AppProfile
 * @see AppProfile
 * @type {Constructor}
 */
Bigtable.AppProfile = AppProfile;

/**
 * {@link Cluster} class.
 *
 * @name Bigtable.Cluster
 * @see Cluster
 * @type {Constructor}
 */
Bigtable.Cluster = Cluster;

/**
 * {@link Instance} class.
 *
 * @name Bigtable.Instance
 * @see Instance
 * @type {Constructor}
 */
Bigtable.Instance = Instance;

/**
 * The default export of the `@google-cloud/bigtable` package is the
 * {@link Bigtable} class.
 *
 * See {@link Bigtable} and {@link ClientConfig} for client methods and
 * configuration options.
 *
 * @module {constructor} @google-cloud/bigtable
 * @alias nodejs-bigtable
 *
 * @example <caption>Install the client library with <a href="https://www.npmjs.com/">npm</a>:</caption>
 * npm install --save @google-cloud/bigtable
 *
 * @example <caption>Import the client library</caption>
 * const Bigtable = require('@google-cloud/bigtable');
 *
 * @example <caption>Create a client that uses <a href="https://cloud.google.com/docs/authentication/production#providing_credentials_to_your_application">Application Default Credentials (ADC)</a>:</caption>
 * const bigtable = new Bigtable();
 *
 * @example <caption>Create a client with <a href="https://cloud.google.com/docs/authentication/production#obtaining_and_providing_service_account_credentials_manually">explicit credentials</a>:</caption>
 * const bigtable = new Bigtable({
 *   projectId: 'your-project-id',
 *   keyFilename: '/path/to/keyfile.json'
 * });
 *
 * @example <caption>include:samples/quickstart.js</caption>
 * region_tag:bigtable_quickstart
 * Full quickstart example:
 */

module.exports = Bigtable;
module.exports.v2 = v2;<|MERGE_RESOLUTION|>--- conflicted
+++ resolved
@@ -499,13 +499,7 @@
    *   const apiResponse = data[2];
    * });
    */
-<<<<<<< HEAD
-  createInstance(name, options, callback) {
-=======
   createInstance(id, options, callback) {
-    const self = this;
-
->>>>>>> 05660b63
     if (is.function(options)) {
       callback = options;
       options = {};
@@ -545,11 +539,7 @@
         const err = args[0];
 
         if (!err) {
-<<<<<<< HEAD
-          args.splice(1, 0, this.instance(name));
-=======
-          args.splice(1, 0, self.instance(id));
->>>>>>> 05660b63
+          args.splice(1, 0, this.instance(id));
         }
 
         callback(...args);
