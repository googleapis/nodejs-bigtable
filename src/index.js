/*!
 * Copyright 2016 Google Inc. All Rights Reserved.
 *
 * Licensed under the Apache License, Version 2.0 (the "License");
 * you may not use this file except in compliance with the License.
 * You may obtain a copy of the License at
 *
 *      http://www.apache.org/licenses/LICENSE-2.0
 *
 * Unless required by applicable law or agreed to in writing, software
 * distributed under the License is distributed on an "AS IS" BASIS,
 * WITHOUT WARRANTIES OR CONDITIONS OF ANY KIND, either express or implied.
 * See the License for the specific language governing permissions and
 * limitations under the License.
 */

'use strict';

var arrify = require('arrify');
var common = require('@google-cloud/common');
var extend = require('extend');
var GrpcService = require('@google-cloud/common-grpc').Service;
var googleAuth = require('google-auto-auth');
var grpc = require('google-gax').grpc().grpc;
var is = require('is');
var retryRequest = require('retry-request');
var streamEvents = require('stream-events');
var through = require('through2');

var Cluster = require('./cluster.js');
var Instance = require('./instance.js');

const PKG = require('../package.json');
const v2 = require('./v2');

/**
 * @typedef {object} ClientConfig
 * @property {string} [apiEndpoint] Override the default API endpoint used
 *     to reach Bigtable. This is useful for connecting to your local Bigtable
 *     emulator.
 * @property {string} [projectId] The project ID from the Google Developer's
 *     Console, e.g. 'grape-spaceship-123'. We will also check the environment
 *     variable `GCLOUD_PROJECT` for your project ID. If your app is running in
 *     an environment which supports {@link https://cloud.google.com/docs/authentication/production#providing_credentials_to_your_application Application Default Credentials},
 *     your project ID will be detected automatically.
 * @property {string} [keyFilename] Full path to the a .json, .pem, or .p12 key
 *     downloaded from the Google Developers Console. If you provide a path to a
 *     JSON file, the `projectId` option above is not necessary. NOTE: .pem and
 *     .p12 require you to specify the `email` option as well.
 * @property {string} [appProfileId] An application profile ID, a configuration
 *     string value describing how Cloud Bigtable should treat traffic from a
 *     particular end user application.
 * @property {string} [email] Account email address. Required when using a .pem
 *     or .p12 keyFilename.
 * @property {object} [credentials] Credentials object.
 * @property {string} [credentials.client_email]
 * @property {string} [credentials.private_key]
 * @property {boolean} [autoRetry=true] Automatically retry requests if the
 *     response is related to rate limits or certain intermittent server errors.
 *     We will exponentially backoff subsequent requests by default.
 * @property {number} [maxRetries=3] Maximum number of automatic retries
 *     attempted before returning the error.
 * @property {Constructor} [promise] Custom promise module to use instead of
 *     native Promises.
 */

/**
 * @see [Creating a Cloud Bigtable Cluster]{@link https://cloud.google.com/bigtable/docs/creating-compute-instance}
 * @see [Cloud Bigtable Concepts Overview]{@link https://cloud.google.com/bigtable/docs/concepts}
 *
 * @class
 * @param {ClientConfig} [options] Configuration options.
 *
 * @example <caption>Create a client that uses <a href="https://cloud.google.com/docs/authentication/production#providing_credentials_to_your_application">Application Default Credentials (ADC)</a>:</caption>
 * const Bigtable = require('@google-cloud/bigtable');
 * const bigtable = new Bigtable();
 *
 * @example <caption>Create a client with <a href="https://cloud.google.com/docs/authentication/production#obtaining_and_providing_service_account_credentials_manually">explicit credentials</a>:</caption>
 * const Bigtable = require('@google-cloud/bigtable');
 * const bigtable = new Bigtable({
 *   projectId: 'your-project-id',
 *   keyFilename: '/path/to/keyfile.json'
 * });
 *
 * @example
 * //<h4> The Bigtable Emulator</h4>
 * //
 * // Make sure you have the <a href="https://cloud.google.com/sdk/downloads">
 * // gcloud SDK installed</a>, then run:
 * //
 * // <pre>
 * //   $ gcloud beta emulators bigtable start
 * // </pre>
 * //
 * // Before running your Node.js app, set the environment variables that this
 * // library will look for to connect to the emulator:
 * //
 * // <pre>
 * //   $ $(gcloud beta emulators bigtable env-init)
 * // </pre>
 * //-
 *
 * //-
 * // <h4>Creating a Bigtable Instance and Cluster</h4>
 * //
 * // Before you create your table, you first need to create a Bigtable Instance
 * // and cluster for the table to be served from.
 * //-
 * const Bigtable = require('@google-cloud/bigtable');
 * const bigtable = new Bigtable();
 *
 * const callback = function(err, instance, operation) {
 *   operation
 *     .on('error', console.log)
 *     .on('complete', function() {
 *       // `instance` is your newly created Instance object.
 *     });
 * };
 *
 * const instance = bigtable.instance('my-instance');
 *
 * instance.create({
 *   clusters: [
 *     {
 *       name: 'my-cluster',
 *       location: 'us-central1-b',
 *       nodes: 3
 *     }
 *   ]
 * }, callback);
 *
 * //-
 * // This can also be done from either the Google Cloud Platform Console or the
 * // `gcloud` cli tool. Please refer to the
 * // <a href="https://cloud.google.com/bigtable/docs/creating-instance">
 * // official Bigtable documentation</a> for more information.
 * //-
 *
 * //-
 * // <h4>Creating Tables</h4>
 * //
 * // After creating your instance and enabling the Bigtable APIs, you are now
 * // ready to create your table with {@link Instance#createTable}.
 * //-
 * instance.createTable('prezzy', function(err, table) {
 *   // `table` is your newly created Table object.
 * });
 *
 * //-
 * // <h4>Creating Column Families</h4>
 * //
 * // Column families are used to group together various pieces of data within
 * // your table. You can think of column families as a mechanism to categorize
 * // all of your data.
 * //
 * // We can create a column family with {@link Table#createFamily}.
 * //-
 * const table = instance.table('prezzy');
 *
 * table.createFamily('follows', function(err, family) {
 *   // `family` is your newly created Family object.
 * });
 *
 * //-
 * // It is also possible to create your column families when creating a new
 * // table.
 * //-
 * const options = {
 *   families: ['follows']
 * };
 *
 * instance.createTable('prezzy', options, function(err, table) {});
 *
 * //-
 * // <h4>Creating Rows</h4>
 * //
 * // New rows can be created within your table using
 * // {@link Table#insert}. You must provide a unique key for each row
 * // to be inserted, this key can then be used to retrieve your row at a later
 * // time.
 * //
 * // With Bigtable, all columns have a unique id composed of a column family
 * // and a column qualifier. In the example below `follows` is the column
 * // family and `tjefferson` is the column qualifier. Together they could be
 * // referred to as `follows:tjefferson`.
 * //-
 * const rows = [
 *   {
 *     key: 'wmckinley',
 *     data: {
 *       follows: {
 *         tjefferson: 1
 *       }
 *     }
 *   }
 * ];
 *
 * table.insert(rows, function(err) {
 *   if (!err) {
 *     // Your rows were successfully inserted.
 *   }
 * });
 *
 * //-
 * // <h4>Retrieving Rows</h4>
 * //
 * // If you're anticipating a large number of rows to be returned, we suggest
 * // using the {@link Table#getRows} streaming API.
 * //-
 * table.createReadStream()
 *   .on('error', console.error)
 *   .on('data', function(row) {
 *     // `row` is a Row object.
 *   });
 *
 * //-
 * // If you're not anticpating a large number of results, a callback mode
 * // is also available.
 * //-
 * const callback = function(err, rows) {
 *   // `rows` is an array of Row objects.
 * };
 *
 * table.getRows(callback);
 *
 * //-
 * // A range of rows can be retrieved by providing `start` and `end` row keys.
 * //-
 * const options = {
 *   start: 'gwashington',
 *   end: 'wmckinley'
 * };
 *
 * table.getRows(options, callback);
 *
 * //-
 * // Retrieve an individual row with {@link Row#get}.
 * //-
 * const row = table.row('alincoln');
 *
 * row.get(function(err) {
 *   // `row.data` is now populated.
 * });
 *
 * //-
 * // <h4>Accessing Row Data</h4>
 * //
 * // When retrieving rows, upon success the `row.data` property will be
 * // populated by an object. That object will contain additional objects
 * // for each family in your table that the row has data for.
 * //
 * // By default, when retrieving rows, each column qualifier will provide you
 * // with all previous versions of the data. So your `row.data` object could
 * // resemble the following.
 * //-
 * // {
 * //   follows: {
 * //     wmckinley: [
 * //       {
 * //         value: 1,
 * //         timestamp: 1466017315951
 * //       }, {
 * //         value: 2,
 * //         timestamp: 1458619200000
 * //       }
 * //     ]
 * //   }
 * // }
 *
 * //-
 * // The `timestamp` field can be used to order cells from newest to oldest.
 * // If you only wish to retrieve the most recent version of the data, you
 * // can specify the number of cells with a {@link Filter} object.
 * //-
 * const filter = [
 *   {
 *     column: {
 *       cellLimit: 1
 *     }
 *   }
 * ];
 *
 * table.getRows({
 *   filter: filter
 * }, callback);
 *
 * //-
 * // <h4>Deleting Row Data</h4>
 * //
 * // We can delete all of an individual row's cells using
 * // {@link Row#delete}.
 * //-
 * const callback = function(err) {
 *   if (!err) {
 *     // All cells for this row were deleted successfully.
 *   }
 * };
 *
 * row.delete(callback);
 *
 * //-
 * // To delete a specific set of cells, we can provide an array of
 * // column families and qualifiers.
 * //-
 * const cells = [
 *   'follows:gwashington',
 *   'traits'
 * ];
 *
 * row.delete(cells, callback);
 *
 * //-
 * // <h4>Deleting Rows</h4>
 * //
 * // If you wish to delete multiple rows entirely, we can do so with
 * // {@link Table#deleteRows}. You can provide this method with a
 * // row key prefix.
 * //-
 * const options = {
 *   prefix: 'gwash'
 * };
 *
 * table.deleteRows(options, function(err) {
 *   if (!err) {
 *     // Rows were deleted successfully.
 *   }
 * });
 *
 * //-
 * // If you omit the prefix, you can delete all rows in your table.
 * //-
 * table.deleteRows(function(err) {
 *   if (!err) {
 *     // All rows were deleted successfully.
 *   }
 * });
 */
function Bigtable(options) {
  if (!(this instanceof Bigtable)) {
    return new Bigtable(options);
  }

  options = common.util.normalizeArguments(this, options);

  // Determine what scopes are needed.
  // It is the union of the scopes on all three clients.
  let scopes = [];
  let clientClasses = [
    v2.BigtableClient,
    v2.BigtableInstanceAdminClient,
    v2.BigtableTableAdminClient,
  ];
  for (let clientClass of clientClasses) {
    for (let scope of clientClass.scopes) {
      if (scopes.indexOf(scope) === -1) {
        scopes.push(scope);
      }
    }
  }

  options = extend(
    {
      libName: 'gccl',
      libVersion: PKG.version,
      scopes: scopes,
    },
    options
  );

  var defaultBaseUrl = 'bigtable.googleapis.com';
  var defaultAdminBaseUrl = 'bigtableadmin.googleapis.com';

  var customEndpoint =
    options.apiEndpoint || process.env.BIGTABLE_EMULATOR_HOST;
  this.customEndpoint = customEndpoint;

  var customEndpointBaseUrl;
  var customEndpointPort;

  if (customEndpoint) {
    var customEndpointParts = customEndpoint.split(':');
    customEndpointBaseUrl = customEndpointParts[0];
    customEndpointPort = customEndpointParts[1];
  }

  this.options = {
    BigtableClient: extend(
      {
        servicePath: customEndpoint ? customEndpointBaseUrl : defaultBaseUrl,
        port: customEndpoint ? parseInt(customEndpointPort, 10) : 443,
        sslCreds: customEndpoint
          ? grpc.credentials.createInsecure()
          : undefined,
      },
      options
    ),
    BigtableInstanceAdminClient: extend(
      {
        servicePath: customEndpoint
          ? customEndpointBaseUrl
          : defaultAdminBaseUrl,
        port: customEndpoint ? parseInt(customEndpointPort, 10) : 443,
        sslCreds: customEndpoint
          ? grpc.credentials.createInsecure()
          : undefined,
      },
      options
    ),
    BigtableTableAdminClient: extend(
      {
        servicePath: customEndpoint
          ? customEndpointBaseUrl
          : defaultAdminBaseUrl,
        port: customEndpoint ? parseInt(customEndpointPort, 10) : 443,
        sslCreds: customEndpoint
          ? grpc.credentials.createInsecure()
          : undefined,
      },
      options
    ),
  };

  this.api = {};
  this.auth = googleAuth(options);
  this.projectId = options.projectId || '{{projectId}}';
  this.appProfileId = options.appProfileId;
  this.projectName = 'projects/' + this.projectId;
}

/**
 * Create a Compute instance.
 *
 * @see [Creating a Compute Instance]{@link https://cloud.google.com/bigtable/docs/creating-compute-instance}
 *
 * @param {string} name The unique name of the instance.
 * @param {object} [options] Instance creation options.
 * @param {object[]} [options.clusters] The clusters to be created within the
 *     instance.
 * @param {string} [options.displayName] The descriptive name for this instance
 *     as it appears in UIs.
<<<<<<< HEAD
 * @param {Object.<string, string>} options.labels Labels are a flexible and
 *     lightweight mechanism for organizing cloud resources into groups that
 *     reflect a customer's organizational needs and deployment strategies.
 *     They can be used to filter resources and aggregate metrics.
 *
 *   * Label keys must be between 1 and 63 characters long and must conform to
 *     the regular expression: `[\p{Ll}\p{Lo}][\p{Ll}\p{Lo}\p{N}_-]{0,62}`.
 *   * Label values must be between 0 and 63 characters long and must conform to
 *     the regular expression: `[\p{Ll}\p{Lo}\p{N}_-]{0,63}`.
 *   * No more than 64 labels can be associated with a given resource.
 *   * Keys and values must both be under 128 bytes.
=======
 * @param {string} [options.type] The type of the instance. Options are
 *     'production' or 'development'.
>>>>>>> 52e4844d
 * @param {object} [options.gaxOptions] Request configuration options, outlined
 *     here: https://googleapis.github.io/gax-nodejs/CallSettings.html.
 * @param {function} callback The callback function.
 * @param {?error} callback.err An error returned while making this request.
 * @param {Instance} callback.instance The newly created
 *     instance.
 * @param {Operation} callback.operation An operation object that can be used
 *     to check the status of the request.
 * @param {object} callback.apiResponse The full API response.
 *
 * @example
 * const Bigtable = require('@google-cloud/bigtable');
 * const bigtable = new Bigtable();
 *
 * const callback = function(err, instance, operation, apiResponse) {
 *   if (err) {
 *     // Error handling omitted.
 *   }
 *
 *   operation
 *     .on('error', console.log)
 *     .on('complete', function() {
 *       // The instance was created successfully.
 *     });
 * };
 *
 * const options = {
 *   displayName: 'my-sweet-instance',
 *   labels: {env: 'prod'},
 *   clusters: [
 *     {
 *       name: 'my-sweet-cluster',
 *       nodes: 3,
 *       location: 'us-central1-b',
 *       storage: 'ssd'
 *     }
 *   ]
 * };
 *
 * bigtable.createInstance('my-instance', options, callback);
 *
 * //-
 * // If the callback is omitted, we'll return a Promise.
 * //-
 * bigtable.createInstance('my-instance', options).then(function(data) {
 *   const instance = data[0];
 *   const operation = data[1];
 *   const apiResponse = data[2];
 * });
 */
Bigtable.prototype.createInstance = function(name, options, callback) {
  var self = this;

  if (is.function(options)) {
    callback = options;
    options = {};
  }

  var reqOpts = {
    parent: this.projectName,
    instanceId: name,
    instance: {
      displayName: options.displayName || name,
      labels: options.labels,
    },
  };

  if (options.type) {
    reqOpts.instance.type = Instance.getTypeType_(options.type);
  }

  reqOpts.clusters = arrify(options.clusters).reduce(function(
    clusters,
    cluster
  ) {
    clusters[cluster.name] = {
      location: Cluster.getLocation_(self.projectId, cluster.location),
      serveNodes: cluster.nodes,
      defaultStorageType: Cluster.getStorageType_(cluster.storage),
    };

    return clusters;
  },
  {});

  this.request(
    {
      client: 'BigtableInstanceAdminClient',
      method: 'createInstance',
      reqOpts: reqOpts,
      gaxOpts: options.gaxOptions,
    },
    function(err) {
      var args = [].slice.call(arguments);

      if (!err) {
        args.splice(1, 0, self.instance(name));
      }

      callback.apply(null, args);
    }
  );
};

/**
 * Get Instance objects for all of your Compute instances.
 *
 * @param {object} [gaxOptions] Request configuration options, outlined here:
 *     https://googleapis.github.io/gax-nodejs/CallSettings.html.
 * @param {function} callback The callback function.
 * @param {?error} callback.error An error returned while making this request.
 * @param {Instance[]} callback.instances List of all
 *     instances.
 * @param {object} callback.apiResponse The full API response.
 *
 * @example
 * const Bigtable = require('@google-cloud/bigtable');
 * const bigtable = new Bigtable();
 *
 * bigtable.getInstances(function(err, instances) {
 *   if (!err) {
 *     // `instances` is an array of Instance objects.
 *   }
 * });
 *
 * //-
 * // If the callback is omitted, we'll return a Promise.
 * //-
 * bigtable.getInstances().then(function(data) {
 *   const instances = data[0];
 * });
 */
Bigtable.prototype.getInstances = function(gaxOptions, callback) {
  var self = this;

  if (is.function(gaxOptions)) {
    callback = gaxOptions;
    gaxOptions = {};
  }

  var reqOpts = {
    parent: this.projectName,
  };

  this.request(
    {
      client: 'BigtableInstanceAdminClient',
      method: 'listInstances',
      reqOpts: reqOpts,
      gaxOpts: gaxOptions,
    },
    function(err, resp) {
      if (err) {
        callback(err);
        return;
      }

      var instances = resp.instances.map(function(instanceData) {
        var instance = self.instance(instanceData.name);
        instance.metadata = instanceData;
        return instance;
      });

      callback(null, instances, resp);
    }
  );
};

/**
 * Get a reference to a Compute instance.
 *
 * @param {string} name The name of the instance.
 * @returns {Instance}
 */
Bigtable.prototype.instance = function(name) {
  return new Instance(this, name);
};

/**
 * Funnel all API requests through this method, to be sure we have a project ID.
 *
 * @param {object} config Configuration object.
 * @param {object} config.gaxOpts GAX options.
 * @param {function} config.method The gax method to call.
 * @param {object} config.reqOpts Request options.
 * @param {function} [callback] Callback function.
 */
Bigtable.prototype.request = function(config, callback) {
  var self = this;
  var isStreamMode = !callback;

  var gaxStream;
  var stream;

  if (isStreamMode) {
    stream = streamEvents(through.obj());

    stream.abort = function() {
      if (gaxStream && gaxStream.cancel) {
        gaxStream.cancel();
      }
    };

    stream.once('reading', makeRequestStream);

    return stream;
  } else {
    makeRequestCallback();
  }

  function prepareGaxRequest(callback) {
    self.getProjectId_(function(err, projectId) {
      if (err) {
        callback(err);
        return;
      }

      var gaxClient = self.api[config.client];

      if (!gaxClient) {
        // Lazily instantiate client.
        gaxClient = new v2[config.client](self.options[config.client]);
        self.api[config.client] = gaxClient;
      }

      var reqOpts = extend(true, {}, config.reqOpts);

      if (projectId !== '{{projectId}}') {
        reqOpts = common.util.replaceProjectIdToken(reqOpts, projectId);
      }

      var requestFn = gaxClient[config.method].bind(
        gaxClient,
        reqOpts,
        config.gaxOpts
      );

      callback(null, requestFn);
    });
  }

  function makeRequestCallback() {
    prepareGaxRequest(function(err, requestFn) {
      if (err) {
        callback(err);
        return;
      }

      requestFn(callback);
    });
  }

  function makeRequestStream() {
    prepareGaxRequest(function(err, requestFn) {
      if (err) {
        stream.destroy(err);
        return;
      }

      // @TODO: remove `retry-request` when gax supports retryable streams.
      // https://github.com/googleapis/gax-nodejs/blob/ec0c8b0805c31d8a91ea69cb19fe50f42a38bf87/lib/streaming.js#L230
      var retryOpts = extend(
        {
          currentRetryAttempt: 0,
          objectMode: true,
          shouldRetryFn: GrpcService.shouldRetryRequest_,
          request: function() {
            gaxStream = requestFn();
            return gaxStream;
          },
        },
        config.retryOpts
      );

      retryRequest(null, retryOpts)
        .on('error', stream.destroy.bind(stream))
        .on('request', stream.emit.bind(stream, 'request'))
        .pipe(stream);
    });
  }
};

/**
 * Determine and localize the project ID. If a user provides an ID, we bypass
 * checking with the auth client for an ID.
 *
 * @private
 *
 * @param {function} callback Callback function.
 * @param {?error} callback.err An error returned from the auth client.
 * @param {string} callback.projectId The detected project ID.
 */
Bigtable.prototype.getProjectId_ = function(callback) {
  var self = this;

  var projectIdRequired =
    this.projectId === '{{projectId}}' && !this.customEndpoint;

  if (!projectIdRequired) {
    setImmediate(callback, null, this.projectId);
    return;
  }

  this.auth.getProjectId(function(err, projectId) {
    if (err) {
      callback(err);
      return;
    }

    self.projectId = projectId;

    callback(null, self.projectId);
  });
};

/*! Developer Documentation
 *
 * All async methods (except for streams) will return a Promise in the event
 * that a callback is omitted.
 */
common.util.promisifyAll(Bigtable, {
  exclude: ['instance', 'operation', 'request'],
});

/**
 * {@link Cluster} class.
 *
 * @name Bigtable.Cluster
 * @see Cluster
 * @type {Constructor}
 */
Bigtable.Cluster = Cluster;

/**
 * {@link Instance} class.
 *
 * @name Bigtable.Instance
 * @see Instance
 * @type {Constructor}
 */
Bigtable.Instance = Instance;

/**
 * The default export of the `@google-cloud/bigtable` package is the
 * {@link Bigtable} class.
 *
 * See {@link Bigtable} and {@link ClientConfig} for client methods and
 * configuration options.
 *
 * @module {constructor} @google-cloud/bigtable
 * @alias nodejs-bigtable
 *
 * @example <caption>Install the client library with <a href="https://www.npmjs.com/">npm</a>:</caption>
 * npm install --save @google-cloud/bigtable
 *
 * @example <caption>Import the client library</caption>
 * const Bigtable = require('@google-cloud/bigtable');
 *
 * @example <caption>Create a client that uses <a href="https://cloud.google.com/docs/authentication/production#providing_credentials_to_your_application">Application Default Credentials (ADC)</a>:</caption>
 * const bigtable = new Bigtable();
 *
 * @example <caption>Create a client with <a href="https://cloud.google.com/docs/authentication/production#obtaining_and_providing_service_account_credentials_manually">explicit credentials</a>:</caption>
 * const bigtable = new Bigtable({
 *   projectId: 'your-project-id',
 *   keyFilename: '/path/to/keyfile.json'
 * });
 *
 * @example <caption>include:samples/quickstart.js</caption>
 * region_tag:bigtable_quickstart
 * Full quickstart example:
 */

module.exports = Bigtable;
module.exports.v2 = v2;<|MERGE_RESOLUTION|>--- conflicted
+++ resolved
@@ -438,8 +438,7 @@
  *     instance.
  * @param {string} [options.displayName] The descriptive name for this instance
  *     as it appears in UIs.
-<<<<<<< HEAD
- * @param {Object.<string, string>} options.labels Labels are a flexible and
+ * @param {Object.<string, string>} [options.labels] Labels are a flexible and
  *     lightweight mechanism for organizing cloud resources into groups that
  *     reflect a customer's organizational needs and deployment strategies.
  *     They can be used to filter resources and aggregate metrics.
@@ -450,10 +449,8 @@
  *     the regular expression: `[\p{Ll}\p{Lo}\p{N}_-]{0,63}`.
  *   * No more than 64 labels can be associated with a given resource.
  *   * Keys and values must both be under 128 bytes.
-=======
  * @param {string} [options.type] The type of the instance. Options are
  *     'production' or 'development'.
->>>>>>> 52e4844d
  * @param {object} [options.gaxOptions] Request configuration options, outlined
  *     here: https://googleapis.github.io/gax-nodejs/CallSettings.html.
  * @param {function} callback The callback function.
