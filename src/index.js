--- conflicted
+++ resolved
@@ -518,18 +518,9 @@
       reqOpts.instance.type = Instance.getTypeType_(options.type);
     }
 
-<<<<<<< HEAD
     reqOpts.clusters = arrify(options.clusters).reduce((clusters, cluster) => {
-      clusters[cluster.name] = {
+      clusters[cluster.id] = {
         location: Cluster.getLocation_(this.projectId, cluster.location),
-=======
-    reqOpts.clusters = arrify(options.clusters).reduce(function(
-      clusters,
-      cluster
-    ) {
-      clusters[cluster.id] = {
-        location: Cluster.getLocation_(self.projectId, cluster.location),
->>>>>>> 7098368b
         serveNodes: cluster.nodes,
         defaultStorageType: Cluster.getStorageType_(cluster.storage),
       };
