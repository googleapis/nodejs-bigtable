--- conflicted
+++ resolved
@@ -34,11 +34,7 @@
 
 export interface Rule {
   column: string;
-<<<<<<< HEAD
-  append?: string;
-=======
   append?: string; // append is optional since `increment` doesn't supply it for instance.
->>>>>>> f099da57
   increment?: number;
 }
 export interface CreateRowOptions {
@@ -62,7 +58,6 @@
 export interface FilterConfigOption {
   method?: string;
   data?: Data;
-  key?: string;
 }
 export interface FilterConfig {
   gaxOptions?: CallOptions;
