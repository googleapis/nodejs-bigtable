// Copyright 2025 Google LLC
//
// Licensed under the Apache License, Version 2.0 (the "License");
// you may not use this file except in compliance with the License.
// You may obtain a copy of the License at
//
//     https://www.apache.org/licenses/LICENSE-2.0
//
// Unless required by applicable law or agreed to in writing, software
// distributed under the License is distributed on an "AS IS" BASIS,
// WITHOUT WARRANTIES OR CONDITIONS OF ANY KIND, either express or implied.
// See the License for the specific language governing permissions and
// limitations under the License.

import {GetRowsOptions} from '../table';
import {Row} from '../row';
import * as is from 'is';
import {Filter, BoundData} from '../filter';
import {Mutation} from '../mutation';
import {AbortableDuplex} from '../index';
import {
  ChunkPushData,
  ChunkPushLastScannedRowData,
  ChunkTransformer,
  DataEvent,
} from '../chunktransformer';
import {TableUtils} from './table';
import {Duplex, PassThrough, Transform} from 'stream';
import {
  MethodName,
  StreamingState,
} from '../client-side-metrics/client-side-metrics-attributes';
import {google} from '../../protos/protos';
const pumpify = require('pumpify');
import {grpc, ServiceError} from 'google-gax';
import {
  DEFAULT_BACKOFF_SETTINGS,
  getNextDelay,
  IGNORED_STATUS_CODES,
  populateAttemptHeader,
  RETRYABLE_STATUS_CODES,
  TabularApiSurface,
} from '../tabular-api-surface';
import {OperationMetricsCollector} from '../client-side-metrics/operation-metrics-collector';
import {TimedStream} from '../timed-stream';

/**
 * Creates a readable stream of rows from a Bigtable table or authorized view.
 *
 * This internal method handles the core logic for streaming rows from a Bigtable
 * table. It supports various filtering, limiting, and retry mechanisms. It can
 * be used to create a stream for either a whole table or an authorized view.
 *
 * @param {Table} table The Table instance to read rows from.
 * @param metricsCollector
 * @param {GetRowsOptions} [opts] Optional configuration for the read operation.
 * @param {boolean} [opts.decode=true] If set to `false` it will not decode
 *     Buffer values returned from Bigtable.
 * @param {boolean} [opts.encoding] The encoding to use when converting
 *     Buffer values to a string.
 * @param {string} [opts.end] End value for key range.
 * @param {Filter} [opts.filter] Row filters allow you to
 *     both make advanced queries and format how the data is returned.
 * @param {object} [opts.gaxOptions] Request configuration options, outlined
 *     here: https://googleapis.github.io/gax-nodejs/CallSettings.html.
 * @param {string[]} [opts.keys] A list of row keys.
 * @param {number} [opts.limit] Maximum number of rows to be returned.
 * @param {string} [opts.prefix] Prefix that the row key must match.
 * @param {string[]} [opts.prefixes] List of prefixes that a row key must
 *     match.
 * @param {object[]} [opts.ranges] A list of key ranges.
 * @param {string} [opts.start] Start value for key range.
 * @returns {stream} A readable stream of {@link Row} objects.
 *
 */
export function createReadStreamInternal(
  table: TabularApiSurface,
  metricsCollector: OperationMetricsCollector,
  opts?: GetRowsOptions,
) {
  const options = opts || {};
  const maxRetries = is.number(table.maxRetries) ? table.maxRetries! : 10;
  let activeRequestStream: AbortableDuplex | null;
  let rowKeys: string[];
  let filter: {} | null;
  const rowsLimit = options.limit || 0;
  const hasLimit = rowsLimit !== 0;

  const viewName = table.viewName;

  let numConsecutiveErrors = 0;
  let numRequestsMade = 0;
  let retryTimer: NodeJS.Timeout | null;

  rowKeys = options.keys || [];

  /*
  The following line of code sets the timeout if it was provided while
  creating the client. This will be used to determine if the client should
  retry on DEADLINE_EXCEEDED errors. Eventually, this will be handled
  downstream in google-gax.
   */
  const timeout =
    opts?.gaxOptions?.timeout ||
    (table?.bigtable?.options?.BigtableClient?.clientConfig?.interfaces &&
      table?.bigtable?.options?.BigtableClient?.clientConfig?.interfaces[
        'google.bigtable.v2.Bigtable'
      ]?.methods['ReadRows']?.timeout_millis);
  const callTimeMillis = new Date().getTime();

  const ranges = TableUtils.getRanges(options);

  // If rowKeys and ranges are both empty, the request is a full table scan.
  // Add an empty range to simplify the resumption logic.
  if (rowKeys.length === 0 && ranges.length === 0) {
    ranges.push({});
  }

  if (options.filter) {
    filter = Filter.parse(options.filter);
  }

  let chunkTransformer: ChunkTransformer;
  let rowStream: Duplex;

  let userCanceled = false;
  // The key of the last row that was emitted by the per attempt pipeline
  // Note: this must be updated from the operation level userStream to avoid referencing buffered rows that will be
  // discarded in the per attempt subpipeline (rowStream)
  let lastRowKey = '';
  let rowsRead = 0;
  const userStream = new TimedStream({
    transformHook(event, _encoding, callback) {
      if (userCanceled) {
        callback();
        return;
      }
      if (event.eventType === DataEvent.LAST_ROW_KEY_UPDATE) {
        /**
         * This code will run when receiving an event containing
         * lastScannedRowKey data that the chunk transformer sent. When the
         * chunk transformer gets lastScannedRowKey data, this code
         * updates the lastRowKey to ensure row ids with the lastScannedRowKey
         * aren't re-requested in retries. The lastRowKey needs to be updated
         * here and not in the chunk transformer to ensure the update is
         * queued behind all events that deliver data to the user stream
         * first.
         */
        lastRowKey = event.lastScannedRowKey;
        callback();
        return;
      }
      const row = event;
      if (TableUtils.lessThanOrEqualTo(row.id, lastRowKey)) {
        /*
        Sometimes duplicate rows reach this point. To avoid delivering
        duplicate rows to the user, rows are thrown away if they don't exceed
        the last row key. We can expect each row to reach this point and rows
        are delivered in order so if the last row key equals or exceeds the
        row id then we know data for this row has already reached this point
        and been delivered to the user. In this case we want to throw the row
        away and we do not want to deliver this row to the user again.
         */
        callback();
        return;
      }
      lastRowKey = row.id;
      rowsRead++;
      callback(null, row);
    },
  });

  // The caller should be able to call userStream.end() to stop receiving
  // more rows and cancel the stream prematurely. But also, the 'end' event
  // will be emitted if the stream ended normally. To tell these two
  // situations apart, we'll save the "original" end() function, and
  // will call it on rowStream.on('end').
  const originalEnd = userStream.end.bind(userStream);

  // Taking care of this extra listener when piping and unpiping userStream:
  const rowStreamPipe = (rowStream: Duplex, userStream: PassThrough) => {
    rowStream.pipe(userStream, {end: false});
    rowStream.on('end', originalEnd);
  };
  const rowStreamUnpipe = (rowStream: Duplex, userStream: PassThrough) => {
    rowStream?.unpipe(userStream);
    rowStream?.removeListener('end', originalEnd);
  };

  // eslint-disable-next-line @typescript-eslint/no-explicit-any
  userStream.end = (chunk?: any, encoding?: any, cb?: () => void) => {
    rowStreamUnpipe(rowStream, userStream);
    userCanceled = true;
    if (activeRequestStream) {
      activeRequestStream.abort();
    }
    if (retryTimer) {
      clearTimeout(retryTimer);
    }
    return originalEnd(chunk, encoding, cb);
  };
  metricsCollector.onOperationStart();
  const makeNewRequest = () => {
    metricsCollector.onAttemptStart();

    // Avoid cancelling an expired timer if user
    // cancelled the stream in the middle of a retry
    retryTimer = null;

    // eslint-disable-next-line @typescript-eslint/no-explicit-any
    chunkTransformer = new ChunkTransformer({
      decode: options.decode,
    } as any);

    // If the viewName is provided then request will be made for an
    // authorized view. Otherwise, the request is made for a table.
    const reqOpts = (
      viewName
        ? {
            authorizedViewName: `${table.name}/authorizedViews/${viewName}`,
            appProfileId: table.bigtable.appProfileId,
          }
        : {
            tableName: table.name,
            appProfileId: table.bigtable.appProfileId,
          }
    ) as google.bigtable.v2.IReadRowsRequest;

    const retryOpts = {
      currentRetryAttempt: 0, // was numConsecutiveErrors
      // Handling retries in this client. Specify the retry options to
      // make sure nothing is retried in retry-request.
      noResponseRetries: 0,
      shouldRetryFn: (_: any) => {
        return false;
      },
    };

    if (lastRowKey) {
      // Readjust and/or remove ranges based on previous valid row reads.
      // Iterate backward since items may need to be removed.
      for (let index = ranges.length - 1; index >= 0; index--) {
        const range = ranges[index];
        const startValue = is.object(range.start)
          ? (range.start as BoundData).value
          : range.start;
        const endValue = is.object(range.end)
          ? (range.end as BoundData).value
          : range.end;
        const startKeyIsRead =
          !startValue ||
          TableUtils.lessThanOrEqualTo(
            startValue as string,
            lastRowKey as string,
          );
        const endKeyIsNotRead =
          !endValue ||
          (endValue as Buffer).length === 0 ||
          TableUtils.lessThan(lastRowKey as string, endValue as string);
        if (startKeyIsRead) {
          if (endKeyIsNotRead) {
            // EndKey is not read, reset the range to start from lastRowKey open
            range.start = {
              value: lastRowKey,
              inclusive: false,
            };
          } else {
            // EndKey is read, remove this range
            ranges.splice(index, 1);
          }
        }
      }

      // Remove rowKeys already read.
      rowKeys = rowKeys.filter(rowKey =>
        TableUtils.greaterThan(rowKey, lastRowKey as string),
      );

      // If there was a row limit in the original request and
      // we've already read all the rows, end the stream and
      // do not retry.
      if (hasLimit && rowsLimit === rowsRead) {
        userStream.end();
        return;
      }
      // If all the row keys and ranges are read, end the stream
      // and do not retry.
      if (rowKeys.length === 0 && ranges.length === 0) {
        userStream.end();
        return;
      }
    }

    // Create the new reqOpts
    reqOpts.rows = {};

    // TODO: preprocess all the keys and ranges to Bytes
    reqOpts.rows.rowKeys = rowKeys.map(
      Mutation.convertToBytes,
    ) as {} as Uint8Array[];

    reqOpts.rows.rowRanges = ranges.map(range =>
      Filter.createRange(
        range.start as BoundData,
        range.end as BoundData,
        'Key',
      ),
    );

    if (filter) {
      reqOpts.filter = filter;
    }

    if (hasLimit) {
      reqOpts.rowsLimit = rowsLimit - rowsRead;
    }

    const gaxOpts = populateAttemptHeader(numRequestsMade, options.gaxOptions);

    const requestStream = table.bigtable.request({
      client: 'BigtableClient',
      method: 'readRows',
      reqOpts,
      gaxOpts,
      retryOpts,
    });

    activeRequestStream = requestStream!;

    const toRowStream = new Transform({
      transform: (rowData: ChunkPushData, _, next) => {
        if (
          userCanceled ||
          // eslint-disable-next-line @typescript-eslint/no-explicit-any
          (userStream as any)._writableState.ended
        ) {
          return next();
        }
        if (
          (rowData as ChunkPushLastScannedRowData).eventType ===
          DataEvent.LAST_ROW_KEY_UPDATE
        ) {
          /**
           * If the data is the chunk transformer communicating that the
           * lastScannedRow was received then this message is passed along
           * to the user stream to update the lastRowKey.
           */
          next(null, rowData);
        } else {
          /**
           * If the data is just regular rows being pushed from the
           * chunk transformer then the rows are encoded so that they
           * can be consumed by the user stream.
           */
          const row = table.row((rowData as Row).key as string);
          row.data = (rowData as Row).data;
          next(null, row);
        }
      },
      objectMode: true,
    });

    rowStream = pumpify.obj([requestStream, chunkTransformer, toRowStream]);

    metricsCollector.wrapRequest(requestStream);
    rowStream
      .on('error', (error: ServiceError) => {
        rowStreamUnpipe(rowStream, userStream);
        activeRequestStream = null;
        if (IGNORED_STATUS_CODES.has(error.code)) {
          // We ignore the `cancelled` "error", since we are the ones who cause
          // it when the user calls `.abort()`.
          userStream.end();
<<<<<<< HEAD
          metricsCollector.onOperationAndAttemptComplete(error.code);
=======
          metricsCollector.onOperationComplete(
            error.code,
            userStream.getTotalDurationMs(),
          );
>>>>>>> 8af801b3
          return;
        }
        numConsecutiveErrors++;
        numRequestsMade++;
        if (
          numConsecutiveErrors <= maxRetries &&
          (RETRYABLE_STATUS_CODES.has(error.code) || isRstStreamError(error)) &&
          !(timeout && timeout < new Date().getTime() - callTimeMillis)
        ) {
          const backOffSettings =
            options.gaxOptions?.retry?.backoffSettings ||
            DEFAULT_BACKOFF_SETTINGS;
          const nextRetryDelay = getNextDelay(
            numConsecutiveErrors,
            backOffSettings,
          );
          metricsCollector.onAttemptComplete(error.code);
          retryTimer = setTimeout(makeNewRequest, nextRetryDelay);
        } else {
          if (
            !error.code &&
            error.message === 'The client has already been closed.'
          ) {
            //
            // The TestReadRows_Generic_CloseClient conformance test requires
            // a grpc code to be present when the client is closed. The
            // appropriate code for a closed client is CANCELLED since the
            // user actually cancelled the call by closing the client.
            //
            error.code = grpc.status.CANCELLED;
          }
<<<<<<< HEAD
          metricsCollector.onOperationAndAttemptComplete(error.code);
=======
          metricsCollector.onOperationComplete(
            error.code,
            userStream.getTotalDurationMs(),
          );
>>>>>>> 8af801b3
          userStream.emit('error', error);
        }
      })
      .on('data', _ => {
        // Reset error count after a successful read so the backoff
        // time won't keep increasing when as stream had multiple errors
        numConsecutiveErrors = 0;
      })
      .on('end', () => {
        activeRequestStream = null;
<<<<<<< HEAD
        metricsCollector.onOperationAndAttemptComplete(grpc.status.OK);
=======
        const applicationLatency = userStream.getTotalDurationMs();
        metricsCollector.onOperationComplete(
          grpc.status.OK,
          userStream.getTotalDurationMs(),
        );
>>>>>>> 8af801b3
      });
    rowStreamPipe(rowStream, userStream);
  };

  makeNewRequest();
  return userStream;
}

// Retry on "received rst stream" errors
export function isRstStreamError(error: ServiceError): boolean {
  if (error.code === 13 && error.message) {
    const error_message = (error.message || '').toLowerCase();
    return (
      error.code === 13 &&
      (error_message.includes('rst_stream') ||
        error_message.includes('rst stream'))
    );
  }
  return false;
}<|MERGE_RESOLUTION|>--- conflicted
+++ resolved
@@ -371,14 +371,7 @@
           // We ignore the `cancelled` "error", since we are the ones who cause
           // it when the user calls `.abort()`.
           userStream.end();
-<<<<<<< HEAD
-          metricsCollector.onOperationAndAttemptComplete(error.code);
-=======
-          metricsCollector.onOperationComplete(
-            error.code,
-            userStream.getTotalDurationMs(),
-          );
->>>>>>> 8af801b3
+          metricsCollector.onOperationAndAttemptComplete(error.code, userStream.getTotalDurationMs());
           return;
         }
         numConsecutiveErrors++;
@@ -410,14 +403,10 @@
             //
             error.code = grpc.status.CANCELLED;
           }
-<<<<<<< HEAD
-          metricsCollector.onOperationAndAttemptComplete(error.code);
-=======
-          metricsCollector.onOperationComplete(
+          metricsCollector.onOperationAndAttemptComplete(
             error.code,
             userStream.getTotalDurationMs(),
           );
->>>>>>> 8af801b3
           userStream.emit('error', error);
         }
       })
@@ -428,15 +417,11 @@
       })
       .on('end', () => {
         activeRequestStream = null;
-<<<<<<< HEAD
-        metricsCollector.onOperationAndAttemptComplete(grpc.status.OK);
-=======
         const applicationLatency = userStream.getTotalDurationMs();
-        metricsCollector.onOperationComplete(
+        metricsCollector.onOperationAndAttemptComplete(
           grpc.status.OK,
-          userStream.getTotalDurationMs(),
+          applicationLatency,
         );
->>>>>>> 8af801b3
       });
     rowStreamPipe(rowStream, userStream);
   };
