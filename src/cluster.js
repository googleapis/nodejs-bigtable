/*!
 * Copyright 2016 Google Inc. All Rights Reserved.
 *
 * Licensed under the Apache License, Version 2.0 (the "License");
 * you may not use this file except in compliance with the License.
 * You may obtain a copy of the License at
 *
 *      http://www.apache.org/licenses/LICENSE-2.0
 *
 * Unless required by applicable law or agreed to in writing, software
 * distributed under the License is distributed on an "AS IS" BASIS,
 * WITHOUT WARRANTIES OR CONDITIONS OF ANY KIND, either express or implied.
 * See the License for the specific language governing permissions and
 * limitations under the License.
 */

const common = require('@google-cloud/common');
const format = require('string-format-obj');
const is = require('is');

/**
 * Create a cluster object to interact with your cluster.
 *
 * @class
 * @param {Instance} instance The parent instance of this cluster.
 * @param {string} name Name of the cluster.
 *
 * @example
 * const Bigtable = require('@google-cloud/bigtable');
 * const bigtable = new Bigtable();
 * const instance = bigtable.instance('my-instance');
 * const cluster = instance.cluster('my-cluster');
 */
class Cluster {
  constructor(instance, name) {
    this.bigtable = instance.bigtable;
    this.instance = instance;

<<<<<<< HEAD
  if (id.indexOf('/') === -1) {
    id = `${instance.name}/clusters/${name}`;
  }
=======
    let id = name;
>>>>>>> 622cd391

    if (!id.includes('/')) {
      id = `${instance.id}/clusters/${name}`;
    }

    this.id = id;
    this.name = id.split('/').pop();
  }

  /**
   * Formats zone location.
   *
   * @private
   *
   * @param {string} project The project ID.
   * @param {string} location The zone location.
   * @returns {string}
   *
   * @example
   * Cluster.getLocation_('my-project', 'us-central1-b');
   * // 'projects/my-project/locations/us-central1-b'
   */
  static getLocation_(project, location) {
    if (location.includes('/')) {
      return location;
    }

    // in-case project has '/', split and pick last component
    if (project.includes('/')) {
      project = project.split('/').pop();
    }

    return format('projects/{project}/locations/{location}', {
      project,
      location,
    });
  }

  /**
   * Maps the storage type to the proper integer.
   *
   * @private
   *
   * @param {string} type The storage type (hdd, ssd).
   * @returns {number}
   *
   * @example
   * Cluster.getStorageType_('ssd');
   * // 1
   */
  static getStorageType_(type) {
    const storageTypes = {
      unspecified: 0,
      ssd: 1,
      hdd: 2,
    };

    if (is.string(type)) {
      type = type.toLowerCase();
    }

    return storageTypes[type] || storageTypes.unspecified;
  }

  /**
   * Create a cluster.
   *
   * @param {object} [options] See {@link Instance#createCluster}.
   * @param {function} [callback] The callback function.
   * @param {?error} callback.err An error returned while making this
   *     request.
   * @param {object} callback.apiResponse The full API response.
   *
   * @example
   * const Bigtable = require('@google-cloud/bigtable');
   * const bigtable = new Bigtable();
   * const instance = bigtable.instance('my-instance');
   * const cluster = instance.cluster('my-cluster');
   *
   * cluster.create(function(err, cluster, operation, apiResponse) {
   *   if (err) {
   *     // Error handling omitted.
   *   }
   *
   *   operation
   *     .on('error', console.error)
   *     .on('complete', function() {
   *       // The cluster was created successfully.
   *     });
   * });
   *
   * //-
   * // If the callback is omitted, we'll return a Promise.
   * //-
   * cluster.create().then(function(data) {
   *   const cluster = data[0];
   *   const operation = data[1];
   *   const apiResponse = data[2];
   * });
   */
  create(options, callback) {
    if (is.fn(options)) {
      callback = options;
      options = {};
    }

    this.instance.createCluster(this.name, options, callback);
  }

  /**
   * Delete the cluster.
   *
   * @param {object} [gaxOptions] Request configuration options, outlined here:
   *     https://googleapis.github.io/gax-nodejs/CallSettings.html.
   * @param {function} [callback] The callback function.
   * @param {?error} callback.err An error returned while making this
   *     request.
   * @param {object} callback.apiResponse The full API response.
   *
   * @example
   * cluster.delete(function(err, apiResponse) {});
   *
   * //-
   * // If the callback is omitted, we'll return a Promise.
   * //-
   * cluster.delete().then(function(data) {
   *   var apiResponse = data[0];
   * });
   */
  delete(gaxOptions, callback) {
    if (is.fn(gaxOptions)) {
      callback = gaxOptions;
      gaxOptions = {};
    }

    this.bigtable.request(
      {
        client: 'BigtableInstanceAdminClient',
        method: 'deleteCluster',
        reqOpts: {
          name: this.id,
        },
        gaxOpts: gaxOptions,
      },
      callback
    );
  }

  /**
   * Check if a cluster exists.
   *
   * @param {object} [gaxOptions] Request configuration options, outlined here:
   *     https://googleapis.github.io/gax-nodejs/CallSettings.html.
   * @param {function} callback The callback function.
   * @param {?error} callback.err An error returned while making this
   *     request.
   * @param {boolean} callback.exists Whether the cluster exists or not.
   *
   * @example
   * cluster.exists(function(err, exists) {});
   *
   * //-
   * // If the callback is omitted, we'll return a Promise.
   * //-
   * cluster.exists().then(function(data) {
   *   var exists = data[0];
   * });
   */
  exists(gaxOptions, callback) {
    if (is.fn(gaxOptions)) {
      callback = gaxOptions;
      gaxOptions = {};
    }

    this.getMetadata(gaxOptions, function(err) {
      if (err) {
        if (err.code === 5) {
          callback(null, false);
          return;
        }

        callback(err);
        return;
      }

      callback(null, true);
    });
  }

  /**
   * Get a cluster if it exists.
   *
   * @param {object} [gaxOptions] Request configuration options, outlined here:
   *     https://googleapis.github.io/gax-nodejs/CallSettings.html.
   * @param {function} callback The callback function.
   * @param {?error} callback.err An error returned while making this
   *     request.
   * @param {object} callback.apiResponse The full API response.
   *
   * @example
   * cluster.get(function(err, cluster, apiResponse) {
   *   // The `cluster` data has been populated.
   * });
   *
   * //-
   * // If the callback is omitted, we'll return a Promise.
   * //-
   * cluster.get().then(function(data) {
   *   var cluster = data[0];
   *   var apiResponse = data[1];
   * });
   */
  get(gaxOptions, callback) {
    const self = this;

    if (is.fn(gaxOptions)) {
      callback = gaxOptions;
      gaxOptions = {};
    }

    this.getMetadata(gaxOptions, function(err, metadata) {
      callback(err, err ? null : self, metadata);
    });
  }

  /**
   * Get the cluster metadata.
   *
   * @param {object} [gaxOptions] Request configuration options, outlined
   *     here: https://googleapis.github.io/gax-nodejs/CallSettings.html.
   * @param {function} callback The callback function.
   * @param {?error} callback.err An error returned while making this
   *     request.
   * @param {object} callback.metadata The metadata.
   * @param {object} callback.apiResponse The full API response.
   *
   * @example
   * cluster.getMetadata(function(err, metadata, apiResponse) {});
   *
   * //-
   * // If the callback is omitted, we'll return a Promise.
   * //-
   * cluster.getMetadata().then(function(data) {
   *   var metadata = data[0];
   *   var apiResponse = data[1];
   * });
   */
  getMetadata(gaxOptions, callback) {
    const self = this;

    if (is.fn(gaxOptions)) {
      callback = gaxOptions;
      gaxOptions = {};
    }

    this.bigtable.request(
      {
        client: 'BigtableInstanceAdminClient',
        method: 'getCluster',
        reqOpts: {
          name: this.id,
        },
        gaxOpts: gaxOptions,
      },
      function(...args) {
        if (args[1]) {
          self.metadata = args[1];
        }

        callback(...args);
      }
    );
  }

  /**
   * Set the cluster metadata.
   *
   * @param {object} metadata See {@link Instance#createCluster} for the
   *     available metadata options.
   * @param {object} [gaxOptions] Request configuration options, outlined here:
   *     https://googleapis.github.io/gax-nodejs/CallSettings.html.
   * @param {function} callback The callback function.
   * @param {?error} callback.err An error returned while making this request.
   * @param {Operation} callback.operation An operation object that can be used
   *     to check the status of the request.
   * @param {object} callback.apiResponse The full API response.
   *
   * @example
   * const Bigtable = require('@google-cloud/bigtable');
   * const bigtable = new Bigtable();
   * const instance = bigtable.instance('my-instance');
   * const cluster = instance.cluster('my-cluster');
   *
   * const callback = function(err, operation, apiResponse) {
   *   if (err) {
   *     // Error handling omitted.
   *   }
   *
   *   operation
   *     .on('error', console.error)
   *     .on('complete', function() {
   *       // The cluster was updated successfully.
   *     });
   * };
   *
   * const metadata = {
   *   location: 'us-central1-b',
   *   nodes: 3,
   *   storage: 'ssd'
   * };
   *
   * cluster.setMetadata(metadata, callback);
   *
   * //-
   * // If the callback is omitted, we'll return a Promise.
   * //-
   * cluster.setMetadata(metadata).then(function(data) {
   *   const operation = data[0];
   *   const apiResponse = data[1];
   * });
   */
  setMetadata(metadata, gaxOptions, callback) {
    if (is.fn(gaxOptions)) {
      callback = gaxOptions;
      gaxOptions = {};
    }

    const reqOpts = {
      name: this.id,
    };

    if (metadata.location) {
      reqOpts.location = Cluster.getLocation_(
        this.bigtable.projectId,
        metadata.location
      );
    }

    if (metadata.nodes) {
      reqOpts.serveNodes = metadata.nodes;
    }

    if (metadata.storage) {
      reqOpts.defaultStorageType = Cluster.getStorageType_(metadata.storage);
    }

    this.bigtable.request(
      {
        client: 'BigtableInstanceAdminClient',
        method: 'updateCluster',
        reqOpts,
        gaxOpts: gaxOptions,
      },
      callback
    );
  }
}

/*! Developer Documentation
 *
 * All async methods (except for streams) will return a Promise in the event
 * that a callback is omitted.
 */
common.util.promisifyAll(Cluster);

/**
 * Reference to the {@link Cluster} class.
 * @name module:@google-cloud/bigtable.Cluster
 * @see Cluster
 */
module.exports = Cluster;<|MERGE_RESOLUTION|>--- conflicted
+++ resolved
@@ -36,16 +36,9 @@
     this.bigtable = instance.bigtable;
     this.instance = instance;
 
-<<<<<<< HEAD
-  if (id.indexOf('/') === -1) {
-    id = `${instance.name}/clusters/${name}`;
-  }
-=======
     let id = name;
->>>>>>> 622cd391
-
-    if (!id.includes('/')) {
-      id = `${instance.id}/clusters/${name}`;
+    if (id.indexOf('/') === -1) {
+      id = `${instance.name}/clusters/${name}`;
     }
 
     this.id = id;
