/*!
 * Copyright 2018 Google Inc. All Rights Reserved.
 *
 * Licensed under the Apache License, Version 2.0 (the "License");
 * you may not use this file except in compliance with the License.
 * You may obtain a copy of the License at
 *
 *      http://www.apache.org/licenses/LICENSE-2.0
 *
 * Unless required by applicable law or agreed to in writing, software
 * distributed under the License is distributed on an "AS IS" BASIS,
 * WITHOUT WARRANTIES OR CONDITIONS OF ANY KIND, either express or implied.
 * See the License for the specific language governing permissions and
 * limitations under the License.
 */
'use strict';
const Mutation = require('./mutation.js');
const stream = require('stream');
const util = require('util');
const Transform = stream.Transform;
const createErrorClass = require('create-error-class');

const TransformError = createErrorClass('TransformError', function(props) {
  this.message = `${props.message}: ${JSON.stringify(props.chunk)}`;
});

/**
 * Enum for chunk formatter Row state.
 * NEW_ROW: inital state or state after commitRow or resetRow
 * ROW_IN_PROGRESS: state after first valid chunk without commitRow or resetRow
 * CELL_IN_PROGRESS: state when valueSize > 0(partial cell)
 */
const RowStateEnum = Object.freeze({
  NEW_ROW: 1,
  ROW_IN_PROGRESS: 2,
  CELL_IN_PROGRESS: 3,
});
/**
 * ChunkTransformer formats all incoming chunks in to row
 * keeps all intermediate state until end of stream.
 * Should use new instance for each request.
 */
function ChunkTransformer(options) {
  if (!(this instanceof ChunkTransformer)) {
    return new ChunkTransformer(options);
  }
  this.options = options || {};
  this.options.objectMode = true; // forcing object mode
  Transform.call(this, options);
  this._destroyed = false;
  this.lastRowKey = undefined;
  this.reset();
}
util.inherits(ChunkTransformer, Transform);
/**
 * transform the readrowsresponse chunks into friendly format. Chunks contain 3 properties:
 *
 * `rowContents` The row contents, this essentially is all data pertaining
 *     to a single family.
 *
 * `commitRow` This is a boolean telling us the all previous chunks for this
 *     row are ok to consume.
 *
 * `resetRow` This is a boolean telling us that all the previous chunks are to
 *     be discarded.
 *
 * @public
 *
 * @param {object} data readrows response containing array of chunks.
 * @param {object} [enc] encoding options.
 * @param {callback} next callback will be called once data is processed, with error if any error in processing
 */
ChunkTransformer.prototype._transform = function(data, enc, next) {
  for (const chunk of data.chunks) {
    switch (this.state) {
      case RowStateEnum.NEW_ROW:
        this.processNewRow(chunk);
        break;
      case RowStateEnum.ROW_IN_PROGRESS:
        this.processRowInProgress(chunk);
        break;
      case RowStateEnum.CELL_IN_PROGRESS:
        this.processCellInProgress(chunk);
        break;
    }
    if (this._destroyed) {
      return;
    }
  }
  if (data.lastScannedRowKey) {
    this.lastRowKey = data.lastScannedRowKey;
  }
  next();
};

/**
 * called at end of the stream.
 * @public
 * @param {callback} callback callback will be called with error if there is any uncommitted row
 */
ChunkTransformer.prototype._flush = function(cb) {
  if (typeof this.row.key !== 'undefined') {
    this.destroy(
      new TransformError({
        message: 'Response ended with pending row without commit',
        chunk: null,
      })
    );
    return;
  }
  cb();
};

/**
 * called when stream is destroyed.
 * @public
 * @param {error} error error if any
 */
ChunkTransformer.prototype.destroy = function(err) {
  if (this._destroyed) return;
  this._destroyed = true;
  var self = this;
  if (err) {
    self.emit('error', err);
  }
  self.emit('close');
};

/**
 * Resets state of formatter
 * @private
 */
ChunkTransformer.prototype.reset = function() {
  this.prevRowKey = '';
  this.family = {};
  this.qualifiers = [];
  this.qualifier = {};
  this.row = {};
  this.state = RowStateEnum.NEW_ROW;
};
/**
 * sets prevRowkey and calls reset when row is committed.
 * @private
 */
ChunkTransformer.prototype.commit = function() {
  const row = this.row;
  this.reset();
  this.prevRowKey = row.key;
};
/**
 * Validates valuesize and commitrow in a chunk
 * @private
 * @param {chunk} chunk chunk to validate for valuesize and commitRow
 */
ChunkTransformer.prototype.validateValueSizeAndCommitRow = function(chunk) {
  if (chunk.valueSize > 0 && chunk.commitRow) {
    this.destroy(
      new TransformError({
        message: 'A row cannot be have a value size and be a commit row',
        chunk: chunk,
      })
    );
  }
};
/**
 * Validates resetRow condition for chunk
 * @private
 * @param {chunk} chunk chunk to validate for resetrow
 */
ChunkTransformer.prototype.validateResetRow = function(chunk) {
  const containsData =
    (chunk.rowKey && chunk.rowKey.toString() !== '') ||
    chunk.familyName ||
    chunk.qualifier ||
    (chunk.value && chunk.value.toString() !== '') ||
    chunk.timestampMicros > 0;
  if (chunk.resetRow && containsData) {
    this.destroy(
      new TransformError({
        message: 'A reset should have no data',
        chunk: chunk,
      })
    );
  }
};
/**
 * Validates state for new row.
 * @private
 * @param {chunk} chunk chunk to validate
 * @param {newRowKey} newRowKey newRowKey of the new row
 */
ChunkTransformer.prototype.validateNewRow = function(chunk, newRowKey) {
  const row = this.row;
  const prevRowKey = this.prevRowKey;
  let errorMessage;

  if (typeof row.key !== 'undefined') {
    errorMessage = 'A new row cannot have existing state';
  } else if (
    typeof chunk.rowKey === 'undefined' ||
    chunk.rowKey === '' ||
    newRowKey === ''
  ) {
    errorMessage = 'A row key must be set';
  } else if (chunk.resetRow) {
    errorMessage = 'A new row cannot be reset';
  } else if (prevRowKey === newRowKey) {
    errorMessage = 'A commit happened but the same key followed';
  } else if (!chunk.familyName) {
    errorMessage = 'A family must be set';
  } else if (!chunk.qualifier) {
    errorMessage = 'A column qualifier must be set';
  }
  if (errorMessage) {
    this.destroy(new TransformError({message: errorMessage, chunk}));
    return;
  }
  this.validateValueSizeAndCommitRow(chunk);
};
/**
 * Validates state for rowInProgress
 * @private
 * @param {chunk} chunk chunk to validate
 */
ChunkTransformer.prototype.validateRowInProgress = function(chunk) {
  const row = this.row;
  if (chunk.rowKey && chunk.rowKey.length) {
    const newRowKey = Mutation.convertFromBytes(chunk.rowKey);
    if (
      newRowKey &&
      chunk.rowKey &&
      newRowKey !== '' &&
      newRowKey !== row.key
    ) {
      this.destroy(
        new TransformError({
          message: 'A commit is required between row keys',
          chunk,
        })
      );
      return;
    }
  }
  if (chunk.familyName && !chunk.qualifier) {
    this.destroy(
      new TransformError({
        message: 'A qualifier must be specified',
        chunk,
      })
    );
    return;
  }
  this.validateResetRow(chunk);
  this.validateValueSizeAndCommitRow(chunk);
};
/**
 * Validates chunk for cellInProgress state.
 * @private
 * @param {chunk} chunk chunk to validate
 */
ChunkTransformer.prototype.validateCellInProgress = function(chunk) {
  this.validateResetRow(chunk);
  this.validateValueSizeAndCommitRow(chunk);
};
/**
 * Moves to next state in processing.
 * @private
 * @param {chunk} chunk chunk in process
 */
ChunkTransformer.prototype.moveToNextState = function(chunk) {
  const row = this.row;
  if (chunk.commitRow) {
    this.push(row);
    this.commit();
    this.lastRowKey = row.key;
  } else {
    if (chunk.valueSize > 0) {
      this.state = RowStateEnum.CELL_IN_PROGRESS;
    } else {
      this.state = RowStateEnum.ROW_IN_PROGRESS;
    }
  }
};
/**
 * Process chunk when in NEW_ROW state.
 * @private
 * @param {chunks} chunk chunk to process
 */
ChunkTransformer.prototype.processNewRow = function(chunk) {
  const newRowKey = Mutation.convertFromBytes(chunk.rowKey);
  this.validateNewRow(chunk, newRowKey);
  if (chunk.familyName && chunk.qualifier) {
    const row = this.row;
    row.key = newRowKey;
    row.data = {};
    this.family = row.data[chunk.familyName.value] = {};
    const qualifierName = Mutation.convertFromBytes(chunk.qualifier.value);
    this.qualifiers = this.family[qualifierName] = [];
    this.qualifier = {
      value: Mutation.convertFromBytes(chunk.value, {
        userOptions: this.options,
        isPossibleNumber: true,
      }),
      labels: chunk.labels,
      timestamp: chunk.timestampMicros,
    };
    this.qualifiers.push(this.qualifier);
    this.moveToNextState(chunk);
  }
};
/**
 * Process chunk when in ROW_IN_PROGRESS state.
 * @private
 * @param {chunk} chunk chunk to process
 */
ChunkTransformer.prototype.processRowInProgress = function(chunk) {
  this.validateRowInProgress(chunk);
  if (chunk.resetRow) {
    return this.reset();
  }
  const row = this.row;
  if (chunk.familyName) {
    this.family = row.data[chunk.familyName.value] =
      row.data[chunk.familyName.value] || {};
  }
  if (chunk.qualifier) {
    const qualifierName = Mutation.convertFromBytes(chunk.qualifier.value);
    this.qualifiers = this.family[qualifierName] =
      this.family[qualifierName] || [];
  }
  this.qualifier = {
    value: Mutation.convertFromBytes(chunk.value, {userOptions: this.options}),
    labels: chunk.labels,
    timestamp: chunk.timestampMicros,
  };
  this.qualifiers.push(this.qualifier);
  this.moveToNextState(chunk);
};
/**
 * Process chunk when in CELl_IN_PROGRESS state.
 * @private
 * @param {chunk} chunk chunk to process
 */
ChunkTransformer.prototype.processCellInProgress = function(chunk) {
  this.validateCellInProgress(chunk);
  if (chunk.resetRow) {
    return this.reset();
  }
<<<<<<< HEAD
  const chunkQualifierValue = Mutation.convertFromBytes(
    chunk.value,
    this.options
  );

  if (
    chunkQualifierValue instanceof Buffer &&
    this.qualifier.value instanceof Buffer
  ) {
    this.qualifier.value = Buffer.concat([
      this.qualifier.value,
      chunkQualifierValue,
    ]);
  } else {
    this.qualifier.value += chunkQualifierValue;
  }
=======
  this.qualifier.value += Mutation.convertFromBytes(chunk.value, {
    userOptions: this.options,
  });
>>>>>>> e0237ccb
  this.moveToNextState(chunk);
};

module.exports = ChunkTransformer;
module.exports.RowStateEnum = RowStateEnum;<|MERGE_RESOLUTION|>--- conflicted
+++ resolved
@@ -346,11 +346,9 @@
   if (chunk.resetRow) {
     return this.reset();
   }
-<<<<<<< HEAD
-  const chunkQualifierValue = Mutation.convertFromBytes(
-    chunk.value,
-    this.options
-  );
+  const chunkQualifierValue = Mutation.convertFromBytes(chunk.value, {
+    userOptions: this.options,
+  });
 
   if (
     chunkQualifierValue instanceof Buffer &&
@@ -363,11 +361,6 @@
   } else {
     this.qualifier.value += chunkQualifierValue;
   }
-=======
-  this.qualifier.value += Mutation.convertFromBytes(chunk.value, {
-    userOptions: this.options,
-  });
->>>>>>> e0237ccb
   this.moveToNextState(chunk);
 };
 
