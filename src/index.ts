// Copyright 2016 Google LLC
//
// Licensed under the Apache License, Version 2.0 (the "License");
// you may not use this file except in compliance with the License.
// You may obtain a copy of the License at
//
//     https://www.apache.org/licenses/LICENSE-2.0
//
// Unless required by applicable law or agreed to in writing, software
// distributed under the License is distributed on an "AS IS" BASIS,
// WITHOUT WARRANTIES OR CONDITIONS OF ANY KIND, either express or implied.
// See the License for the specific language governing permissions and
// limitations under the License.

import {replaceProjectIdToken} from '@google-cloud/projectify';
import {promisifyAll} from '@google-cloud/promisify';
import arrify = require('arrify');
import * as extend from 'extend';
import {
  GoogleAuth,
  CallOptions,
  grpc as gaxVendoredGrpc,
  ClientOptions,
} from 'google-gax';
import * as gax from 'google-gax';
import * as protos from '../protos/protos';
<<<<<<< HEAD
import * as os from 'os';
=======
import * as SqlTypes from './execute-query/types';
>>>>>>> afcd78f4

import {AppProfile} from './app-profile';
import {Cluster} from './cluster';
import {
  Instance,
  InstanceOptions,
  CreateInstanceCallback,
  CreateInstanceResponse,
  IInstance,
  ClusterInfo,
} from './instance';
import {google} from '../protos/protos';
import {ServiceError} from 'google-gax';
import * as v2 from './v2';
import {PassThrough, Duplex} from 'stream';
import grpcGcpModule = require('grpc-gcp');
import {ClusterUtils} from './utils/cluster';
import {ClientSideMetricsConfigManager} from './client-side-metrics/metrics-config-manager';
import {GCPMetricsHandler} from './client-side-metrics/gcp-metrics-handler';

// eslint-disable-next-line @typescript-eslint/no-var-requires
const streamEvents = require('stream-events');

// eslint-disable-next-line @typescript-eslint/no-var-requires
const PKG = require('../../package.json');

const {grpc} = new gax.GrpcClient();

// Enable channel pooling
const grpcGcp = grpcGcpModule(gaxVendoredGrpc);

export interface GetInstancesCallback {
  (
    err: ServiceError | null,
    result?: Instance[],
    failedLocations?: string[],
    response?: google.bigtable.admin.v2.IListInstancesResponse,
  ): void;
}
export type GetInstancesResponse = [
  Instance[],
  string[],
  google.bigtable.admin.v2.IListInstancesResponse,
];

export type RequestCallback<T> = (err: ServiceError | null, resp?: T) => void;

export interface RequestOptions {
  client:
    | 'BigtableInstanceAdminClient'
    | 'BigtableTableAdminClient'
    | 'BigtableClient';
  reqOpts?: {};
  retryOpts?: {};
  gaxOpts?: {};
  method?: string;
}

export interface AbortableDuplex extends Duplex {
  abort(): void;
}

export interface BigtableOptions extends gax.GoogleAuthOptions {
  /**
   * Override the default API endpoint used to reach Bigtable. This is useful for connecting to your local Bigtable emulator.
   */
  apiEndpoint?: string;

  appProfileId?: string;

  /**
   * Internal only.
   */
  BigtableClient?: gax.ClientOptions;

  /**
   * Internal only.
   */
  BigtableInstanceAdminClient?: gax.ClientOptions;

  /**
   * Internal only.
   */
  BigtableTableAdminClient?: gax.ClientOptions;

  metricsEnabled?: boolean;
}

/**
 * Retrieves the universe domain, if configured.
 *
 * This function checks for a universe domain in the following order:
 * 1. The `universeDomain` property within the provided options.
 * 2. The `universeDomain` or `universe_domain` property within the `opts` object.
 * 3. The `GOOGLE_CLOUD_UNIVERSE_DOMAIN` environment variable.
 *
 * If a universe domain is found in any of these locations, it is returned.
 * Otherwise, the function returns `undefined`.
 *
 * @param {BigtableOptions} options - The Bigtable client options.
 * @param {gax.ClientOptions} [gaxOpts] - Optional gax client options.
 * @returns {string | undefined} The universe domain, or `undefined` if not found.
 */
function getUniverseDomainOnly(
  options: BigtableOptions,
  gaxOpts?: gax.ClientOptions,
): string | undefined {
  // From https://github.com/googleapis/nodejs-bigtable/blob/589540475b0b2a055018a1cb6e475800fdd46a37/src/v2/bigtable_client.ts#L120-L128.
  // This code for universe domain was taken from the Gapic Layer.
  // It is reused here to build the service path.
  const universeDomainEnvVar =
    typeof process === 'object' && typeof process.env === 'object'
      ? process.env['GOOGLE_CLOUD_UNIVERSE_DOMAIN']
      : undefined;
  return (
    gaxOpts?.universeDomain ??
    gaxOpts?.universe_domain ??
    options?.universeDomain ??
    universeDomainEnvVar
  );
}

/**
 * Retrieves the universe domain options from the provided options.
 *
 * This function examines the provided BigtableOptions and an optional
 * gax.ClientOptions object to determine the universe domain to be used.
 * It prioritizes the `universeDomain` property in the options, then checks
 * for `universeDomain` or `universe_domain` in the gax options, and finally
 * falls back to the `GOOGLE_CLOUD_UNIVERSE_DOMAIN` environment variable.
 * If a universe domain is found, it returns an object containing the
 * `universeDomain` property; otherwise, it returns `null`.
 *
 * @param {BigtableOptions} options - The Bigtable client options.
 * @param {gax.ClientOptions} [gaxOpts] - Optional gax client options.
 * @returns {{universeDomain: string} | null} An object containing the `universeDomain` property if found,
 *   otherwise `null`.
 */
function getUniverseDomainOptions(
  options: BigtableOptions,
  gaxOpts?: gax.ClientOptions,
): {universeDomain: string} | null {
  const universeDomainOnly = getUniverseDomainOnly(options, gaxOpts);
  return universeDomainOnly ? {universeDomain: universeDomainOnly} : null;
}

/**
 * Retrieves the domain to be used for the service path.
 *
 * This function retrieves the domain from gax.ClientOptions passed in or via an environment variable.
 * It defaults to 'googleapis.com' if none has been set.
 * @param {string} [prefix] The prefix for the domain.
 * @param {BigtableOptions} [options] The options passed into the Bigtable client.
 * @param {gax.ClientOptions} [gaxOpts] The gax client options.
 * @returns {string} The universe domain.
 */
function getDomain(
  prefix: string,
  options: BigtableOptions,
  gaxOpts?: gax.ClientOptions,
): string {
  const universeDomainOnly = getUniverseDomainOnly(options, gaxOpts);
  const suffix = universeDomainOnly ? universeDomainOnly : 'googleapis.com';
  return `${prefix}.${suffix}`;
}

/**
 * @typedef {object} ClientConfig
 * @property {string} [apiEndpoint] Override the default API endpoint used
 *     to reach Bigtable. This is useful for connecting to your local Bigtable
 *     emulator.
 * @property {string} [projectId] The project ID from the Google Developer's
 *     Console, e.g. 'grape-spaceship-123'. We will also check the environment
 *     variable `GCLOUD_PROJECT` for your project ID. If your app is running in
 *     an environment which supports {@link
 * https://cloud.google.com/docs/authentication/production#providing_credentials_to_your_application
 * Application Default Credentials}, your project ID will be detected
 * automatically.
 * @property {string} [keyFilename] Full path to the a .json, .pem, or .p12 key
 *     downloaded from the Google Developers Console. If you provide a path to a
 *     JSON file, the `projectId` option above is not necessary. NOTE: .pem and
 *     .p12 require you to specify the `email` option as well.
 * @property {string} [appProfileId] An application profile ID, a configuration
 *     string value describing how Cloud Bigtable should treat traffic from a
 *     particular end user application.
 * @property {string} [email] Account email address. Required when using a .pem
 *     or .p12 keyFilename.
 * @property {object} [credentials] Credentials object.
 * @property {string} [credentials.client_email]
 * @property {string} [credentials.private_key]
 * @property {boolean} [autoRetry=true] Automatically retry requests if the
 *     response is related to rate limits or certain intermittent server errors.
 *     We will exponentially backoff subsequent requests by default.
 * @property {number} [maxRetries=3] Maximum number of automatic retries
 *     attempted before returning the error.
 */

/**
 * @see [Creating a Cloud Bigtable Cluster]{@link https://cloud.google.com/bigtable/docs/creating-instance}
 * @see [Cloud Bigtable Concepts Overview]{@link https://cloud.google.com/bigtable/docs/concepts}
 *
 * @class
 * @param {ClientConfig} [options] Configuration options.
 *
 * @example Create a client that uses <a href="https://cloud.google.com/docs/authentication/production#providing_credentials_to_your_application">Application Default Credentials (ADC)</a>:
 * ```
 * const {Bigtable} = require('@google-cloud/bigtable');
 * const bigtable = new Bigtable();
 *
 * ```
 * @example Create a client with <a href="https://cloud.google.com/docs/authentication/production#obtaining_and_providing_service_account_credentials_manually">explicit credentials</a>:
 * ```
 * const {Bigtable} = require('@google-cloud/bigtable');
 * const bigtable = new Bigtable({
 *   projectId: 'your-project-id',
 *   keyFilename: '/path/to/keyfile.json'
 * });
 *
 * ```
 * @example The Bigtable Emulator
 * ```
 * // Make sure you have the {@link https://cloud.google.com/sdk/downloads gcloud SDK installed}, then run:
 * $ gcloud beta emulators bigtable start
 *
 * // Before running your Node.js app, set the environment variables that this
 * // library will look for to connect to the emulator:
 *
 * $ $(gcloud beta emulators bigtable env-init)
 *
 * ```
 * @example Creating a Bigtable Instance and Cluster
 * ```
 *
 * // Before you create your table, you first need to create a Bigtable Instance
 * // and cluster for the table to be served from.
 *
 * const {Bigtable} = require('@google-cloud/bigtable');
 * const bigtable = new Bigtable();
 *
 * const callback = (err, instance, operation) => {
 *   operation
 *     .on('error', console.log)
 *     .on('complete', () => {
 *       // `instance` is your newly created Instance object.
 *     });
 * };
 *
 * const instance = bigtable.instance('my-instance');
 *
 * instance.create({
 *   clusters: [
 *     {
 *       id: 'my-cluster',
 *       location: 'us-central1-b',
 *       nodes: 3
 *     }
 *   ]
 * }, callback);
 *
 * // This can also be done from either the Google Cloud Platform Console or the
 * // `gcloud` cli tool. Please refer to the
 * // {@link https://cloud.google.com/bigtable/docs/creating-instance official Bigtable documentation}
 * // for more information.
 *
 * ```
 * @example Creating Tables
 * ```
 * // After creating your instance and enabling the Bigtable APIs, you are now
 * // ready to create your table with {@link Instance#createTable}.
 * instance.createTable('prezzy', function(err, table) {
 *   // `table` is your newly created Table object.
 * });
 *
 * ```
 * @example Creating Column Families
 * ```
 * // Column families are used to group together various pieces of data within
 * // your table. You can think of column families as a mechanism to categorize
 * // all of your data.
 * //
 * // We can create a column family with {@link Table#createFamily}.
 * const table = instance.table('prezzy');
 *
 * table.createFamily('follows', function(err, family) {
 *   // `family` is your newly created Family object.
 * });
 *
 * // It is also possible to create your column families when creating a new
 * // table.
 * const options = {
 *   families: ['follows']
 * };
 *
 * instance.createTable('prezzy', options, function(err, table) {});
 *
 * ```
 * @example Creating Rows
 * ```
 * // New rows can be created within your table using
 * // {@link Table#insert}. You must provide a unique key for each row
 * // to be inserted, this key can then be used to retrieve your row at a later
 * // time.
 * //
 * // With Bigtable, all columns have a unique id composed of a column family
 * // and a column qualifier. In the example below `follows` is the column
 * // family and `tjefferson` is the column qualifier. Together they could be
 * // referred to as `follows:tjefferson`.
 * const rows = [
 *   {
 *     key: 'wmckinley',
 *     data: {
 *       follows: {
 *         tjefferson: 1
 *       }
 *     }
 *   }
 * ];
 *
 * table.insert(rows, err => {
 *   if (!err) {
 *     // Your rows were successfully inserted.
 *   }
 * });
 *
 * ```
 * @example Retrieving Rows
 * ```
 * // If you're anticipating a large number of rows to be returned, we suggest
 * // using the {@link Table#getRows} streaming API.
 * table.createReadStream()
 *   .on('error', console.error)
 *   .on('data', row => {
 *     // `row` is a Row object.
 *   });
 *
 * // If you're not anticpating a large number of results, a callback mode
 * // is also available.
 * const callback = (err, rows) => {
 *   // `rows` is an array of Row objects.
 * };
 *
 * table.getRows(callback);
 *
 * // A range of rows can be retrieved by providing `start` and `end` row keys.
 * const options = {
 *   start: 'gwashington',
 *   end: 'wmckinley'
 * };
 *
 * table.getRows(options, callback);
 *
 * // Retrieve an individual row with {@link Row#get}.
 * const row = table.row('alincoln');
 *
 * row.get(err => {
 *   // `row.data` is now populated.
 * });
 *
 * ```
 * @example Accessing Row Data
 * ```
 * // When retrieving rows, upon success the `row.data` property will be
 * // populated by an object. That object will contain additional objects
 * // for each family in your table that the row has data for.
 * //
 * // By default, when retrieving rows, each column qualifier will provide you
 * // with all previous versions of the data. So your `row.data` object could
 * // resemble the following.
 * {
 *   follows: {
 *     wmckinley: [
 *       {
 *         value: 1,
 *         timestamp: 1466017315951
 *       }, {
 *         value: 2,
 *         timestamp: 1458619200000
 *       }
 *     ]
 *   }
 * }
 *
 * // The `timestamp` field can be used to order cells from newest to oldest.
 * // If you only wish to retrieve the most recent version of the data, you
 * // can specify the number of cells with a {@link Filter} object.
 * const filter = [
 *   {
 *     column: {
 *       cellLimit: 1
 *     }
 *   }
 * ];
 *
 * table.getRows({
 *   filter: filter
 * }, callback);
 *
 * ```
 * @example Deleting Row Data
 * ```
 * // We can delete all of an individual row's cells using {@link Row#delete}.
 * const callback = err => {
 *   if (!err) {
 *     // All cells for this row were deleted successfully.
 *   }
 * };
 *
 * row.delete(callback);
 *
 * // To delete a specific set of cells, we can provide an array of
 * // column families and qualifiers.
 * const cells = [
 *   'follows:gwashington',
 *   'traits'
 * ];
 *
 * row.delete(cells, callback);
 *
 * ```
 * @example Deleting Rows
 * ```
 * // If you wish to delete multiple rows entirely, we can do so with
 * // {@link Table#deleteRows}. You can provide this method with a
 * // row key prefix.
 * const options = {
 *   prefix: 'gwash'
 * };
 *
 * table.deleteRows(options, err => {
 *   if (!err) {
 *     // Rows were deleted successfully.
 *   }
 * });
 *
 * // If you omit the prefix, you can delete all rows in your table.
 * table.deleteRows(err => {
 *   if (!err) {
 *     // All rows were deleted successfully.
 *   }
 * });
 * ```
 */
export class Bigtable {
  customEndpoint?: string;
  options: BigtableOptions;
  api: {
    [index: string]:
      | v2.BigtableClient
      | v2.BigtableInstanceAdminClient
      | v2.BigtableTableAdminClient;
  };
  auth: GoogleAuth;
  projectId: string;
  appProfileId?: string;
  projectName: string;
  shouldReplaceProjectIdToken: boolean;
  static AppProfile: AppProfile;
  static Instance: Instance;
  static Cluster: Cluster;
  _metricsConfigManager: ClientSideMetricsConfigManager;

  constructor(options: BigtableOptions = {}) {
    // Determine what scopes are needed.
    // It is the union of the scopes on all three clients.
    const scopes: string[] = [];
    const clientClasses = [
      v2.BigtableClient,
      v2.BigtableInstanceAdminClient,
      v2.BigtableTableAdminClient,
    ];
    for (const clientClass of clientClasses) {
      for (const scope of clientClass.scopes) {
        if (!scopes.includes(scope)) {
          scopes.push(scope);
        }
      }
    }

    const customEndpoint =
      options.apiEndpoint || process.env.BIGTABLE_EMULATOR_HOST;
    this.customEndpoint = customEndpoint;

    let customEndpointBaseUrl;
    let customEndpointPort;
    let sslCreds;

    if (customEndpoint) {
      const customEndpointParts = customEndpoint.split(':');
      customEndpointBaseUrl = customEndpointParts[0];
      customEndpointPort = Number(customEndpointParts[1]);
      sslCreds = grpc.credentials.createInsecure();
    }

    const baseOptions = Object.assign({
      libName: 'gccl',
      libVersion: PKG.version,
      port: customEndpointPort || 443,
      sslCreds,
      scopes,
      'grpc.keepalive_time_ms': 30000,
      'grpc.keepalive_timeout_ms': 10000,
    }) as gax.ClientOptions;

    const dataOptions = Object.assign(
      {},
      baseOptions,
      getUniverseDomainOptions(options, options.BigtableClient),
      {
        servicePath:
          customEndpointBaseUrl ||
          getDomain('bigtable', options, options.BigtableClient),
        'grpc.callInvocationTransformer': grpcGcp.gcpCallInvocationTransformer,
        'grpc.channelFactoryOverride': grpcGcp.gcpChannelFactoryOverride,
        'grpc.gcpApiConfig': grpcGcp.createGcpApiConfig({
          channelPool: {
            minSize: 2,
            maxSize: 4,
            maxConcurrentStreamsLowWatermark: 10,
            debugHeaderIntervalSecs: 600,
          },
        }),
      },
      options,
    ) as gax.ClientOptions;

    const adminOptions = Object.assign(
      {},
      baseOptions,
      getUniverseDomainOptions(options, options.BigtableTableAdminClient),
      {
        servicePath:
          customEndpointBaseUrl ||
          getDomain('bigtableadmin', options, options.BigtableTableAdminClient),
      },
      options,
    );
    const instanceAdminOptions = Object.assign(
      {},
      baseOptions,
      getUniverseDomainOptions(options, options.BigtableInstanceAdminClient),
      {
        servicePath:
          customEndpointBaseUrl ||
          getDomain(
            'bigtableadmin',
            options,
            options.BigtableInstanceAdminClient,
          ),
      },
      options,
    );

    this.options = {
      BigtableClient: dataOptions,
      BigtableInstanceAdminClient: instanceAdminOptions,
      BigtableTableAdminClient: adminOptions,
    };

    this.api = {};
    this.auth = new GoogleAuth(Object.assign({}, baseOptions, options));
    this.projectId = options.projectId || '{{projectId}}';
    this.appProfileId = options.appProfileId;
    this.projectName = `projects/${this.projectId}`;
    this.shouldReplaceProjectIdToken = this.projectId === '{{projectId}}';

    const handlers =
      options.metricsEnabled === true
        ? [new GCPMetricsHandler(options as ClientOptions)]
        : [];
    this._metricsConfigManager = new ClientSideMetricsConfigManager(handlers);
  }

  createInstance(
    id: string,
    options: InstanceOptions,
  ): Promise<CreateInstanceResponse>;
  createInstance(
    id: string,
    options: InstanceOptions,
    callback: CreateInstanceCallback,
  ): void;
  /**
   * Create a Cloud Bigtable instance.
   *
   * @see [Creating a Cloud Bigtable Instance]{@link https://cloud.google.com/bigtable/docs/creating-instance}
   *
   * @param {string} id The unique id of the instance.
   * @param {object} options Instance creation options.
   * @param {object[]} options.clusters The clusters to be created within the
   *     instance.
   * @param {string} [options.displayName] The descriptive name for this instance
   *     as it appears in UIs.
   * @param {Object.<string, string>} [options.labels] Labels are a flexible and
   *     lightweight mechanism for organizing cloud resources into groups that
   *     reflect a customer's organizational needs and deployment strategies.
   *     They can be used to filter resources and aggregate metrics.
   *
   *   * Label keys must be between 1 and 63 characters long and must conform to
   *     the regular expression: `[\p{Ll}\p{Lo}][\p{Ll}\p{Lo}\p{N}_-]{0,62}`.
   *   * Label values must be between 0 and 63 characters long and must conform
   * to the regular expression: `[\p{Ll}\p{Lo}\p{N}_-]{0,63}`.
   *   * No more than 64 labels can be associated with a given resource.
   *   * Keys and values must both be under 128 bytes.
   * @param {string} [options.type] The type of the instance. Options are
   *     'production' or 'development'.
   * @param {object} [options.gaxOptions] Request configuration options, outlined
   *     here: https://googleapis.github.io/gax-nodejs/CallSettings.html.
   * @param {function} callback The callback function.
   * @param {?error} callback.err An error returned while making this request.
   * @param {Instance} callback.instance The newly created
   *     instance.
   * @param {Operation} callback.operation An operation object that can be used
   *     to check the status of the request.
   * @param {object} callback.apiResponse The full API response.
   *
   * @example
   * ```
   * const {Bigtable} = require('@google-cloud/bigtable');
   * const bigtable = new Bigtable();
   *
   * const callback = function(err, instance, operation, apiResponse) {
   *   if (err) {
   *     // Error handling omitted.
   *   }
   *
   *   operation
   *     .on('error', console.log)
   *     .on('complete', () => {
   *       // The instance was created successfully.
   *     });
   * };
   *
   * const options = {
   *   displayName: 'my-sweet-instance',
   *   labels: {env: 'prod'},
   *   clusters: [
   *     {
   *       id: 'my-sweet-cluster',
   *       nodes: 3,
   *       location: 'us-central1-b',
   *       storage: 'ssd'
   *     }
   *   ]
   * };
   *
   * bigtable.createInstance('my-instance', options, callback);
   *
   * //-
   * // If the callback is omitted, we'll return a Promise.
   * //-
   * bigtable.createInstance('my-instance', options).then(function(data) {
   *   const instance = data[0];
   *   const operation = data[1];
   *   const apiResponse = data[2];
   * });
   * ```
   */
  createInstance(
    id: string,
    options: InstanceOptions,
    callback?: CreateInstanceCallback,
  ): void | Promise<CreateInstanceResponse> {
    if (typeof options !== 'object') {
      throw new Error(
        'A configuration object is required to create an instance.',
      );
    }
    if (!options.clusters) {
      throw new Error(
        'At least one cluster configuration object is required to create an instance.',
      );
    }
    const reqOpts = {
      parent: this.projectName,
      instanceId: id,
      instance: {
        displayName: options.displayName || id,
        labels: options.labels,
      },
    } as google.bigtable.admin.v2.CreateInstanceRequest;

    if (options.type) {
      reqOpts.instance!.type = Instance.getTypeType_(options.type);
    }

    reqOpts.clusters = arrify(options.clusters).reduce(
      (clusters, cluster) => {
        // TOD: Find a way to eliminate all ClusterInfo casts in this file.
        if (!(cluster as ClusterInfo).id) {
          throw new Error(
            'A cluster was provided without an `id` property defined.',
          );
        }

        if (
          typeof (cluster as ClusterInfo).key !== 'undefined' &&
          typeof (cluster as ClusterInfo).encryption !== 'undefined'
        ) {
          throw new Error(
            'A cluster was provided with both `encryption` and `key` defined.',
          );
        }
        ClusterUtils.validateClusterMetadata(cluster as ClusterInfo);
        clusters[(cluster as ClusterInfo).id!] =
          ClusterUtils.getClusterBaseConfigWithFullLocation(
            cluster as ClusterInfo,
            this.projectId,
            undefined,
          );
        Object.assign(clusters[(cluster as ClusterInfo).id!], {
          defaultStorageType: Cluster.getStorageType_(
            (cluster as ClusterInfo).storage!,
          ),
        });

        if ((cluster as ClusterInfo).key) {
          clusters[(cluster as ClusterInfo).id!].encryptionConfig = {
            kmsKeyName: (cluster as ClusterInfo).key,
          };
        }

        if ((cluster as ClusterInfo).encryption) {
          clusters[(cluster as ClusterInfo).id!].encryptionConfig = (
            cluster as ClusterInfo
          ).encryption;
        }

        return clusters;
      },
      {} as {[index: string]: google.bigtable.admin.v2.ICluster},
    );

    this.request(
      {
        client: 'BigtableInstanceAdminClient',
        method: 'createInstance',
        reqOpts,
        gaxOpts: options.gaxOptions,
      },
      (...args) => {
        const err = args[0];
        if (!err) {
          args.splice(1, 0, this.instance(id));
        }
        callback!(...args);
      },
    );
  }

  getInstances(gaxOptions?: CallOptions): Promise<GetInstancesResponse>;
  getInstances(callback: GetInstancesCallback): void;
  getInstances(gaxOptions: CallOptions, callback: GetInstancesCallback): void;
  /**
   * @typedef {array} GetInstancesResponse
   * @property {Instance[]} 0 Array of {@link Instance} instances.
   * @property {string[]} 1 locations from which Instance information could not be retrieved
   * @property {object} 2 The full API response.
   *     Note: 'failedLocations' property may contain locations from which
   *     Instance information could not be retrieved.
   *     Values are of the form `projects/<project>/locations/<zone_id>`
   */
  /**
   * @callback GetInstancesCallback
   * @param {?Error} err Request error, if any.
   * @param {Instance[]} instances Array of {@link Instance} instances.
   * @param {string[]} locations from which Instance information could not be retrieved
   * @param {object} apiResponse The full API response.
   *     Note: 'failedLocations' property may contain locations from which
   *     Instance information could not be retrieved.
   *     Values are of the form `projects/<project>/locations/<zone_id>`
   */
  /**
   * Get Instance objects for all of your Cloud Bigtable instances.
   *
   * @param {object} [gaxOptions] Request configuration options, outlined here:
   *     https://googleapis.github.io/gax-nodejs/classes/CallSettings.html.
   * @param {GetInstancesCallback} [callback] The callback function.
   * @returns {Promise<GetInstancesResponse>}
   *
   * @example
   * ```
   * const {Bigtable} = require('@google-cloud/bigtable');
   * const bigtable = new Bigtable();
   *
   * bigtable.getInstances(function(err, instances, response) {
   *   if (!err) {
   *     // `instances` is an array of Instance objects.
   *     if (response.failedLocations.length > 0) {
   *       // These locations contain instances which could not be retrieved.
   *     }
   *   }
   * });
   *
   * ```
   * @example If the callback is omitted, we'll return a Promise.
   * ```
   * bigtable.getInstances().then(function(data) {
   *   const instances = data[0];
   *   const fullResponse = data[2];
   *
   *   if (fullResponse.failedLocations.length > 0) {
   *     // These locations contain instances which could not be retrieved.
   *     const failedLocations = fullResponse.failedLocations;
   *   }
   * });
   * ```
   */
  getInstances(
    gaxOptionsOrCallback?: CallOptions | GetInstancesCallback,
    callback?: GetInstancesCallback,
  ): void | Promise<GetInstancesResponse> {
    const gaxOptions =
      typeof gaxOptionsOrCallback === 'object' ? gaxOptionsOrCallback : {};
    callback =
      typeof gaxOptionsOrCallback === 'function'
        ? gaxOptionsOrCallback
        : callback;

    const reqOpts = {
      parent: this.projectName,
    };

    this.request(
      {
        client: 'BigtableInstanceAdminClient',
        method: 'listInstances',
        reqOpts,
        gaxOpts: gaxOptions,
      },
      (err, resp) => {
        if (err) {
          callback!(err);
          return;
        }
        const instances = resp.instances.map((instanceData: IInstance) => {
          const instance = this.instance(instanceData.name!.split('/').pop()!);
          instance.metadata = instanceData;
          return instance;
        });
        callback!(null, instances, resp.failedLocations, resp);
      },
    );
  }

  /**
   * Get a reference to a Cloud Bigtable instance.
   *
   * @param {string} id The id of the instance.
   * @returns {Instance}
   */
  instance(name: string) {
    return new Instance(this, name);
  }

  // eslint-disable-next-line @typescript-eslint/no-explicit-any, @typescript-eslint/no-unused-vars
  request<T = any>(config?: any): AbortableDuplex;
  // eslint-disable-next-line @typescript-eslint/no-explicit-any
  request<T = any>(config?: any, callback?: RequestCallback<T>): void;
  /**
   * Funnel all API requests through this method, to be sure we have a project ID.
   *
   * @param {object} config Configuration object.
   * @param {object} config.gaxOpts GAX options.
   * @param {function} config.method The gax method to call.
   * @param {object} config.reqOpts Request options.
   * @param {function} [callback] Callback function.
   */
  // eslint-disable-next-line @typescript-eslint/no-explicit-any
  request<T = any>(
    config: RequestOptions,
    callback?: (err: ServiceError | null, resp?: T) => void,
  ): void | AbortableDuplex {
    const isStreamMode = !callback;

    let gaxStream: gax.CancellableStream;
    let stream: AbortableDuplex;

    const prepareGaxRequest = (
      callback: (err: Error | null, fn?: Function) => void,
    ) => {
      this.getProjectId_((err, projectId) => {
        if (err) {
          callback(err);
          return;
        }
        let gaxClient = this.api[config.client];
        if (!gaxClient) {
          // Lazily instantiate client.
          const clientOptions = this.options[config.client]!;
          gaxClient = new v2[config.client](clientOptions);
          this.api[config.client] = gaxClient;
        }
        let reqOpts = extend(true, {}, config.reqOpts);
        if (this.shouldReplaceProjectIdToken && projectId !== '{{projectId}}') {
          reqOpts = replaceProjectIdToken(reqOpts, projectId!);
        }
        // eslint-disable-next-line @typescript-eslint/no-explicit-any
        const requestFn = (gaxClient as any)[config.method!].bind(
          gaxClient,
          reqOpts,
          config.gaxOpts,
        );
        callback(null, requestFn);
      });
    };

    const gapicStreamingMethods = {
      listAppProfilesStream: true,
      listBackupsStream: true,
      listTablesStream: true,
    };

    if (isStreamMode) {
      stream = streamEvents(new PassThrough({objectMode: true}));
      stream.abort = () => {
        if (gaxStream && gaxStream.cancel) {
          gaxStream.cancel();
        }
      };
      if (config.method! in gapicStreamingMethods) {
        stream.once('reading', makeGapicStreamRequest);
      } else {
        stream.once('reading', makeRequestStream);
      }
      return stream;
    } else {
      makeRequestCallback();
    }

    function makeRequestCallback() {
      prepareGaxRequest((err, requestFn) => {
        if (err) {
          callback!(err as ServiceError);
          return;
        }
        requestFn!(callback);
      });
    }

    function makeRequestStream() {
      const retryRequestOptions = Object.assign(
        {
          currentRetryAttempt: 0,
          noResponseRetries: 0,
          objectMode: true,
        },
        config.retryOpts,
      );

      config.gaxOpts = Object.assign(config.gaxOpts || {}, {
        retryRequestOptions,
      });
      prepareGaxRequest((err, requestFn) => {
        if (err) {
          stream.destroy(err);
          return;
        }

        gaxStream = requestFn!();
        gaxStream
          .on('error', stream.destroy.bind(stream))
          .on('metadata', stream.emit.bind(stream, 'metadata'))
          .on('status', stream.emit.bind(stream, 'status'))
          .on('request', stream.emit.bind(stream, 'request'))
          .pipe(stream);
      });
    }

    function makeGapicStreamRequest() {
      prepareGaxRequest((err, requestFn) => {
        if (err) {
          stream.destroy(err);
          return;
        }
        gaxStream = requestFn!();
        gaxStream
          .on('error', (err: Error) => {
            stream.destroy(err);
          })
          .on('metadata', metadata => {
            stream.emit('metadata', metadata);
          })
          .on('response', response => {
            stream.emit('response', response);
          })
          .pipe(stream);
      });
    }
  }

  /**
   * Close all bigtable clients. New requests will be rejected but it will not
   * kill connections with pending requests.
   */
  close(): Promise<void[]> {
    const combined = Object.keys(this.api).map(clientType =>
      this.api[clientType].close(),
    );
    return Promise.all(combined);
  }

  /**
   * Determine and localize the project ID. If a user provides an ID, we bypass
   * checking with the auth client for an ID.
   *
   * @private
   *
   * @param {function} callback Callback function.
   * @param {?error} callback.err An error returned from the auth client.
   * @param {string} callback.projectId The detected project ID.
   */
  getProjectId_(callback: (err: Error | null, projectId?: string) => void) {
    const projectIdRequired =
      this.projectId === '{{projectId}}' && !this.customEndpoint;

    if (!projectIdRequired) {
      setImmediate(callback, null, this.projectId);
      return;
    }

    this.auth.getProjectId((err, projectId) => {
      if (err) {
        callback(err);
        return;
      }
      this.projectId = projectId!;
      callback(null, this.projectId);
    });
  }
}

/*! Developer Documentation
 *
 * All async methods (except for streams) will return a Promise in the event
 * that a callback is omitted.
 */
promisifyAll(Bigtable, {
  exclude: ['close', 'instance', 'operation', 'request'],
});

/**
 * {@link AppProfile} class.
 *
 * @name Bigtable.AppProfile
 * @see AppProfile
 * @type {Constructor}
 */

/**
 * {@link Cluster} class.
 *
 * @name Bigtable.Cluster
 * @see Cluster
 * @type {Constructor}
 */

/**
 * {@link Instance} class.
 *
 * @name Bigtable.Instance
 * @see Instance
 * @type {Constructor}
 */

// Allow creating a `Bigtable` instance without using the `new` keyword.
// eslint-disable-next-line @typescript-eslint/no-explicit-any, no-class-assign
(Bigtable as any) = new Proxy(Bigtable, {
  apply(target, thisArg, argumentsList) {
    // eslint-disable-next-line @typescript-eslint/no-explicit-any
    return new (target as any)(...argumentsList);
  },
});
/**
 * The default export of the `@google-cloud/bigtable` package is the
 * {@link Bigtable} class.
 *
 * See {@link Bigtable} and {@link ClientConfig} for client methods and
 * configuration options.
 *
 * @module {constructor} @google-cloud/bigtable
 * @alias nodejs-bigtable
 *
 * @example Install the client library with <a href="https://www.npmjs.com/">npm</a>:
 * ```
 * npm install --save @google-cloud/bigtable
 *
 * ```
 * @example Import the client library
 * ```
 * const {Bigtable} = require('@google-cloud/bigtable');
 *
 * ```
 * @example Create a client that uses <a href="https://cloud.google.com/docs/authentication/production#providing_credentials_to_your_application">Application Default Credentials (ADC)</a>:
 * ```
 * const bigtable = new Bigtable();
 *
 * ```
 * @example Create a client with <a href="https://cloud.google.com/docs/authentication/production#obtaining_and_providing_service_account_credentials_manually">explicit credentials</a>:
 * ```
 * const bigtable = new Bigtable({
 *   projectId: 'your-project-id',
 *   keyFilename: '/path/to/keyfile.json'
 * });
 *
 * ```
 * @example <caption>include:samples/quickstart.js</caption>
 * region_tag:bigtable_quickstart
 * Full quickstart example:
 */

module.exports = Bigtable;
module.exports.v2 = v2;
module.exports.Bigtable = Bigtable;
module.exports.SqlTypes = SqlTypes;

export {v2};
export {protos};
export {
  AppProfile,
  AppProfileExistsCallback,
  AppProfileExistsResponse,
  AppProfileOptions,
  CreateAppProfileCallback,
  CreateAppProfileResponse,
  DeleteAppProfileCallback,
  DeleteAppProfileOptions,
  DeleteAppProfileResponse,
  GetAppProfileCallback,
  GetAppProfileMetadataCallback,
  GetAppProfileMetadataResponse,
  GetAppProfileResponse,
  GetAppProfilesCallback,
  GetAppProfilesResponse,
  SetAppProfileMetadataCallback,
  SetAppProfileMetadataResponse,
} from './app-profile';
export {
  Backup,
  BackupTimestamp,
  DeleteBackupCallback,
  DeleteBackupResponse,
  GenericBackupCallback,
  GetBackupCallback,
  GetBackupResponse,
  GetBackupsCallback,
  GetBackupsOptions,
  GetBackupsResponse,
  IBackup,
  ModifiableBackupFields,
  RestoreTableCallback,
  RestoreTableResponse,
  BackupSetMetadataCallback,
  BackupSetMetadataResponse,
  BackupGetMetadataCallback,
  BackupGetMetadataResponse,
} from './backup';
export {
  Chunk,
  ChunkTransformer,
  Data,
  Qualifier,
  RowStateEnum,
  TransformErrorProps,
  Value,
} from './chunktransformer';
export {
  Cluster,
  ICluster,
  IOperation,
  ApiResponse,
  BooleanResponse,
  CreateBackupCallback,
  CreateBackupResponse,
  CreateClusterCallback,
  CreateClusterOptions,
  CreateClusterResponse,
  DeleteClusterCallback,
  ExistsClusterCallback,
  GenericCallback,
  GenericClusterCallback,
  GenericOperationCallback,
  GetClusterCallback,
  GetClusterMetadataCallback,
  GetClusterMetadataResponse,
  GetClusterResponse,
  GetClustersCallback,
  GetClustersResponse,
  IEmpty,
  SetClusterMetadataCallback,
  SetClusterMetadataResponse,
} from './cluster';
export {
  CreateFamilyCallback,
  CreateFamilyOptions,
  FamilyError,
  GcRule,
  IGcRule,
  ITable,
  CreateFamilyResponse,
  DeleteFamilyCallback,
  DeleteFamilyResponse,
  Family,
  FamilyExistsCallback,
  FamilyExistsResponse,
  GetFamilyCallback,
  GetFamilyMetadataCallback,
  GetFamilyMetadataResponse,
  GetFamilyOptions,
  GetFamilyResponse,
  IColumnFamily,
  IModification,
  InstanceCallback,
  SetFamilyMetadataCallback,
  SetFamilyMetadataOptions,
  SetFamilyMetadataResponse,
} from './family';
export {
  RawFilter,
  BoundData,
  Column,
  Condition,
  Filter,
  FilterError,
  Time,
  ValueFilter,
} from './filter';
export {
  ClusterInfo,
  CreateInstanceCallback,
  Instance,
  InstanceOptions,
  CreateInstanceResponse,
  DeleteInstanceCallback,
  DeleteInstanceResponse,
  GetInstanceCallback,
  GetInstanceMetadataCallback,
  GetInstanceMetadataResponse,
  GetInstanceResponse,
  IInstance,
  InstanceExistsCallback,
  InstanceExistsResponse,
  SetInstanceMetadataCallback,
  SetInstanceMetadataResponse,
} from './instance';
export {
  IMutation,
  Bytes,
  ConvertFromBytesOptions,
  ConvertFromBytesUserOptions,
  IMutateRowRequest,
  ISetCell,
  JsonObj,
  Mutation,
  MutationConstructorObj,
  MutationSettingsObj,
  ParsedColumn,
  SetCellObj,
  TimeRange,
  ValueObj,
} from './mutation';
export {
  GetRowCallback,
  IncrementResponse,
  Rule,
  CreateRowCallback,
  CreateRowOptions,
  CreateRowResponse,
  CreateRulesCallback,
  CreateRulesResponse,
  FilterCallback,
  FilterConfig,
  FilterConfigOption,
  FilterResponse,
  FormatFamiliesOptions,
  GetRowMetadataCallback,
  GetRowMetadataResponse,
  GetRowOptions,
  GetRowResponse,
  IncrementCallback,
  Row,
  RowError,
  RowExistsCallback,
  RowExistsResponse,
} from './row';
export {
  GetIamPolicyOptions,
  GetRowsOptions,
  GetTablesOptions,
  CheckConsistencyCallback,
  CheckConsistencyResponse,
  CreateTableCallback,
  CreateTableOptions,
  CreateTableResponse,
  DeleteRowsCallback,
  DeleteRowsResponse,
  DeleteTableCallback,
  DeleteTableResponse,
  Entry,
  GenerateConsistencyTokenCallback,
  GenerateConsistencyTokenResponse,
  GetFamiliesCallback,
  GetFamiliesResponse,
  GetIamPolicyCallback,
  GetIamPolicyResponse,
  GetMetadataCallback,
  GetMetadataOptions,
  GetMetadataResponse,
  GetReplicationStatesCallback,
  GetReplicationStatesResponse,
  GetRowsCallback,
  GetRowsResponse,
  GetTableCallback,
  GetTableOptions,
  GetTableResponse,
  GetTablesCallback,
  GetTablesResponse,
  InsertRowsCallback,
  InsertRowsResponse,
  MutateCallback,
  MutateOptions,
  MutateResponse,
  PartialFailureError,
  Policy,
  PolicyBinding,
  PrefixRange,
  SampleRowKeysCallback,
  SampleRowsKeysResponse,
  SetIamPolicyCallback,
  SetIamPolicyResponse,
  Table,
  TableExistsCallback,
  TableExistsResponse,
  TestIamPermissionsCallback,
  TestIamPermissionsResponse,
  TruncateCallback,
  TruncateResponse,
  WaitForReplicationCallback,
  WaitForReplicationResponse,
} from './table';
export {SqlTypes};<|MERGE_RESOLUTION|>--- conflicted
+++ resolved
@@ -24,11 +24,8 @@
 } from 'google-gax';
 import * as gax from 'google-gax';
 import * as protos from '../protos/protos';
-<<<<<<< HEAD
+import * as SqlTypes from './execute-query/types';
 import * as os from 'os';
-=======
-import * as SqlTypes from './execute-query/types';
->>>>>>> afcd78f4
 
 import {AppProfile} from './app-profile';
 import {Cluster} from './cluster';
