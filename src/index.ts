/*!
 * Copyright 2016 Google Inc. All Rights Reserved.
 *
 * Licensed under the Apache License, Version 2.0 (the "License");
 * you may not use this file except in compliance with the License.
 * You may obtain a copy of the License at
 *
 *      http://www.apache.org/licenses/LICENSE-2.0
 *
 * Unless required by applicable law or agreed to in writing, software
 * distributed under the License is distributed on an "AS IS" BASIS,
 * WITHOUT WARRANTIES OR CONDITIONS OF ANY KIND, either express or implied.
 * See the License for the specific language governing permissions and
 * limitations under the License.
 */

/**
 * @namespace google
 */
/**
 * @namespace google.bigtable
 */
/**
 * @namespace google.bigtable.v2
 */
/**
 * @namespace google.bigtable.admin.v2
 */
/**
 * @namespace google.iam.v1
 */
/**
 * @namespace google.rpc
 */
/**
 * @namespace google.protobuf
 */

import {Service} from '@google-cloud/common-grpc';
import {replaceProjectIdToken} from '@google-cloud/projectify';
import {Operation as GaxOperation} from 'google-gax';
import {promisifyAll} from '@google-cloud/promisify';
<<<<<<< HEAD
import {ChannelCredentials, CallOptions} from 'grpc';
=======
import * as arrify from 'arrify';
>>>>>>> ecb47fc0
import * as extend from 'extend';
import {GoogleAuth} from 'google-auth-library';
import * as gax from 'google-gax';
import {Constructor} from 'protobufjs';
import * as through from 'through2';

import {AppProfile} from './app-profile';
import {Cluster} from './cluster';
import {Instance} from './instance';
import {google as btTypes} from '../proto/bigtable';
import {Duplex} from 'stream';

const retryRequest = require('retry-request');
const streamEvents = require('stream-events');

const PKG = require('../../package.json');
const v2 = require('./v2');
const {grpc} = new gax.GrpcClient();

/**
 * @typedef {object} ClientConfig
 * @property {string} [apiEndpoint] Override the default API endpoint used
 *     to reach Bigtable. This is useful for connecting to your local Bigtable
 *     emulator.
 * @property {string} [projectId] The project ID from the Google Developer's
 *     Console, e.g. 'grape-spaceship-123'. We will also check the environment
 *     variable `GCLOUD_PROJECT` for your project ID. If your app is running in
 *     an environment which supports {@link
 * https://cloud.google.com/docs/authentication/production#providing_credentials_to_your_application
 * Application Default Credentials}, your project ID will be detected
 * automatically.
 * @property {string} [keyFilename] Full path to the a .json, .pem, or .p12 key
 *     downloaded from the Google Developers Console. If you provide a path to a
 *     JSON file, the `projectId` option above is not necessary. NOTE: .pem and
 *     .p12 require you to specify the `email` option as well.
 * @property {string} [appProfileId] An application profile ID, a configuration
 *     string value describing how Cloud Bigtable should treat traffic from a
 *     particular end user application.
 * @property {string} [email] Account email address. Required when using a .pem
 *     or .p12 keyFilename.
 * @property {object} [credentials] Credentials object.
 * @property {string} [credentials.client_email]
 * @property {string} [credentials.private_key]
 * @property {boolean} [autoRetry=true] Automatically retry requests if the
 *     response is related to rate limits or certain intermittent server errors.
 *     We will exponentially backoff subsequent requests by default.
 * @property {number} [maxRetries=3] Maximum number of automatic retries
 *     attempted before returning the error.
 * @property {Constructor} [promise] Custom promise module to use instead of
 *     native Promises.
 */
export interface Client {
  servicePath?: string;
  sslCreds?: ChannelCredentials;
  port?: number;
}
export interface ClientConfig extends gax.GoogleAuthOptions {
  apiEndpoint?: string;
  appProfileId?: string;
  email?: string;
  autoRetry?: boolean;
  maxRetries?: number;
  promise?: Constructor<{}>;
}
export interface Options extends ClientConfig {
  BigtableClient?: Client;
  BigtableInstanceAdminClient?: Client;
  BigtableTableAdminClient?: Client;
}

export type CreateInstanceResponse = [ManualIInstance, GaxOperation, LongrunningIOperation];
export type GetInstanceResponse = [ManualIInstance[], ListInstancesResponse];

export type ICluster = btTypes.bigtable.admin.v2.ICluster;
export type LongrunningIOperation = btTypes.longrunning.IOperation;
export type ListInstancesResponse = btTypes.bigtable.admin.v2.IListInstancesResponse;
export type InstanceState = btTypes.bigtable.admin.v2.Instance.State;
export type InstanceType = btTypes.bigtable.admin.v2.Instance.Type;

export interface CreateInstanceCallback {
  (instance?: Instance, operation?: GaxOperation, apiResponse?: LongrunningIOperation): void;
}
export interface GetInstanceCallback {
  (err?: Error|null, instances?: Instance[], apiResponse?: ListInstancesResponse): void;
}
export interface GetProjectIdCallback {
  (err: Error|null, projectId?: string|null): void;
}

export interface CreateInstanceCluster {
  id: string;
  location: string;
  nodes: number;
  storage: string;
}
export interface CreateInstanceClusters {
  [k: string]: {
    location: string;
    serveNodes: number;
    defaultStorageType: ICluster;
  };
}
export interface CreateInstanceOptions {
  clusters?: CreateInstanceCluster[];
  displayName?: string;
  labels?: string|{[k: string]: string};
  type?: string;
  gaxOptions?: CallOptions;
}
export interface CreateInstanceRequest {
  parent?: string|null;
  instanceId?: string|null;
  clusters?: ({[k: string]: ICluster}|null);
  instance?: ManualIInstance|null;
}
export interface ManualIInstance {
  name?: string|null;
  displayName?: string|null;
  state?: InstanceState|null;
  type?: InstanceType|null;
  labels?: {[k: string]: string}|null|string;
}
export interface RequestConfig {
  client: string;
  method: string;
  reqOpts: {};
  gaxOpts: CallOptions;
  service?: string;
  timeout?: number;
  retryOpts?: {};
  stream?: Duplex;
}

/**
 * @see [Creating a Cloud Bigtable Cluster]{@link https://cloud.google.com/bigtable/docs/creating-instance}
 * @see [Cloud Bigtable Concepts Overview]{@link https://cloud.google.com/bigtable/docs/concepts}
 *
 * @class
 * @param {ClientConfig} [options] Configuration options.
 *
 * @example <caption>Create a client that uses <a
 * href="https://cloud.google.com/docs/authentication/production#providing_credentials_to_your_application">Application
 * Default Credentials (ADC)</a>:</caption> const Bigtable =
 * require('@google-cloud/bigtable'); const bigtable = new Bigtable();
 *
 * @example <caption>Create a client with <a
 * href="https://cloud.google.com/docs/authentication/production#obtaining_and_providing_service_account_credentials_manually">explicit
 * credentials</a>:</caption> const Bigtable =
 * require('@google-cloud/bigtable'); const bigtable = new Bigtable({ projectId:
 * 'your-project-id', keyFilename: '/path/to/keyfile.json'
 * });
 *
 * @example
 * //<h4> The Bigtable Emulator</h4>
 * //
 * // Make sure you have the <a href="https://cloud.google.com/sdk/downloads">
 * // gcloud SDK installed</a>, then run:
 * //
 * // <pre>
 * //   $ gcloud beta emulators bigtable start
 * // </pre>
 * //
 * // Before running your Node.js app, set the environment variables that this
 * // library will look for to connect to the emulator:
 * //
 * // <pre>
 * //   $ $(gcloud beta emulators bigtable env-init)
 * // </pre>
 * //-
 *
 * //-
 * // <h4>Creating a Bigtable Instance and Cluster</h4>
 * //
 * // Before you create your table, you first need to create a Bigtable Instance
 * // and cluster for the table to be served from.
 * //-
 * const Bigtable = require('@google-cloud/bigtable');
 * const bigtable = new Bigtable();
 *
 * const callback = function(err, instance, operation) {
 *   operation
 *     .on('error', console.log)
 *     .on('complete', function() {
 *       // `instance` is your newly created Instance object.
 *     });
 * };
 *
 * const instance = bigtable.instance('my-instance');
 *
 * instance.create({
 *   clusters: [
 *     {
 *       id: 'my-cluster',
 *       location: 'us-central1-b',
 *       nodes: 3
 *     }
 *   ]
 * }, callback);
 *
 * //-
 * // This can also be done from either the Google Cloud Platform Console or the
 * // `gcloud` cli tool. Please refer to the
 * // <a href="https://cloud.google.com/bigtable/docs/creating-instance">
 * // official Bigtable documentation</a> for more information.
 * //-
 *
 * //-
 * // <h4>Creating Tables</h4>
 * //
 * // After creating your instance and enabling the Bigtable APIs, you are now
 * // ready to create your table with {@link Instance#createTable}.
 * //-
 * instance.createTable('prezzy', function(err, table) {
 *   // `table` is your newly created Table object.
 * });
 *
 * //-
 * // <h4>Creating Column Families</h4>
 * //
 * // Column families are used to group together various pieces of data within
 * // your table. You can think of column families as a mechanism to categorize
 * // all of your data.
 * //
 * // We can create a column family with {@link Table#createFamily}.
 * //-
 * const table = instance.table('prezzy');
 *
 * table.createFamily('follows', function(err, family) {
 *   // `family` is your newly created Family object.
 * });
 *
 * //-
 * // It is also possible to create your column families when creating a new
 * // table.
 * //-
 * const options = {
 *   families: ['follows']
 * };
 *
 * instance.createTable('prezzy', options, function(err, table) {});
 *
 * //-
 * // <h4>Creating Rows</h4>
 * //
 * // New rows can be created within your table using
 * // {@link Table#insert}. You must provide a unique key for each row
 * // to be inserted, this key can then be used to retrieve your row at a later
 * // time.
 * //
 * // With Bigtable, all columns have a unique id composed of a column family
 * // and a column qualifier. In the example below `follows` is the column
 * // family and `tjefferson` is the column qualifier. Together they could be
 * // referred to as `follows:tjefferson`.
 * //-
 * const rows = [
 *   {
 *     key: 'wmckinley',
 *     data: {
 *       follows: {
 *         tjefferson: 1
 *       }
 *     }
 *   }
 * ];
 *
 * table.insert(rows, function(err) {
 *   if (!err) {
 *     // Your rows were successfully inserted.
 *   }
 * });
 *
 * //-
 * // <h4>Retrieving Rows</h4>
 * //
 * // If you're anticipating a large number of rows to be returned, we suggest
 * // using the {@link Table#getRows} streaming API.
 * //-
 * table.createReadStream()
 *   .on('error', console.error)
 *   .on('data', function(row) {
 *     // `row` is a Row object.
 *   });
 *
 * //-
 * // If you're not anticpating a large number of results, a callback mode
 * // is also available.
 * //-
 * const callback = function(err, rows) {
 *   // `rows` is an array of Row objects.
 * };
 *
 * table.getRows(callback);
 *
 * //-
 * // A range of rows can be retrieved by providing `start` and `end` row keys.
 * //-
 * const options = {
 *   start: 'gwashington',
 *   end: 'wmckinley'
 * };
 *
 * table.getRows(options, callback);
 *
 * //-
 * // Retrieve an individual row with {@link Row#get}.
 * //-
 * const row = table.row('alincoln');
 *
 * row.get(function(err) {
 *   // `row.data` is now populated.
 * });
 *
 * //-
 * // <h4>Accessing Row Data</h4>
 * //
 * // When retrieving rows, upon success the `row.data` property will be
 * // populated by an object. That object will contain additional objects
 * // for each family in your table that the row has data for.
 * //
 * // By default, when retrieving rows, each column qualifier will provide you
 * // with all previous versions of the data. So your `row.data` object could
 * // resemble the following.
 * //-
 * // {
 * //   follows: {
 * //     wmckinley: [
 * //       {
 * //         value: 1,
 * //         timestamp: 1466017315951
 * //       }, {
 * //         value: 2,
 * //         timestamp: 1458619200000
 * //       }
 * //     ]
 * //   }
 * // }
 *
 * //-
 * // The `timestamp` field can be used to order cells from newest to oldest.
 * // If you only wish to retrieve the most recent version of the data, you
 * // can specify the number of cells with a {@link Filter} object.
 * //-
 * const filter = [
 *   {
 *     column: {
 *       cellLimit: 1
 *     }
 *   }
 * ];
 *
 * table.getRows({
 *   filter: filter
 * }, callback);
 *
 * //-
 * // <h4>Deleting Row Data</h4>
 * //
 * // We can delete all of an individual row's cells using
 * // {@link Row#delete}.
 * //-
 * const callback = function(err) {
 *   if (!err) {
 *     // All cells for this row were deleted successfully.
 *   }
 * };
 *
 * row.delete(callback);
 *
 * //-
 * // To delete a specific set of cells, we can provide an array of
 * // column families and qualifiers.
 * //-
 * const cells = [
 *   'follows:gwashington',
 *   'traits'
 * ];
 *
 * row.delete(cells, callback);
 *
 * //-
 * // <h4>Deleting Rows</h4>
 * //
 * // If you wish to delete multiple rows entirely, we can do so with
 * // {@link Table#deleteRows}. You can provide this method with a
 * // row key prefix.
 * //-
 * const options = {
 *   prefix: 'gwash'
 * };
 *
 * table.deleteRows(options, function(err) {
 *   if (!err) {
 *     // Rows were deleted successfully.
 *   }
 * });
 *
 * //-
 * // If you omit the prefix, you can delete all rows in your table.
 * //-
 * table.deleteRows(function(err) {
 *   if (!err) {
 *     // All rows were deleted successfully.
 *   }
 * });
 */
export class Bigtable {
  customEndpoint?: string;
  options: Options;
  api: Client;
  auth: GoogleAuth;
  projectId?: string|null;
  appProfileId?: string;
  projectName: string;
  shouldReplaceProjectIdToken: boolean;
  static AppProfile: AppProfile;
  static Instance: Instance;
  static Cluster: Cluster;
  constructor(options: ClientConfig = {}) {
    // Determine what scopes are needed.
    // It is the union of the scopes on all three clients.
    const scopes: string[] = [];
    const clientClasses = [
      v2.BigtableClient,
      v2.BigtableInstanceAdminClient,
      v2.BigtableTableAdminClient,
    ];
    for (const clientClass of clientClasses) {
      for (const scope of clientClass.scopes) {
        if (!scopes.includes(scope)) {
          scopes.push(scope);
        }
      }
    }

    options = Object.assign(
        {
          libName: 'gccl',
          libVersion: PKG.version,
          scopes,
          'grpc.max_send_message_length': -1,
          'grpc.max_receive_message_length': -1,
        },
        options);

    const defaultBaseUrl = 'bigtable.googleapis.com';
    const defaultAdminBaseUrl = 'bigtableadmin.googleapis.com';

    const customEndpoint =
        options.apiEndpoint || process.env.BIGTABLE_EMULATOR_HOST;
    this.customEndpoint = customEndpoint;

    const customEndpointParts = customEndpoint ? customEndpoint!.split(':') : customEndpoint;
    const customEndpointBaseUrl = customEndpoint ? customEndpointParts![0] : '';
    const customEndpointPort = customEndpoint ? customEndpointParts![1] : '';

    this.options = {
      BigtableClient: Object.assign(
          {
            servicePath: customEndpoint ? customEndpointBaseUrl :
                                          defaultBaseUrl,
            port: customEndpoint ? parseInt(customEndpointPort, 10) : 443,
            sslCreds: customEndpoint ? grpc.credentials.createInsecure() :
                                       undefined,
          },
          options),
      BigtableInstanceAdminClient: Object.assign(
          {
            servicePath: customEndpoint ? customEndpointBaseUrl :
                                          defaultAdminBaseUrl,
            port: customEndpoint ? parseInt(customEndpointPort, 10) : 443,
            sslCreds: customEndpoint ? grpc.credentials.createInsecure() :
                                       undefined,
          },
          options),
      BigtableTableAdminClient: Object.assign(
          {
            servicePath: customEndpoint ? customEndpointBaseUrl :
                                          defaultAdminBaseUrl,
            port: customEndpoint ? parseInt(customEndpointPort, 10) : 443,
            sslCreds: customEndpoint ? grpc.credentials.createInsecure() :
                                       undefined,
          },
          options),
    };

    this.api = {};
    this.auth = new GoogleAuth(options);
    this.projectId = options.projectId || '{{projectId}}';
    this.appProfileId = options.appProfileId;
    this.projectName = `projects/${this.projectId}`;
    this.shouldReplaceProjectIdToken = this.projectId === '{{projectId}}';
  }

  createInstance(id: string): Promise<CreateInstanceResponse>;
  createInstance(id: string, callback: CreateInstanceCallback): void;
  createInstance(id: string, options: CreateInstanceOptions): Promise<CreateInstanceResponse>;
  /**
   * Create a Cloud Bigtable instance.
   *
   * @see [Creating a Cloud Bigtable Instance]{@link https://cloud.google.com/bigtable/docs/creating-instance}
   *
   * @param {string} id The unique id of the instance.
   * @param {object} options Instance creation options.
   * @param {object[]} options.clusters The clusters to be created within the
   *     instance.
   * @param {string} options.displayName The descriptive name for this instance
   *     as it appears in UIs.
   * @param {Object.<string, string>} [options.labels] Labels are a flexible and
   *     lightweight mechanism for organizing cloud resources into groups that
   *     reflect a customer's organizational needs and deployment strategies.
   *     They can be used to filter resources and aggregate metrics.
   *
   *   * Label keys must be between 1 and 63 characters long and must conform to
   *     the regular expression: `[\p{Ll}\p{Lo}][\p{Ll}\p{Lo}\p{N}_-]{0,62}`.
   *   * Label values must be between 0 and 63 characters long and must conform
   * to the regular expression: `[\p{Ll}\p{Lo}\p{N}_-]{0,63}`.
   *   * No more than 64 labels can be associated with a given resource.
   *   * Keys and values must both be under 128 bytes.
   * @param {string} [options.type] The type of the instance. Options are
   *     'production' or 'development'.
   * @param {object} [options.gaxOptions] Request configuration options, outlined
   *     here: https://googleapis.github.io/gax-nodejs/CallSettings.html.
   * @param {function} callback The callback function.
   * @param {?error} callback.err An error returned while making this request.
   * @param {Instance} callback.instance The newly created
   *     instance.
   * @param {Operation} callback.operation An operation object that can be used
   *     to check the status of the request.
   * @param {object} callback.apiResponse The full API response.
   *
   * @example
   * const Bigtable = require('@google-cloud/bigtable');
   * const bigtable = new Bigtable();
   *
   * const callback = function(err, instance, operation, apiResponse) {
   *   if (err) {
   *     // Error handling omitted.
   *   }
   *
   *   operation
   *     .on('error', console.log)
   *     .on('complete', function() {
   *       // The instance was created successfully.
   *     });
   * };
   *
   * const options = {
   *   displayName: 'my-sweet-instance',
   *   labels: {env: 'prod'},
   *   clusters: [
   *     {
   *       id: 'my-sweet-cluster',
   *       nodes: 3,
   *       location: 'us-central1-b',
   *       storage: 'ssd'
   *     }
   *   ]
   * };
   *
   * bigtable.createInstance('my-instance', options, callback);
   *
   * //-
   * // If the callback is omitted, we'll return a Promise.
   * //-
   * bigtable.createInstance('my-instance', options).then(function(data) {
   *   const instance = data[0];
   *   const operation = data[1];
   *   const apiResponse = data[2];
   * });
   */
<<<<<<< HEAD
  createInstance(id: string, optionsOrCallback?: CreateInstanceOptions|CreateInstanceCallback, cb?: CreateInstanceCallback): void| Promise<CreateInstanceResponse> {
    const callback = typeof optionsOrCallback === 'function' ? optionsOrCallback : cb!;
    const options = typeof optionsOrCallback === 'object' && optionsOrCallback ? optionsOrCallback : {};

    const reqOpts: CreateInstanceRequest = {
      parent: this.projectName,
      instanceId: id,
      instance: {
        displayName: options.displayName || id,
        labels: options.labels,
      },
    };

    if (options.type) {
      reqOpts.instance!.type = Instance.getTypeType_(options.type);
    }

    reqOpts.clusters = arrify(options.clusters).reduce((clusters: CreateInstanceClusters, cluster: CreateInstanceCluster) => {
      clusters[cluster.id] = {
        location: Cluster.getLocation_(this.projectId, cluster.location),
        serveNodes: cluster.nodes,
        defaultStorageType: Cluster.getStorageType_(cluster.storage),
      };
=======
  createInstance(id, options, callback) {
    if (is.function(options))
      {
        callback = options;
        options = {};
      }

      const reqOpts: any = {
        parent: this.projectName,
        instanceId: id,
        instance: {
          displayName: options.displayName || id,
          labels: options.labels,
        },
      };

      if (options.type) {
        reqOpts.instance.type = Instance.getTypeType_(options.type);
      }

      reqOpts.clusters =
          arrify(options.clusters).reduce((clusters, cluster) => {
            clusters[cluster.id] = {
              location: Cluster.getLocation_(this.projectId, cluster.location),
              serveNodes: cluster.nodes,
              defaultStorageType: Cluster.getStorageType_(cluster.storage),
            };
>>>>>>> ecb47fc0

            return clusters;
          }, {});

<<<<<<< HEAD
    this.request(
      {
        client: 'BigtableInstanceAdminClient',
        method: 'createInstance',
        reqOpts,
        gaxOpts: options.gaxOptions as CallOptions,
      },
      (...args: Instance[]) => {
        const err = args[0];

        if (!err) {
          args.splice(1, 0, this.instance(id));
        }
=======
      this.request(
          {
            client: 'BigtableInstanceAdminClient',
            method: 'createInstance',
            reqOpts,
            gaxOpts: options.gaxOptions,
          },
          (...args) => {
            const err = args[0];
>>>>>>> ecb47fc0

            if (!err) {
              args.splice(1, 0, this.instance(id));
            }

            callback(...args);
          });
  }

  getInstances(): Promise<GetInstanceResponse>;
  getInstances(callback: GetInstanceCallback): void;
  getInstances(gaxOptions: CallOptions): Promise<GetInstanceResponse>;
  getInstances(gaxOptions: CallOptions, callback: GetInstanceCallback): void;
  /**
   * Get Instance objects for all of your Cloud Bigtable instances.
   *
   * @param {object} [gaxOptions] Request configuration options, outlined here:
   *     https://googleapis.github.io/gax-nodejs/CallSettings.html.
   * @param {function} callback The callback function.
   * @param {?error} callback.error An error returned while making this request.
   * @param {Instance[]} callback.instances List of all
   *     instances.
   * @param {object} callback.apiResponse The full API response.
   *
   * @example
   * const Bigtable = require('@google-cloud/bigtable');
   * const bigtable = new Bigtable();
   *
   * bigtable.getInstances(function(err, instances) {
   *   if (!err) {
   *     // `instances` is an array of Instance objects.
   *   }
   * });
   *
   * //-
   * // If the callback is omitted, we'll return a Promise.
   * //-
   * bigtable.getInstances().then(function(data) {
   *   const instances = data[0];
   * });
   */
<<<<<<< HEAD
  getInstances(gaxOptionsOrCallback?: CallOptions|GetInstanceCallback, cb?: GetInstanceCallback): void|Promise<GetInstanceResponse> {
    const callback = typeof gaxOptionsOrCallback === 'function' ? gaxOptionsOrCallback : cb!;
    const gaxOptions = typeof gaxOptionsOrCallback === 'object' && gaxOptionsOrCallback ? gaxOptionsOrCallback : {};

    const reqOpts = {
      parent: this.projectName,
    };

    this.request(
      {
        client: 'BigtableInstanceAdminClient',
        method: 'listInstances',
        reqOpts,
        gaxOpts: gaxOptions as CallOptions,
      },
      (err: Error, resp: ListInstancesResponse) => {
        if (err) {
          callback!(err);
          return;
        }

        const instances = resp.instances!.map(instanceData => {
          const instance = this.instance(instanceData.name!.split('/').pop()!);
          instance.metadata = instanceData;
          return instance;
        });
=======
  getInstances(gaxOptions?, callback?) {
    if (is.function(gaxOptions))
        {
          callback = gaxOptions;
          gaxOptions = {};
        }

        const reqOpts = {
          parent: this.projectName,
        };
>>>>>>> ecb47fc0

        this.request(
            {
              client: 'BigtableInstanceAdminClient',
              method: 'listInstances',
              reqOpts,
              gaxOpts: gaxOptions,
            },
            (err, resp) => {
              if (err) {
                callback(err);
                return;
              }

              const instances = resp.instances.map(instanceData => {
                const instance =
                    this.instance(instanceData.name.split('/').pop());
                instance.metadata = instanceData;
                return instance;
              });

              callback(null, instances, resp);
            });
  }

  /**
   * Get a reference to a Cloud Bigtable instance.
   *
   * @param {string} id The id of the instance.
   * @returns {Instance}
   */
<<<<<<< HEAD
  instance(name: string) {
    return new Instance(this, name);
=======
  instance(name) {
        return new Instance(this, name);
>>>>>>> ecb47fc0
  }

  request(config: RequestConfig): Promise<unknown>;
  request(config: RequestConfig, callback: Function): void;
  /**
   * Funnel all API requests through this method, to be sure we have a project ID.
   *
   * @param {object} config Configuration object.
   * @param {object} config.gaxOpts GAX options.
   * @param {function} config.method The gax method to call.
   * @param {object} config.reqOpts Request options.
   * @param {function} [callback] Callback function.
   */
<<<<<<< HEAD
  request(config: RequestConfig, callback?: Function): void|Promise<unknown> {
    const isStreamMode = !callback;

    //tslint:disable-next-line: no-any
    let gaxStream: any; // type 'Stream' or variations of streams incompatible
    //tslint:disable-next-line: no-any
    let stream: any; // type 'Stream' or variations of streams incompatible

    const prepareGaxRequest = (callback: Function) => {
      this.getProjectId_((err, projectId) => {
        if (err) {
          callback(err);
          return;
        }
=======
  request(config, callback) {
        const isStreamMode = !callback;

        let gaxStream;
        let stream;

        const prepareGaxRequest = callback => {
          this.getProjectId_((err, projectId) => {
            if (err) {
              callback(err);
              return;
            }
>>>>>>> ecb47fc0

            let gaxClient = this.api[config.client];

            if (!gaxClient) {
              // Lazily instantiate client.
              gaxClient = new v2[config.client](this.options[config.client]);
              this.api[config.client] = gaxClient;
            }

            let reqOpts = extend(true, {}, config.reqOpts);

<<<<<<< HEAD
        if (this.shouldReplaceProjectIdToken && projectId !== '{{projectId}}') {
          reqOpts = replaceProjectIdToken(reqOpts, projectId!);
        }
=======
            if (this.shouldReplaceProjectIdToken &&
                projectId !== '{{projectId}}') {
              reqOpts = replaceProjectIdToken(reqOpts, projectId);
            }
>>>>>>> ecb47fc0

            const requestFn = gaxClient[config.method].bind(
                gaxClient, reqOpts, config.gaxOpts);

            callback(null, requestFn);
          });
        };

        if (isStreamMode) {
          stream = streamEvents(through.obj());

          stream.abort = () => {
            if (gaxStream && gaxStream.cancel) {
              gaxStream.cancel();
            }
          };

          stream.once('reading', makeRequestStream);

<<<<<<< HEAD
    function makeRequestCallback() {
      prepareGaxRequest((err?: Error|null, requestFn?: Function|null) => {
        if (err) {
          callback!(err);
          return;
        }

        requestFn!(callback);
      });
    }

    function makeRequestStream() {
      prepareGaxRequest((err?: Error|null, requestFn?: Function|null) => {
        if (err) {
          stream.destroy(err);
          return;
        }

        // @TODO: remove `retry-request` when gax supports retryable streams.
        // https://github.com/googleapis/gax-nodejs/blob/ec0c8b0805c31d8a91ea69cb19fe50f42a38bf87/lib/streaming.js#L230
        const retryOpts = Object.assign(
          {
            currentRetryAttempt: 0,
            noResponseRetries: 0,
            objectMode: true,
            //tslint:disable-next-line no-any
            shouldRetryFn: (Service as any).shouldRetryRequest_,
            request() {
              gaxStream = requestFn!();
              return gaxStream;
            },
          },
          config.retryOpts
        );

        retryRequest(null, retryOpts)
          .on('error', stream.destroy.bind(stream))
          .on('request', stream.emit.bind(stream, 'request'))
          .pipe(stream);
      });
    }
=======
          return stream;
        } else {
          makeRequestCallback();
        }

        function makeRequestCallback() {
          prepareGaxRequest((err, requestFn) => {
            if (err) {
              callback(err);
              return;
            }

            requestFn(callback);
          });
        }

        function makeRequestStream() {
          prepareGaxRequest((err, requestFn) => {
            if (err) {
              stream.destroy(err);
              return;
            }

            // @TODO: remove `retry-request` when gax supports retryable
            // streams.
            // https://github.com/googleapis/gax-nodejs/blob/ec0c8b0805c31d8a91ea69cb19fe50f42a38bf87/lib/streaming.js#L230
            const retryOpts = Object.assign(
                {
                  currentRetryAttempt: 0,
                  noResponseRetries: 0,
                  objectMode: true,
                  shouldRetryFn: (Service as any).shouldRetryRequest_,
                  request() {
                    gaxStream = requestFn();
                    return gaxStream;
                  },
                },
                config.retryOpts);

            retryRequest(null, retryOpts)
                .on('error', stream.destroy.bind(stream))
                .on('request', stream.emit.bind(stream, 'request'))
                .pipe(stream);
          });
        }
>>>>>>> ecb47fc0
  }

  /**
   * Determine and localize the project ID. If a user provides an ID, we bypass
   * checking with the auth client for an ID.
   *
   * @private
   *
   * @param {function} callback Callback function.
   * @param {?error} callback.err An error returned from the auth client.
   * @param {string} callback.projectId The detected project ID.
   */
<<<<<<< HEAD
  getProjectId_(callback: GetProjectIdCallback) {
    const projectIdRequired =
      this.projectId === '{{projectId}}' && !this.customEndpoint;
=======
  getProjectId_(callback) {
        const projectIdRequired =
            this.projectId === '{{projectId}}' && !this.customEndpoint;
>>>>>>> ecb47fc0

        if (!projectIdRequired) {
          setImmediate(callback, null, this.projectId);
          return;
        }

        this.auth.getProjectId((err, projectId) => {
          if (err) {
            callback(err);
            return;
          }

          this.projectId = projectId;

          callback(null, this.projectId);
        });
  }
}

/*! Developer Documentation
 *
 * All async methods (except for streams) will return a Promise in the event
 * that a callback is omitted.
 */
promisifyAll(Bigtable, {
  exclude: ['instance', 'operation', 'request'],
});

/**
 * {@link AppProfile} class.
 *
 * @name Bigtable.AppProfile
 * @see AppProfile
 * @type {Constructor}
 */

/**
 * {@link Cluster} class.
 *
 * @name Bigtable.Cluster
 * @see Cluster
 * @type {Constructor}
 */

/**
 * {@link Instance} class.
 *
 * @name Bigtable.Instance
 * @see Instance
 * @type {Constructor}
 */

// Allow creating a `Bigtable` instance without using the `new` keyword.
// eslint-disable-next-line no-any no-class-assign
(Bigtable as any) = new Proxy(Bigtable, {
  apply(target, thisArg, argumentsList) {
<<<<<<< HEAD
    //tslint:disable-next-line: no-any
    return new (target as any)(...argumentsList);
=======
      return new (target as any)(...argumentsList);
>>>>>>> ecb47fc0
  },
});

/**
 * The default export of the `@google-cloud/bigtable` package is the
 * {@link Bigtable} class.
 *
 * See {@link Bigtable} and {@link ClientConfig} for client methods and
 * configuration options.
 *
 * @module {constructor} @google-cloud/bigtable
 * @alias nodejs-bigtable
 *
 * @example <caption>Install the client library with <a href="https://www.npmjs.com/">npm</a>:</caption>
 * npm install --save @google-cloud/bigtable
 *
 * @example <caption>Import the client library</caption>
 * const Bigtable = require('@google-cloud/bigtable');
 *
 * @example <caption>Create a client that uses <a href="https://cloud.google.com/docs/authentication/production#providing_credentials_to_your_application">Application Default Credentials (ADC)</a>:</caption>
 * const bigtable = new Bigtable();
 *
 * @example <caption>Create a client with <a href="https://cloud.google.com/docs/authentication/production#obtaining_and_providing_service_account_credentials_manually">explicit credentials</a>:</caption>
 * const bigtable = new Bigtable({
 *   projectId: 'your-project-id',
 *   keyFilename: '/path/to/keyfile.json'
 * });
 *
 * @example <caption>include:samples/quickstart.js</caption>
 * region_tag:bigtable_quickstart
 * Full quickstart example:
 */

module.exports = Bigtable;
module.exports.v2 = v2;
module.exports.Bigtable = Bigtable;<|MERGE_RESOLUTION|>--- conflicted
+++ resolved
@@ -38,24 +38,22 @@
 
 import {Service} from '@google-cloud/common-grpc';
 import {replaceProjectIdToken} from '@google-cloud/projectify';
-import {Operation as GaxOperation} from 'google-gax';
 import {promisifyAll} from '@google-cloud/promisify';
-<<<<<<< HEAD
-import {ChannelCredentials, CallOptions} from 'grpc';
-=======
 import * as arrify from 'arrify';
->>>>>>> ecb47fc0
 import * as extend from 'extend';
 import {GoogleAuth} from 'google-auth-library';
 import * as gax from 'google-gax';
+import {Operation as GaxOperation} from 'google-gax';
+import {CallOptions, ChannelCredentials} from 'grpc';
 import {Constructor} from 'protobufjs';
+import {Duplex} from 'stream';
 import * as through from 'through2';
+
+import {google as btTypes} from '../proto/bigtable';
 
 import {AppProfile} from './app-profile';
 import {Cluster} from './cluster';
 import {Instance} from './instance';
-import {google as btTypes} from '../proto/bigtable';
-import {Duplex} from 'stream';
 
 const retryRequest = require('retry-request');
 const streamEvents = require('stream-events');
@@ -115,20 +113,24 @@
   BigtableTableAdminClient?: Client;
 }
 
-export type CreateInstanceResponse = [ManualIInstance, GaxOperation, LongrunningIOperation];
+export type CreateInstanceResponse =
+    [ManualIInstance, GaxOperation, LongrunningIOperation];
 export type GetInstanceResponse = [ManualIInstance[], ListInstancesResponse];
 
 export type ICluster = btTypes.bigtable.admin.v2.ICluster;
 export type LongrunningIOperation = btTypes.longrunning.IOperation;
-export type ListInstancesResponse = btTypes.bigtable.admin.v2.IListInstancesResponse;
+export type ListInstancesResponse =
+    btTypes.bigtable.admin.v2.IListInstancesResponse;
 export type InstanceState = btTypes.bigtable.admin.v2.Instance.State;
 export type InstanceType = btTypes.bigtable.admin.v2.Instance.Type;
 
 export interface CreateInstanceCallback {
-  (instance?: Instance, operation?: GaxOperation, apiResponse?: LongrunningIOperation): void;
+  (instance?: Instance, operation?: GaxOperation,
+   apiResponse?: LongrunningIOperation): void;
 }
 export interface GetInstanceCallback {
-  (err?: Error|null, instances?: Instance[], apiResponse?: ListInstancesResponse): void;
+  (err?: Error|null, instances?: Instance[],
+   apiResponse?: ListInstancesResponse): void;
 }
 export interface GetProjectIdCallback {
   (err: Error|null, projectId?: string|null): void;
@@ -141,11 +143,8 @@
   storage: string;
 }
 export interface CreateInstanceClusters {
-  [k: string]: {
-    location: string;
-    serveNodes: number;
-    defaultStorageType: ICluster;
-  };
+  [k: string]:
+      {location: string; serveNodes: number; defaultStorageType: ICluster;};
 }
 export interface CreateInstanceOptions {
   clusters?: CreateInstanceCluster[];
@@ -496,7 +495,8 @@
         options.apiEndpoint || process.env.BIGTABLE_EMULATOR_HOST;
     this.customEndpoint = customEndpoint;
 
-    const customEndpointParts = customEndpoint ? customEndpoint!.split(':') : customEndpoint;
+    const customEndpointParts =
+        customEndpoint ? customEndpoint!.split(':') : customEndpoint;
     const customEndpointBaseUrl = customEndpoint ? customEndpointParts![0] : '';
     const customEndpointPort = customEndpoint ? customEndpointParts![1] : '';
 
@@ -540,7 +540,8 @@
 
   createInstance(id: string): Promise<CreateInstanceResponse>;
   createInstance(id: string, callback: CreateInstanceCallback): void;
-  createInstance(id: string, options: CreateInstanceOptions): Promise<CreateInstanceResponse>;
+  createInstance(id: string, options: CreateInstanceOptions):
+      Promise<CreateInstanceResponse>;
   /**
    * Create a Cloud Bigtable instance.
    *
@@ -615,10 +616,15 @@
    *   const apiResponse = data[2];
    * });
    */
-<<<<<<< HEAD
-  createInstance(id: string, optionsOrCallback?: CreateInstanceOptions|CreateInstanceCallback, cb?: CreateInstanceCallback): void| Promise<CreateInstanceResponse> {
-    const callback = typeof optionsOrCallback === 'function' ? optionsOrCallback : cb!;
-    const options = typeof optionsOrCallback === 'object' && optionsOrCallback ? optionsOrCallback : {};
+  createInstance(
+      id: string,
+      optionsOrCallback?: CreateInstanceOptions|CreateInstanceCallback,
+      cb?: CreateInstanceCallback): void|Promise<CreateInstanceResponse> {
+    const callback =
+        typeof optionsOrCallback === 'function' ? optionsOrCallback : cb!;
+    const options = typeof optionsOrCallback === 'object' && optionsOrCallback ?
+        optionsOrCallback :
+        {};
 
     const reqOpts: CreateInstanceRequest = {
       parent: this.projectName,
@@ -633,77 +639,38 @@
       reqOpts.instance!.type = Instance.getTypeType_(options.type);
     }
 
-    reqOpts.clusters = arrify(options.clusters).reduce((clusters: CreateInstanceClusters, cluster: CreateInstanceCluster) => {
-      clusters[cluster.id] = {
-        location: Cluster.getLocation_(this.projectId, cluster.location),
-        serveNodes: cluster.nodes,
-        defaultStorageType: Cluster.getStorageType_(cluster.storage),
-      };
-=======
-  createInstance(id, options, callback) {
-    if (is.function(options))
-      {
-        callback = options;
-        options = {};
-      }
-
-      const reqOpts: any = {
-        parent: this.projectName,
-        instanceId: id,
-        instance: {
-          displayName: options.displayName || id,
-          labels: options.labels,
+    reqOpts.clusters = arrify(options.clusters)
+                           .reduce(
+                               (clusters: CreateInstanceClusters,
+                                cluster: CreateInstanceCluster) => {
+                                 clusters[cluster.id] = {
+                                   location: Cluster.getLocation_(
+                                       this.projectId, cluster.location),
+                                   serveNodes: cluster.nodes,
+                                   defaultStorageType:
+                                       Cluster.getStorageType_(cluster.storage),
+                                 };
+
+                                 return clusters;
+                               },
+                               {});
+
+    this.request(
+        {
+          client: 'BigtableInstanceAdminClient',
+          method: 'createInstance',
+          reqOpts,
+          gaxOpts: options.gaxOptions as CallOptions,
         },
-      };
-
-      if (options.type) {
-        reqOpts.instance.type = Instance.getTypeType_(options.type);
-      }
-
-      reqOpts.clusters =
-          arrify(options.clusters).reduce((clusters, cluster) => {
-            clusters[cluster.id] = {
-              location: Cluster.getLocation_(this.projectId, cluster.location),
-              serveNodes: cluster.nodes,
-              defaultStorageType: Cluster.getStorageType_(cluster.storage),
-            };
->>>>>>> ecb47fc0
-
-            return clusters;
-          }, {});
-
-<<<<<<< HEAD
-    this.request(
-      {
-        client: 'BigtableInstanceAdminClient',
-        method: 'createInstance',
-        reqOpts,
-        gaxOpts: options.gaxOptions as CallOptions,
-      },
-      (...args: Instance[]) => {
-        const err = args[0];
-
-        if (!err) {
-          args.splice(1, 0, this.instance(id));
-        }
-=======
-      this.request(
-          {
-            client: 'BigtableInstanceAdminClient',
-            method: 'createInstance',
-            reqOpts,
-            gaxOpts: options.gaxOptions,
-          },
-          (...args) => {
-            const err = args[0];
->>>>>>> ecb47fc0
-
-            if (!err) {
-              args.splice(1, 0, this.instance(id));
-            }
-
-            callback(...args);
-          });
+        (...args: Instance[]) => {
+          const err = args[0];
+
+          if (!err) {
+            args.splice(1, 0, this.instance(id));
+          }
+
+          callback(...args);
+        });
   }
 
   getInstances(): Promise<GetInstanceResponse>;
@@ -738,68 +705,42 @@
    *   const instances = data[0];
    * });
    */
-<<<<<<< HEAD
-  getInstances(gaxOptionsOrCallback?: CallOptions|GetInstanceCallback, cb?: GetInstanceCallback): void|Promise<GetInstanceResponse> {
-    const callback = typeof gaxOptionsOrCallback === 'function' ? gaxOptionsOrCallback : cb!;
-    const gaxOptions = typeof gaxOptionsOrCallback === 'object' && gaxOptionsOrCallback ? gaxOptionsOrCallback : {};
+  getInstances(
+      gaxOptionsOrCallback?: CallOptions|GetInstanceCallback,
+      cb?: GetInstanceCallback): void|Promise<GetInstanceResponse> {
+    const callback =
+        typeof gaxOptionsOrCallback === 'function' ? gaxOptionsOrCallback : cb!;
+    const gaxOptions =
+        typeof gaxOptionsOrCallback === 'object' && gaxOptionsOrCallback ?
+        gaxOptionsOrCallback :
+        {};
 
     const reqOpts = {
       parent: this.projectName,
     };
 
     this.request(
-      {
-        client: 'BigtableInstanceAdminClient',
-        method: 'listInstances',
-        reqOpts,
-        gaxOpts: gaxOptions as CallOptions,
-      },
-      (err: Error, resp: ListInstancesResponse) => {
-        if (err) {
-          callback!(err);
-          return;
-        }
-
-        const instances = resp.instances!.map(instanceData => {
-          const instance = this.instance(instanceData.name!.split('/').pop()!);
-          instance.metadata = instanceData;
-          return instance;
+        {
+          client: 'BigtableInstanceAdminClient',
+          method: 'listInstances',
+          reqOpts,
+          gaxOpts: gaxOptions as CallOptions,
+        },
+        (err: Error, resp: ListInstancesResponse) => {
+          if (err) {
+            callback!(err);
+            return;
+          }
+
+          const instances = resp.instances!.map(instanceData => {
+            const instance =
+                this.instance(instanceData.name!.split('/').pop()!);
+            instance.metadata = instanceData;
+            return instance;
+          });
+
+          callback(null, instances, resp);
         });
-=======
-  getInstances(gaxOptions?, callback?) {
-    if (is.function(gaxOptions))
-        {
-          callback = gaxOptions;
-          gaxOptions = {};
-        }
-
-        const reqOpts = {
-          parent: this.projectName,
-        };
->>>>>>> ecb47fc0
-
-        this.request(
-            {
-              client: 'BigtableInstanceAdminClient',
-              method: 'listInstances',
-              reqOpts,
-              gaxOpts: gaxOptions,
-            },
-            (err, resp) => {
-              if (err) {
-                callback(err);
-                return;
-              }
-
-              const instances = resp.instances.map(instanceData => {
-                const instance =
-                    this.instance(instanceData.name.split('/').pop());
-                instance.metadata = instanceData;
-                return instance;
-              });
-
-              callback(null, instances, resp);
-            });
   }
 
   /**
@@ -808,19 +749,15 @@
    * @param {string} id The id of the instance.
    * @returns {Instance}
    */
-<<<<<<< HEAD
   instance(name: string) {
     return new Instance(this, name);
-=======
-  instance(name) {
-        return new Instance(this, name);
->>>>>>> ecb47fc0
   }
 
   request(config: RequestConfig): Promise<unknown>;
   request(config: RequestConfig, callback: Function): void;
   /**
-   * Funnel all API requests through this method, to be sure we have a project ID.
+   * Funnel all API requests through this method, to be sure we have a project
+   * ID.
    *
    * @param {object} config Configuration object.
    * @param {object} config.gaxOpts GAX options.
@@ -828,14 +765,13 @@
    * @param {object} config.reqOpts Request options.
    * @param {function} [callback] Callback function.
    */
-<<<<<<< HEAD
   request(config: RequestConfig, callback?: Function): void|Promise<unknown> {
     const isStreamMode = !callback;
 
-    //tslint:disable-next-line: no-any
-    let gaxStream: any; // type 'Stream' or variations of streams incompatible
-    //tslint:disable-next-line: no-any
-    let stream: any; // type 'Stream' or variations of streams incompatible
+    // tslint:disable-next-line: no-any
+    let gaxStream: any;  // type 'Stream' or variations of streams incompatible
+    // tslint:disable-next-line: no-any
+    let stream: any;  // type 'Stream' or variations of streams incompatible
 
     const prepareGaxRequest = (callback: Function) => {
       this.getProjectId_((err, projectId) => {
@@ -843,61 +779,44 @@
           callback(err);
           return;
         }
-=======
-  request(config, callback) {
-        const isStreamMode = !callback;
-
-        let gaxStream;
-        let stream;
-
-        const prepareGaxRequest = callback => {
-          this.getProjectId_((err, projectId) => {
-            if (err) {
-              callback(err);
-              return;
-            }
->>>>>>> ecb47fc0
-
-            let gaxClient = this.api[config.client];
-
-            if (!gaxClient) {
-              // Lazily instantiate client.
-              gaxClient = new v2[config.client](this.options[config.client]);
-              this.api[config.client] = gaxClient;
-            }
-
-            let reqOpts = extend(true, {}, config.reqOpts);
-
-<<<<<<< HEAD
+
+        let gaxClient = this.api[config.client];
+
+        if (!gaxClient) {
+          // Lazily instantiate client.
+          gaxClient = new v2[config.client](this.options[config.client]);
+          this.api[config.client] = gaxClient;
+        }
+
+        let reqOpts = extend(true, {}, config.reqOpts);
+
         if (this.shouldReplaceProjectIdToken && projectId !== '{{projectId}}') {
           reqOpts = replaceProjectIdToken(reqOpts, projectId!);
         }
-=======
-            if (this.shouldReplaceProjectIdToken &&
-                projectId !== '{{projectId}}') {
-              reqOpts = replaceProjectIdToken(reqOpts, projectId);
-            }
->>>>>>> ecb47fc0
-
-            const requestFn = gaxClient[config.method].bind(
-                gaxClient, reqOpts, config.gaxOpts);
-
-            callback(null, requestFn);
-          });
-        };
-
-        if (isStreamMode) {
-          stream = streamEvents(through.obj());
-
-          stream.abort = () => {
-            if (gaxStream && gaxStream.cancel) {
-              gaxStream.cancel();
-            }
-          };
-
-          stream.once('reading', makeRequestStream);
-
-<<<<<<< HEAD
+
+        const requestFn =
+            gaxClient[config.method].bind(gaxClient, reqOpts, config.gaxOpts);
+
+        callback(null, requestFn);
+      });
+    };
+
+    if (isStreamMode) {
+      stream = streamEvents(through.obj());
+
+      stream.abort = () => {
+        if (gaxStream && gaxStream.cancel) {
+          gaxStream.cancel();
+        }
+      };
+
+      stream.once('reading', makeRequestStream);
+
+      return stream;
+    } else {
+      makeRequestCallback();
+    }
+
     function makeRequestCallback() {
       prepareGaxRequest((err?: Error|null, requestFn?: Function|null) => {
         if (err) {
@@ -919,73 +838,25 @@
         // @TODO: remove `retry-request` when gax supports retryable streams.
         // https://github.com/googleapis/gax-nodejs/blob/ec0c8b0805c31d8a91ea69cb19fe50f42a38bf87/lib/streaming.js#L230
         const retryOpts = Object.assign(
-          {
-            currentRetryAttempt: 0,
-            noResponseRetries: 0,
-            objectMode: true,
-            //tslint:disable-next-line no-any
-            shouldRetryFn: (Service as any).shouldRetryRequest_,
-            request() {
-              gaxStream = requestFn!();
-              return gaxStream;
+            {
+              currentRetryAttempt: 0,
+              noResponseRetries: 0,
+              objectMode: true,
+              // tslint:disable-next-line no-any
+              shouldRetryFn: (Service as any).shouldRetryRequest_,
+              request() {
+                gaxStream = requestFn!();
+                return gaxStream;
+              },
             },
-          },
-          config.retryOpts
-        );
+            config.retryOpts);
 
         retryRequest(null, retryOpts)
-          .on('error', stream.destroy.bind(stream))
-          .on('request', stream.emit.bind(stream, 'request'))
-          .pipe(stream);
+            .on('error', stream.destroy.bind(stream))
+            .on('request', stream.emit.bind(stream, 'request'))
+            .pipe(stream);
       });
     }
-=======
-          return stream;
-        } else {
-          makeRequestCallback();
-        }
-
-        function makeRequestCallback() {
-          prepareGaxRequest((err, requestFn) => {
-            if (err) {
-              callback(err);
-              return;
-            }
-
-            requestFn(callback);
-          });
-        }
-
-        function makeRequestStream() {
-          prepareGaxRequest((err, requestFn) => {
-            if (err) {
-              stream.destroy(err);
-              return;
-            }
-
-            // @TODO: remove `retry-request` when gax supports retryable
-            // streams.
-            // https://github.com/googleapis/gax-nodejs/blob/ec0c8b0805c31d8a91ea69cb19fe50f42a38bf87/lib/streaming.js#L230
-            const retryOpts = Object.assign(
-                {
-                  currentRetryAttempt: 0,
-                  noResponseRetries: 0,
-                  objectMode: true,
-                  shouldRetryFn: (Service as any).shouldRetryRequest_,
-                  request() {
-                    gaxStream = requestFn();
-                    return gaxStream;
-                  },
-                },
-                config.retryOpts);
-
-            retryRequest(null, retryOpts)
-                .on('error', stream.destroy.bind(stream))
-                .on('request', stream.emit.bind(stream, 'request'))
-                .pipe(stream);
-          });
-        }
->>>>>>> ecb47fc0
   }
 
   /**
@@ -998,31 +869,25 @@
    * @param {?error} callback.err An error returned from the auth client.
    * @param {string} callback.projectId The detected project ID.
    */
-<<<<<<< HEAD
   getProjectId_(callback: GetProjectIdCallback) {
     const projectIdRequired =
-      this.projectId === '{{projectId}}' && !this.customEndpoint;
-=======
-  getProjectId_(callback) {
-        const projectIdRequired =
-            this.projectId === '{{projectId}}' && !this.customEndpoint;
->>>>>>> ecb47fc0
-
-        if (!projectIdRequired) {
-          setImmediate(callback, null, this.projectId);
-          return;
-        }
-
-        this.auth.getProjectId((err, projectId) => {
-          if (err) {
-            callback(err);
-            return;
-          }
-
-          this.projectId = projectId;
-
-          callback(null, this.projectId);
-        });
+        this.projectId === '{{projectId}}' && !this.customEndpoint;
+
+    if (!projectIdRequired) {
+      setImmediate(callback, null, this.projectId);
+      return;
+    }
+
+    this.auth.getProjectId((err, projectId) => {
+      if (err) {
+        callback(err);
+        return;
+      }
+
+      this.projectId = projectId;
+
+      callback(null, this.projectId);
+    });
   }
 }
 
@@ -1063,12 +928,8 @@
 // eslint-disable-next-line no-any no-class-assign
 (Bigtable as any) = new Proxy(Bigtable, {
   apply(target, thisArg, argumentsList) {
-<<<<<<< HEAD
-    //tslint:disable-next-line: no-any
+    // tslint:disable-next-line: no-any
     return new (target as any)(...argumentsList);
-=======
-      return new (target as any)(...argumentsList);
->>>>>>> ecb47fc0
   },
 });
 
@@ -1082,19 +943,21 @@
  * @module {constructor} @google-cloud/bigtable
  * @alias nodejs-bigtable
  *
- * @example <caption>Install the client library with <a href="https://www.npmjs.com/">npm</a>:</caption>
- * npm install --save @google-cloud/bigtable
+ * @example <caption>Install the client library with <a
+ * href="https://www.npmjs.com/">npm</a>:</caption> npm install --save
+ * @google-cloud/bigtable
  *
  * @example <caption>Import the client library</caption>
  * const Bigtable = require('@google-cloud/bigtable');
  *
- * @example <caption>Create a client that uses <a href="https://cloud.google.com/docs/authentication/production#providing_credentials_to_your_application">Application Default Credentials (ADC)</a>:</caption>
- * const bigtable = new Bigtable();
- *
- * @example <caption>Create a client with <a href="https://cloud.google.com/docs/authentication/production#obtaining_and_providing_service_account_credentials_manually">explicit credentials</a>:</caption>
- * const bigtable = new Bigtable({
- *   projectId: 'your-project-id',
- *   keyFilename: '/path/to/keyfile.json'
+ * @example <caption>Create a client that uses <a
+ * href="https://cloud.google.com/docs/authentication/production#providing_credentials_to_your_application">Application
+ * Default Credentials (ADC)</a>:</caption> const bigtable = new Bigtable();
+ *
+ * @example <caption>Create a client with <a
+ * href="https://cloud.google.com/docs/authentication/production#obtaining_and_providing_service_account_credentials_manually">explicit
+ * credentials</a>:</caption> const bigtable = new Bigtable({ projectId:
+ * 'your-project-id', keyFilename: '/path/to/keyfile.json'
  * });
  *
  * @example <caption>include:samples/quickstart.js</caption>
