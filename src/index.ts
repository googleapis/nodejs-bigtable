--- conflicted
+++ resolved
@@ -751,7 +751,7 @@
     return new Instance(this, name);
   }
 
-  // eslint-disable-next-line @typescript-eslint/no-explicit-any, @typescript-eslint/no-unused-vars
+  // eslint-disable-next-line @typescript-eslint/no-explicit-any
   request<T = any>(config?: any): AbortableDuplex;
   // eslint-disable-next-line @typescript-eslint/no-explicit-any
   request<T = any>(config?: any, callback?: RequestCallback<T>): void;
@@ -884,16 +884,6 @@
   }
 
   /**
-   * Terminate grpc channels and close all the clients.
-   */
-  close(): Promise<void[]> {
-    const combined = Object.keys(this.api).map(clientType =>
-      this.api[clientType].close()
-    );
-    return Promise.all(combined);
-  }
-
-  /**
    * Determine and localize the project ID. If a user provides an ID, we bypass
    * checking with the auth client for an ID.
    *
@@ -957,12 +947,7 @@
  */
 
 // Allow creating a `Bigtable` instance without using the `new` keyword.
-<<<<<<< HEAD
-// eslint-disable-next-line @typescript-eslint/no-explicit-any
-// eslint-disable-next-line no-class-assign
-=======
 // eslint-disable-next-line @typescript-eslint/no-explicit-any, no-class-assign
->>>>>>> 05e39cc4
 (Bigtable as any) = new Proxy(Bigtable, {
   apply(target, thisArg, argumentsList) {
     // eslint-disable-next-line @typescript-eslint/no-explicit-any
