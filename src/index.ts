--- conflicted
+++ resolved
@@ -703,11 +703,7 @@
           instance.metadata = instanceData;
           return instance;
         });
-<<<<<<< HEAD
-        callback!(null, instances, resp!.failedLocations!, resp);
-=======
         callback!(null, instances, resp);
->>>>>>> d37fe9ec
       }
     );
   }
