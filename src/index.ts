/*!
 * Copyright 2016 Google Inc. All Rights Reserved.
 *
 * Licensed under the Apache License, Version 2.0 (the "License");
 * you may not use this file except in compliance with the License.
 * You may obtain a copy of the License at
 *
 *      http://www.apache.org/licenses/LICENSE-2.0
 *
 * Unless required by applicable law or agreed to in writing, software
 * distributed under the License is distributed on an "AS IS" BASIS,
 * WITHOUT WARRANTIES OR CONDITIONS OF ANY KIND, either express or implied.
 * See the License for the specific language governing permissions and
 * limitations under the License.
 */

/**
 * @namespace google
 */
/**
 * @namespace google.bigtable
 */
/**
 * @namespace google.bigtable.v2
 */
/**
 * @namespace google.bigtable.admin.v2
 */
/**
 * @namespace google.iam.v1
 */
/**
 * @namespace google.rpc
 */
/**
 * @namespace google.protobuf
 */
/**
 * @namespace google.type
 */
/**
 * @namespace google.longrunning
 */
import {replaceProjectIdToken} from '@google-cloud/projectify';
import {promisifyAll} from '@google-cloud/promisify';
import arrify = require('arrify');
import * as extend from 'extend';
import {GoogleAuth, CallOptions} from 'google-gax';
import * as gax from 'google-gax';
import * as through from 'through2';
import * as protos from '../protos/protos';
import {AbortableDuplex} from '@google-cloud/common';

import {AppProfile} from './app-profile';
import {Cluster} from './cluster';
import {
  Instance,
  InstanceOptions,
  CreateInstanceCallback,
  CreateInstanceResponse,
  ClusterInfo,
  IInstance,
} from './instance';
import {shouldRetryRequest} from './decorateStatus';
import {google} from '../protos/protos';
import {ServiceError} from '@grpc/grpc-js';
import * as v2 from './v2';

const retryRequest = require('retry-request');
const streamEvents = require('stream-events');

const PKG = require('../../package.json');

const {grpc} = new gax.GrpcClient();

export interface GetInstancesCallback {
  (
    err: ServiceError | null,
    result?: Instance[] | null,
    nextQuery?: {} | null,
    response?: google.bigtable.admin.v2.IListInstancesResponse | null
  ): void;
}
export type GetInstancesResponse = [
  Instance[],
  {} | null,
  google.bigtable.admin.v2.IListInstancesResponse
];

export type RequestCallback<T> = (err: ServiceError | null, resp?: T) => void;

export interface RequestOptions {
  client:
    | 'BigtableInstanceAdminClient'
    | 'BigtableTableAdminClient'
    | 'BigtableClient';
  reqOpts?: {};
  retryOpts?: {};
  gaxOpts?: {};
  method?: string;
}

export interface BigtableOptions extends gax.GoogleAuthOptions {
  /**
   * Override the default API endpoint used to reach Bigtable. This is useful for connecting to your local Bigtable emulator.
   */
  apiEndpoint?: string;

  /**
   * Internal only.
   */
  BigtableClient: v2.BigtableClient;

  /**
   * Internal only.
   */
  BigtableInstanceAdminClient: v2.BigtableInstanceAdminClient;

  /**
   * Internal only.
   */
  BigtableTableAdminClient: v2.BigtableTableAdminClient;
}

/**
 * @typedef {object} ClientConfig
 * @property {string} [apiEndpoint] Override the default API endpoint used
 *     to reach Bigtable. This is useful for connecting to your local Bigtable
 *     emulator.
 * @property {string} [projectId] The project ID from the Google Developer's
 *     Console, e.g. 'grape-spaceship-123'. We will also check the environment
 *     variable `GCLOUD_PROJECT` for your project ID. If your app is running in
 *     an environment which supports {@link
 * https://cloud.google.com/docs/authentication/production#providing_credentials_to_your_application
 * Application Default Credentials}, your project ID will be detected
 * automatically.
 * @property {string} [keyFilename] Full path to the a .json, .pem, or .p12 key
 *     downloaded from the Google Developers Console. If you provide a path to a
 *     JSON file, the `projectId` option above is not necessary. NOTE: .pem and
 *     .p12 require you to specify the `email` option as well.
 * @property {string} [appProfileId] An application profile ID, a configuration
 *     string value describing how Cloud Bigtable should treat traffic from a
 *     particular end user application.
 * @property {string} [email] Account email address. Required when using a .pem
 *     or .p12 keyFilename.
 * @property {object} [credentials] Credentials object.
 * @property {string} [credentials.client_email]
 * @property {string} [credentials.private_key]
 * @property {boolean} [autoRetry=true] Automatically retry requests if the
 *     response is related to rate limits or certain intermittent server errors.
 *     We will exponentially backoff subsequent requests by default.
 * @property {number} [maxRetries=3] Maximum number of automatic retries
 *     attempted before returning the error.
 */

/**
 * @see [Creating a Cloud Bigtable Cluster]{@link https://cloud.google.com/bigtable/docs/creating-instance}
 * @see [Cloud Bigtable Concepts Overview]{@link https://cloud.google.com/bigtable/docs/concepts}
 *
 * @class
 * @param {ClientConfig} [options] Configuration options.
 *
 * @example <caption>Create a client that uses <a
 * href="https://cloud.google.com/docs/authentication/production#providing_credentials_to_your_application">Application
 * Default Credentials (ADC)</a>:</caption> const Bigtable =
 * require('@google-cloud/bigtable'); const bigtable = new Bigtable();
 *
 * @example <caption>Create a client with <a
 * href="https://cloud.google.com/docs/authentication/production#obtaining_and_providing_service_account_credentials_manually">explicit
 * credentials</a>:</caption> const Bigtable =
 * require('@google-cloud/bigtable'); const bigtable = new Bigtable({ projectId:
 * 'your-project-id', keyFilename: '/path/to/keyfile.json'
 * });
 *
 * @example
 * //<h4> The Bigtable Emulator</h4>
 * //
 * // Make sure you have the <a href="https://cloud.google.com/sdk/downloads">
 * // gcloud SDK installed</a>, then run:
 * //
 * // <pre>
 * //   $ gcloud beta emulators bigtable start
 * // </pre>
 * //
 * // Before running your Node.js app, set the environment variables that this
 * // library will look for to connect to the emulator:
 * //
 * // <pre>
 * //   $ $(gcloud beta emulators bigtable env-init)
 * // </pre>
 * //-
 *
 * //-
 * // <h4>Creating a Bigtable Instance and Cluster</h4>
 * //
 * // Before you create your table, you first need to create a Bigtable Instance
 * // and cluster for the table to be served from.
 * //-
 * const Bigtable = require('@google-cloud/bigtable');
 * const bigtable = new Bigtable();
 *
 * const callback = function(err, instance, operation) {
 *   operation
 *     .on('error', console.log)
 *     .on('complete', function() {
 *       // `instance` is your newly created Instance object.
 *     });
 * };
 *
 * const instance = bigtable.instance('my-instance');
 *
 * instance.create({
 *   clusters: [
 *     {
 *       id: 'my-cluster',
 *       location: 'us-central1-b',
 *       nodes: 3
 *     }
 *   ]
 * }, callback);
 *
 * //-
 * // This can also be done from either the Google Cloud Platform Console or the
 * // `gcloud` cli tool. Please refer to the
 * // <a href="https://cloud.google.com/bigtable/docs/creating-instance">
 * // official Bigtable documentation</a> for more information.
 * //-
 *
 * //-
 * // <h4>Creating Tables</h4>
 * //
 * // After creating your instance and enabling the Bigtable APIs, you are now
 * // ready to create your table with {@link Instance#createTable}.
 * //-
 * instance.createTable('prezzy', function(err, table) {
 *   // `table` is your newly created Table object.
 * });
 *
 * //-
 * // <h4>Creating Column Families</h4>
 * //
 * // Column families are used to group together various pieces of data within
 * // your table. You can think of column families as a mechanism to categorize
 * // all of your data.
 * //
 * // We can create a column family with {@link Table#createFamily}.
 * //-
 * const table = instance.table('prezzy');
 *
 * table.createFamily('follows', function(err, family) {
 *   // `family` is your newly created Family object.
 * });
 *
 * //-
 * // It is also possible to create your column families when creating a new
 * // table.
 * //-
 * const options = {
 *   families: ['follows']
 * };
 *
 * instance.createTable('prezzy', options, function(err, table) {});
 *
 * //-
 * // <h4>Creating Rows</h4>
 * //
 * // New rows can be created within your table using
 * // {@link Table#insert}. You must provide a unique key for each row
 * // to be inserted, this key can then be used to retrieve your row at a later
 * // time.
 * //
 * // With Bigtable, all columns have a unique id composed of a column family
 * // and a column qualifier. In the example below `follows` is the column
 * // family and `tjefferson` is the column qualifier. Together they could be
 * // referred to as `follows:tjefferson`.
 * //-
 * const rows = [
 *   {
 *     key: 'wmckinley',
 *     data: {
 *       follows: {
 *         tjefferson: 1
 *       }
 *     }
 *   }
 * ];
 *
 * table.insert(rows, function(err) {
 *   if (!err) {
 *     // Your rows were successfully inserted.
 *   }
 * });
 *
 * //-
 * // <h4>Retrieving Rows</h4>
 * //
 * // If you're anticipating a large number of rows to be returned, we suggest
 * // using the {@link Table#getRows} streaming API.
 * //-
 * table.createReadStream()
 *   .on('error', console.error)
 *   .on('data', function(row) {
 *     // `row` is a Row object.
 *   });
 *
 * //-
 * // If you're not anticpating a large number of results, a callback mode
 * // is also available.
 * //-
 * const callback = function(err, rows) {
 *   // `rows` is an array of Row objects.
 * };
 *
 * table.getRows(callback);
 *
 * //-
 * // A range of rows can be retrieved by providing `start` and `end` row keys.
 * //-
 * const options = {
 *   start: 'gwashington',
 *   end: 'wmckinley'
 * };
 *
 * table.getRows(options, callback);
 *
 * //-
 * // Retrieve an individual row with {@link Row#get}.
 * //-
 * const row = table.row('alincoln');
 *
 * row.get(function(err) {
 *   // `row.data` is now populated.
 * });
 *
 * //-
 * // <h4>Accessing Row Data</h4>
 * //
 * // When retrieving rows, upon success the `row.data` property will be
 * // populated by an object. That object will contain additional objects
 * // for each family in your table that the row has data for.
 * //
 * // By default, when retrieving rows, each column qualifier will provide you
 * // with all previous versions of the data. So your `row.data` object could
 * // resemble the following.
 * //-
 * // {
 * //   follows: {
 * //     wmckinley: [
 * //       {
 * //         value: 1,
 * //         timestamp: 1466017315951
 * //       }, {
 * //         value: 2,
 * //         timestamp: 1458619200000
 * //       }
 * //     ]
 * //   }
 * // }
 *
 * //-
 * // The `timestamp` field can be used to order cells from newest to oldest.
 * // If you only wish to retrieve the most recent version of the data, you
 * // can specify the number of cells with a {@link Filter} object.
 * //-
 * const filter = [
 *   {
 *     column: {
 *       cellLimit: 1
 *     }
 *   }
 * ];
 *
 * table.getRows({
 *   filter: filter
 * }, callback);
 *
 * //-
 * // <h4>Deleting Row Data</h4>
 * //
 * // We can delete all of an individual row's cells using
 * // {@link Row#delete}.
 * //-
 * const callback = function(err) {
 *   if (!err) {
 *     // All cells for this row were deleted successfully.
 *   }
 * };
 *
 * row.delete(callback);
 *
 * //-
 * // To delete a specific set of cells, we can provide an array of
 * // column families and qualifiers.
 * //-
 * const cells = [
 *   'follows:gwashington',
 *   'traits'
 * ];
 *
 * row.delete(cells, callback);
 *
 * //-
 * // <h4>Deleting Rows</h4>
 * //
 * // If you wish to delete multiple rows entirely, we can do so with
 * // {@link Table#deleteRows}. You can provide this method with a
 * // row key prefix.
 * //-
 * const options = {
 *   prefix: 'gwash'
 * };
 *
 * table.deleteRows(options, function(err) {
 *   if (!err) {
 *     // Rows were deleted successfully.
 *   }
 * });
 *
 * //-
 * // If you omit the prefix, you can delete all rows in your table.
 * //-
 * table.deleteRows(function(err) {
 *   if (!err) {
 *     // All rows were deleted successfully.
 *   }
 * });
 */
export class Bigtable {
  customEndpoint: string;
  options: BigtableOptions;
  api: {
    [index: string]:
      | v2.BigtableClient
      | v2.BigtableInstanceAdminClient
      | v2.BigtableTableAdminClient;
  };
  auth: GoogleAuth;
  projectId: string;
  appProfileId: string;
  projectName: string;
  shouldReplaceProjectIdToken: boolean;
  static AppProfile: AppProfile;
  static Instance: Instance;
  static Cluster: Cluster;
  constructor(options: any = {}) {
    // Determine what scopes are needed.
    // It is the union of the scopes on all three clients.
    const scopes: string[] = [];
    const clientClasses = [
      v2.BigtableClient,
      v2.BigtableInstanceAdminClient,
      v2.BigtableTableAdminClient,
    ];
    for (const clientClass of clientClasses) {
      for (const scope of clientClass.scopes) {
        if (!scopes.includes(scope)) {
          scopes.push(scope);
        }
      }
    }

    options = Object.assign(
      {
        libName: 'gccl',
        libVersion: PKG.version,
        scopes,
      },
      options
    );

    const defaultBaseUrl = 'bigtable.googleapis.com';
    const defaultAdminBaseUrl = 'bigtableadmin.googleapis.com';

    const customEndpoint =
      options.apiEndpoint || process.env.BIGTABLE_EMULATOR_HOST;
    this.customEndpoint = customEndpoint;

    let customEndpointBaseUrl;
    let customEndpointPort;

    if (customEndpoint) {
      const customEndpointParts = customEndpoint.split(':');
      customEndpointBaseUrl = customEndpointParts[0];
      customEndpointPort = customEndpointParts[1];
    }

    this.options = {
      BigtableClient: Object.assign(
        {
          servicePath: customEndpoint ? customEndpointBaseUrl : defaultBaseUrl,
          port: customEndpoint ? parseInt(customEndpointPort, 10) : 443,
          sslCreds: customEndpoint
            ? grpc.credentials.createInsecure()
            : undefined,
        },
        options
      ),
      BigtableInstanceAdminClient: Object.assign(
        {
          servicePath: customEndpoint
            ? customEndpointBaseUrl
            : defaultAdminBaseUrl,
          port: customEndpoint ? parseInt(customEndpointPort, 10) : 443,
          sslCreds: customEndpoint
            ? grpc.credentials.createInsecure()
            : undefined,
        },
        options
      ),
      BigtableTableAdminClient: Object.assign(
        {
          servicePath: customEndpoint
            ? customEndpointBaseUrl
            : defaultAdminBaseUrl,
          port: customEndpoint ? parseInt(customEndpointPort, 10) : 443,
          sslCreds: customEndpoint
            ? grpc.credentials.createInsecure()
            : undefined,
        },
        options
      ),
    };

    this.api = {};
    this.auth = new GoogleAuth(options);
    this.projectId = options.projectId || '{{projectId}}';
    this.appProfileId = options.appProfileId;
    this.projectName = `projects/${this.projectId}`;
    this.shouldReplaceProjectIdToken = this.projectId === '{{projectId}}';
  }

  createInstance(
    id: string,
    options?: InstanceOptions
  ): Promise<CreateInstanceResponse>;
  createInstance(
    id: string,
    options: InstanceOptions,
    callback: CreateInstanceCallback
  ): void;
  createInstance(id: string, callback: CreateInstanceCallback): void;
  /**
   * Create a Cloud Bigtable instance.
   *
   * @see [Creating a Cloud Bigtable Instance]{@link https://cloud.google.com/bigtable/docs/creating-instance}
   *
   * @param {string} id The unique id of the instance.
   * @param {object} options Instance creation options.
   * @param {object[]} options.clusters The clusters to be created within the
   *     instance.
   * @param {string} options.displayName The descriptive name for this instance
   *     as it appears in UIs.
   * @param {Object.<string, string>} [options.labels] Labels are a flexible and
   *     lightweight mechanism for organizing cloud resources into groups that
   *     reflect a customer's organizational needs and deployment strategies.
   *     They can be used to filter resources and aggregate metrics.
   *
   *   * Label keys must be between 1 and 63 characters long and must conform to
   *     the regular expression: `[\p{Ll}\p{Lo}][\p{Ll}\p{Lo}\p{N}_-]{0,62}`.
   *   * Label values must be between 0 and 63 characters long and must conform
   * to the regular expression: `[\p{Ll}\p{Lo}\p{N}_-]{0,63}`.
   *   * No more than 64 labels can be associated with a given resource.
   *   * Keys and values must both be under 128 bytes.
   * @param {string} [options.type] The type of the instance. Options are
   *     'production' or 'development'.
   * @param {object} [options.gaxOptions] Request configuration options, outlined
   *     here: https://googleapis.github.io/gax-nodejs/CallSettings.html.
   * @param {function} callback The callback function.
   * @param {?error} callback.err An error returned while making this request.
   * @param {Instance} callback.instance The newly created
   *     instance.
   * @param {Operation} callback.operation An operation object that can be used
   *     to check the status of the request.
   * @param {object} callback.apiResponse The full API response.
   *
   * @example
   * const Bigtable = require('@google-cloud/bigtable');
   * const bigtable = new Bigtable();
   *
   * const callback = function(err, instance, operation, apiResponse) {
   *   if (err) {
   *     // Error handling omitted.
   *   }
   *
   *   operation
   *     .on('error', console.log)
   *     .on('complete', function() {
   *       // The instance was created successfully.
   *     });
   * };
   *
   * const options = {
   *   displayName: 'my-sweet-instance',
   *   labels: {env: 'prod'},
   *   clusters: [
   *     {
   *       id: 'my-sweet-cluster',
   *       nodes: 3,
   *       location: 'us-central1-b',
   *       storage: 'ssd'
   *     }
   *   ]
   * };
   *
   * bigtable.createInstance('my-instance', options, callback);
   *
   * //-
   * // If the callback is omitted, we'll return a Promise.
   * //-
   * bigtable.createInstance('my-instance', options).then(function(data) {
   *   const instance = data[0];
   *   const operation = data[1];
   *   const apiResponse = data[2];
   * });
   */
<<<<<<< HEAD
  createInstance(id: string, options, callback) {
    if (is.function(options)) {
      callback = options;
      options = {};
    }
    if (arrify(options.clusters).some(cluster => !cluster.id)) {
      throw new Error('id of cluster is required to create an instance.');
    }
=======
  createInstance(
    id: string,
    optionsOrCallback?: InstanceOptions | CreateInstanceCallback,
    cb?: CreateInstanceCallback
  ): void | Promise<CreateInstanceResponse> {
    const options =
      typeof optionsOrCallback === 'object' ? optionsOrCallback : {};
    const callback =
      typeof optionsOrCallback === 'function' ? optionsOrCallback : cb;

>>>>>>> 4910e779
    const reqOpts: any = {
      parent: this.projectName,
      instanceId: id,
      instance: {
        displayName: options.displayName || id,
        labels: options.labels,
      },
    };

    if (options.type) {
      reqOpts.instance.type = Instance.getTypeType_(options.type);
    }

    reqOpts.clusters = arrify(options.clusters!).reduce((clusters, cluster) => {
      clusters[cluster.id!] = {
        location: Cluster.getLocation_(this.projectId, cluster.location!),
        serveNodes: cluster.nodes,
        defaultStorageType: Cluster.getStorageType_(cluster.storage!),
      };

      return clusters;
    }, {} as {[index: string]: ClusterInfo});

    this.request(
      {
        client: 'BigtableInstanceAdminClient',
        method: 'createInstance',
        reqOpts,
        gaxOpts: options.gaxOptions,
      },
      (...args) => {
        const err = args[0];
        if (!err) {
          args.splice(1, 0, this.instance(id));
        }
        callback!(...args);
      }
    );
  }

  getInstances(gaxOptions?: CallOptions): Promise<GetInstancesResponse>;
  getInstances(callback: GetInstancesCallback): void;
  getInstances(gaxOptions: CallOptions, callback: GetInstancesCallback): void;
  /**
   * @typedef {array} GetInstancesResponse
   * @property {Instance[]} 0 Array of {@link Instance} instances.
   * @property {object} 1 The full API response.
   */
  /**
   * @callback GetInstancesCallback
   * @param {?Error} err Request error, if any.
   * @param {Instance[]} instances Array of {@link Instance} instances.
   * @param {object} apiResponse The full API response.
   */
  /**
   * Get Instance objects for all of your Cloud Bigtable instances.
   *
   * @param {object} [gaxOptions] Request configuration options, outlined here:
   *     https://googleapis.github.io/gax-nodejs/classes/CallSettings.html.
   * @param {GetInstancesCallback} [callback] The callback function.
   * @returns {Promise<GetInstancesResponse>}
   *
   * @example
   * const Bigtable = require('@google-cloud/bigtable');
   * const bigtable = new Bigtable();
   *
   * bigtable.getInstances(function(err, instances) {
   *   if (!err) {
   *     // `instances` is an array of Instance objects.
   *   }
   * });
   *
   * @example <caption>To control how many API requests are made and page
   * through the results manually, set `autoPaginate` to `false`.</caption>
   * function callback(err, instances, nextQuery, apiResponse) {
   *   if (nextQuery) {
   *     // More results exist.
   *     bigtable.getInstances(nextQuery, callback);
   *   }
   * }
   *
   * bigtable.getInstances({
   *   autoPaginate: false
   * }, callback);
   *
   * @example <caption>If the callback is omitted, we'll return a Promise.
   * </caption>
   * bigtable.getInstances().then(function(data) {
   *   const instances = data[0];
   * });
   */
  getInstances(
    gaxOptionsOrCallback?: CallOptions | GetInstancesCallback,
    callback?: GetInstancesCallback
  ): void | Promise<GetInstancesResponse> {
    const gaxOptions =
      typeof gaxOptionsOrCallback === 'object' ? gaxOptionsOrCallback : {};
    callback =
      typeof gaxOptionsOrCallback === 'function'
        ? gaxOptionsOrCallback
        : callback;

    const reqOpts = {
      parent: this.projectName,
    };

    this.request(
      {
        client: 'BigtableInstanceAdminClient',
        method: 'listInstances',
        reqOpts,
        gaxOpts: gaxOptions,
      },
      (err, resp) => {
        if (err) {
          callback!(err);
          return;
        }
        const instances = resp.instances.map((instanceData: IInstance) => {
          const instance = this.instance(instanceData.name!.split('/').pop()!);
          instance.metadata = instanceData;
          return instance;
        });
        callback!(null, instances, resp);
      }
    );
  }

  /**
   * Get a reference to a Cloud Bigtable instance.
   *
   * @param {string} id The id of the instance.
   * @returns {Instance}
   */
  instance(name: string) {
    return new Instance(this, name);
  }

  request<T = any>(config?: any): AbortableDuplex;
  request<T = any>(config?: any, callback?: RequestCallback<T>): void;
  /**
   * Funnel all API requests through this method, to be sure we have a project ID.
   *
   * @param {object} config Configuration object.
   * @param {object} config.gaxOpts GAX options.
   * @param {function} config.method The gax method to call.
   * @param {object} config.reqOpts Request options.
   * @param {function} [callback] Callback function.
   */
  request<T = any>(
    config: RequestOptions,
    callback?: (err: ServiceError | null, resp?: T) => void
  ): void | AbortableDuplex {
    const isStreamMode = !callback;

    let gaxStream: gax.CancellableStream;
    let stream: AbortableDuplex;

    const prepareGaxRequest = (
      callback: (err: Error | null, fn?: Function) => void
    ) => {
      this.getProjectId_((err, projectId) => {
        if (err) {
          callback(err);
          return;
        }
        let gaxClient = this.api[config.client];
        if (!gaxClient) {
          // Lazily instantiate client.
          gaxClient = new v2[config.client](
            (this.options[config.client] as {}) as gax.ClientOptions
          );
          this.api[config.client] = gaxClient;
        }
        let reqOpts = extend(true, {}, config.reqOpts);
        if (this.shouldReplaceProjectIdToken && projectId !== '{{projectId}}') {
          reqOpts = replaceProjectIdToken(reqOpts, projectId!);
        }
        const requestFn = (gaxClient as any)[config.method!].bind(
          gaxClient,
          reqOpts,
          config.gaxOpts
        );
        callback(null, requestFn);
      });
    };

    if (isStreamMode) {
      stream = streamEvents(through.obj());

      stream.abort = () => {
        if (gaxStream && gaxStream.cancel) {
          gaxStream.cancel();
        }
      };

      stream.once('reading', makeRequestStream);

      return stream;
    } else {
      makeRequestCallback();
    }

    function makeRequestCallback() {
      prepareGaxRequest((err, requestFn) => {
        if (err) {
          callback!(err as ServiceError);
          return;
        }
        requestFn!(callback);
      });
    }

    function makeRequestStream() {
      prepareGaxRequest((err, requestFn) => {
        if (err) {
          stream.destroy(err);
          return;
        }

        // @TODO: remove `retry-request` when gax supports retryable
        // streams.
        // https://github.com/googleapis/gax-nodejs/blob/ec0c8b0805c31d8a91ea69cb19fe50f42a38bf87/lib/streaming.js#L230
        const retryOpts = Object.assign(
          {
            currentRetryAttempt: 0,
            noResponseRetries: 0,
            objectMode: true,
            shouldRetryFn: shouldRetryRequest,
            request() {
              gaxStream = requestFn!();
              return gaxStream;
            },
          },
          config.retryOpts
        );

        retryRequest(null, retryOpts)
          .on('error', stream.destroy.bind(stream))
          .on('request', stream.emit.bind(stream, 'request'))
          .pipe(stream);
      });
    }
  }

  /**
   * Determine and localize the project ID. If a user provides an ID, we bypass
   * checking with the auth client for an ID.
   *
   * @private
   *
   * @param {function} callback Callback function.
   * @param {?error} callback.err An error returned from the auth client.
   * @param {string} callback.projectId The detected project ID.
   */
  getProjectId_(callback: (err: Error | null, projectId?: string) => void) {
    const projectIdRequired =
      this.projectId === '{{projectId}}' && !this.customEndpoint;

    if (!projectIdRequired) {
      setImmediate(callback, null, this.projectId);
      return;
    }

    this.auth.getProjectId((err, projectId) => {
      if (err) {
        callback(err);
        return;
      }
      this.projectId = projectId!;
      callback(null, this.projectId);
    });
  }
}

/*! Developer Documentation
 *
 * All async methods (except for streams) will return a Promise in the event
 * that a callback is omitted.
 */
promisifyAll(Bigtable, {
  exclude: ['instance', 'operation', 'request'],
});

/**
 * {@link AppProfile} class.
 *
 * @name Bigtable.AppProfile
 * @see AppProfile
 * @type {Constructor}
 */

/**
 * {@link Cluster} class.
 *
 * @name Bigtable.Cluster
 * @see Cluster
 * @type {Constructor}
 */

/**
 * {@link Instance} class.
 *
 * @name Bigtable.Instance
 * @see Instance
 * @type {Constructor}
 */

// Allow creating a `Bigtable` instance without using the `new` keyword.
// eslint-disable-next-line no-class-assign
(Bigtable as any) = new Proxy(Bigtable, {
  apply(target, thisArg, argumentsList) {
    return new (target as any)(...argumentsList);
  },
});

/**
 * The default export of the `@google-cloud/bigtable` package is the
 * {@link Bigtable} class.
 *
 * See {@link Bigtable} and {@link ClientConfig} for client methods and
 * configuration options.
 *
 * @module {constructor} @google-cloud/bigtable
 * @alias nodejs-bigtable
 *
 * @example <caption>Install the client library with <a href="https://www.npmjs.com/">npm</a>:</caption>
 * npm install --save @google-cloud/bigtable
 *
 * @example <caption>Import the client library</caption>
 * const Bigtable = require('@google-cloud/bigtable');
 *
 * @example <caption>Create a client that uses <a href="https://cloud.google.com/docs/authentication/production#providing_credentials_to_your_application">Application Default Credentials (ADC)</a>:</caption>
 * const bigtable = new Bigtable();
 *
 * @example <caption>Create a client with <a href="https://cloud.google.com/docs/authentication/production#obtaining_and_providing_service_account_credentials_manually">explicit credentials</a>:</caption>
 * const bigtable = new Bigtable({
 *   projectId: 'your-project-id',
 *   keyFilename: '/path/to/keyfile.json'
 * });
 *
 * @example <caption>include:samples/quickstart.js</caption>
 * region_tag:bigtable_quickstart
 * Full quickstart example:
 */

module.exports = Bigtable;
module.exports.v2 = v2;
module.exports.Bigtable = Bigtable;
export {protos};<|MERGE_RESOLUTION|>--- conflicted
+++ resolved
@@ -613,16 +613,6 @@
    *   const apiResponse = data[2];
    * });
    */
-<<<<<<< HEAD
-  createInstance(id: string, options, callback) {
-    if (is.function(options)) {
-      callback = options;
-      options = {};
-    }
-    if (arrify(options.clusters).some(cluster => !cluster.id)) {
-      throw new Error('id of cluster is required to create an instance.');
-    }
-=======
   createInstance(
     id: string,
     optionsOrCallback?: InstanceOptions | CreateInstanceCallback,
@@ -633,7 +623,6 @@
     const callback =
       typeof optionsOrCallback === 'function' ? optionsOrCallback : cb;
 
->>>>>>> 4910e779
     const reqOpts: any = {
       parent: this.projectName,
       instanceId: id,
