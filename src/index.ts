// Copyright 2016 Google LLC
//
// Licensed under the Apache License, Version 2.0 (the "License");
// you may not use this file except in compliance with the License.
// You may obtain a copy of the License at
//
//     https://www.apache.org/licenses/LICENSE-2.0
//
// Unless required by applicable law or agreed to in writing, software
// distributed under the License is distributed on an "AS IS" BASIS,
// WITHOUT WARRANTIES OR CONDITIONS OF ANY KIND, either express or implied.
// See the License for the specific language governing permissions and
// limitations under the License.

/**
 * @namespace google
 */
/**
 * @namespace google.bigtable
 */
/**
 * @namespace google.bigtable.v2
 */
/**
 * @namespace google.bigtable.admin.v2
 */
/**
 * @namespace google.iam.v1
 */
/**
 * @namespace google.rpc
 */
/**
 * @namespace google.protobuf
 */
/**
 * @namespace google.type
 */
/**
 * @namespace google.longrunning
 */
import {replaceProjectIdToken} from '@google-cloud/projectify';
import {promisifyAll} from '@google-cloud/promisify';
import arrify = require('arrify');
import * as extend from 'extend';
import {GoogleAuth, CallOptions} from 'google-gax';
import * as gax from 'google-gax';
import * as through from 'through2';
import * as protos from '../protos/protos';
import {AbortableDuplex} from '@google-cloud/common';

import {AppProfile} from './app-profile';
import {Cluster} from './cluster';
import {
  Instance,
  InstanceOptions,
  CreateInstanceCallback,
  CreateInstanceResponse,
  ClusterInfo,
  IInstance,
} from './instance';
import {shouldRetryRequest} from './decorateStatus';
import {google} from '../protos/protos';
import {ServiceError} from '@grpc/grpc-js';
import * as v2 from './v2';

const retryRequest = require('retry-request');
const streamEvents = require('stream-events');

const PKG = require('../../package.json');

const {grpc} = new gax.GrpcClient();

export interface GetInstancesCallback {
  (
    err: ServiceError | null,
    result?: Instance[] | null,
    nextQuery?: {} | null,
    response?: google.bigtable.admin.v2.IListInstancesResponse | null
  ): void;
}
export type GetInstancesResponse = [
  Instance[],
  {} | null,
  google.bigtable.admin.v2.IListInstancesResponse
];

export type RequestCallback<T> = (err: ServiceError | null, resp?: T) => void;

export interface RequestOptions {
  client:
    | 'BigtableInstanceAdminClient'
    | 'BigtableTableAdminClient'
    | 'BigtableClient';
  reqOpts?: {};
  retryOpts?: {};
  gaxOpts?: {};
  method?: string;
}

export interface BigtableOptions extends gax.GoogleAuthOptions {
  /**
   * Override the default API endpoint used to reach Bigtable. This is useful for connecting to your local Bigtable emulator.
   */
  apiEndpoint?: string;

  appProfileId?: string;

  /**
   * Internal only.
   */
  BigtableClient?: gax.ClientOptions;

  /**
   * Internal only.
   */
  BigtableInstanceAdminClient?: gax.ClientOptions;

  /**
   * Internal only.
   */
  BigtableTableAdminClient?: gax.ClientOptions;
}

/**
 * @typedef {object} ClientConfig
 * @property {string} [apiEndpoint] Override the default API endpoint used
 *     to reach Bigtable. This is useful for connecting to your local Bigtable
 *     emulator.
 * @property {string} [projectId] The project ID from the Google Developer's
 *     Console, e.g. 'grape-spaceship-123'. We will also check the environment
 *     variable `GCLOUD_PROJECT` for your project ID. If your app is running in
 *     an environment which supports {@link
 * https://cloud.google.com/docs/authentication/production#providing_credentials_to_your_application
 * Application Default Credentials}, your project ID will be detected
 * automatically.
 * @property {string} [keyFilename] Full path to the a .json, .pem, or .p12 key
 *     downloaded from the Google Developers Console. If you provide a path to a
 *     JSON file, the `projectId` option above is not necessary. NOTE: .pem and
 *     .p12 require you to specify the `email` option as well.
 * @property {string} [appProfileId] An application profile ID, a configuration
 *     string value describing how Cloud Bigtable should treat traffic from a
 *     particular end user application.
 * @property {string} [email] Account email address. Required when using a .pem
 *     or .p12 keyFilename.
 * @property {object} [credentials] Credentials object.
 * @property {string} [credentials.client_email]
 * @property {string} [credentials.private_key]
 * @property {boolean} [autoRetry=true] Automatically retry requests if the
 *     response is related to rate limits or certain intermittent server errors.
 *     We will exponentially backoff subsequent requests by default.
 * @property {number} [maxRetries=3] Maximum number of automatic retries
 *     attempted before returning the error.
 */

/**
 * @see [Creating a Cloud Bigtable Cluster]{@link https://cloud.google.com/bigtable/docs/creating-instance}
 * @see [Cloud Bigtable Concepts Overview]{@link https://cloud.google.com/bigtable/docs/concepts}
 *
 * @class
 * @param {ClientConfig} [options] Configuration options.
 *
 * @example <caption>Create a client that uses <a
 * href="https://cloud.google.com/docs/authentication/production#providing_credentials_to_your_application">Application
 * Default Credentials (ADC)</a>:</caption> const Bigtable =
 * require('@google-cloud/bigtable'); const bigtable = new Bigtable();
 *
 * @example <caption>Create a client with <a
 * href="https://cloud.google.com/docs/authentication/production#obtaining_and_providing_service_account_credentials_manually">explicit
 * credentials</a>:</caption> const Bigtable =
 * require('@google-cloud/bigtable'); const bigtable = new Bigtable({ projectId:
 * 'your-project-id', keyFilename: '/path/to/keyfile.json'
 * });
 *
 * @example
 * //<h4> The Bigtable Emulator</h4>
 * //
 * // Make sure you have the <a href="https://cloud.google.com/sdk/downloads">
 * // gcloud SDK installed</a>, then run:
 * //
 * // <pre>
 * //   $ gcloud beta emulators bigtable start
 * // </pre>
 * //
 * // Before running your Node.js app, set the environment variables that this
 * // library will look for to connect to the emulator:
 * //
 * // <pre>
 * //   $ $(gcloud beta emulators bigtable env-init)
 * // </pre>
 * //-
 *
 * //-
 * // <h4>Creating a Bigtable Instance and Cluster</h4>
 * //
 * // Before you create your table, you first need to create a Bigtable Instance
 * // and cluster for the table to be served from.
 * //-
 * const Bigtable = require('@google-cloud/bigtable');
 * const bigtable = new Bigtable();
 *
 * const callback = (err, instance, operation) => {
 *   operation
 *     .on('error', console.log)
 *     .on('complete', () => {
 *       // `instance` is your newly created Instance object.
 *     });
 * };
 *
 * const instance = bigtable.instance('my-instance');
 *
 * instance.create({
 *   clusters: [
 *     {
 *       id: 'my-cluster',
 *       location: 'us-central1-b',
 *       nodes: 3
 *     }
 *   ]
 * }, callback);
 *
 * //-
 * // This can also be done from either the Google Cloud Platform Console or the
 * // `gcloud` cli tool. Please refer to the
 * // <a href="https://cloud.google.com/bigtable/docs/creating-instance">
 * // official Bigtable documentation</a> for more information.
 * //-
 *
 * //-
 * // <h4>Creating Tables</h4>
 * //
 * // After creating your instance and enabling the Bigtable APIs, you are now
 * // ready to create your table with {@link Instance#createTable}.
 * //-
 * instance.createTable('prezzy', function(err, table) {
 *   // `table` is your newly created Table object.
 * });
 *
 * //-
 * // <h4>Creating Column Families</h4>
 * //
 * // Column families are used to group together various pieces of data within
 * // your table. You can think of column families as a mechanism to categorize
 * // all of your data.
 * //
 * // We can create a column family with {@link Table#createFamily}.
 * //-
 * const table = instance.table('prezzy');
 *
 * table.createFamily('follows', function(err, family) {
 *   // `family` is your newly created Family object.
 * });
 *
 * //-
 * // It is also possible to create your column families when creating a new
 * // table.
 * //-
 * const options = {
 *   families: ['follows']
 * };
 *
 * instance.createTable('prezzy', options, function(err, table) {});
 *
 * //-
 * // <h4>Creating Rows</h4>
 * //
 * // New rows can be created within your table using
 * // {@link Table#insert}. You must provide a unique key for each row
 * // to be inserted, this key can then be used to retrieve your row at a later
 * // time.
 * //
 * // With Bigtable, all columns have a unique id composed of a column family
 * // and a column qualifier. In the example below `follows` is the column
 * // family and `tjefferson` is the column qualifier. Together they could be
 * // referred to as `follows:tjefferson`.
 * //-
 * const rows = [
 *   {
 *     key: 'wmckinley',
 *     data: {
 *       follows: {
 *         tjefferson: 1
 *       }
 *     }
 *   }
 * ];
 *
 * table.insert(rows, err => {
 *   if (!err) {
 *     // Your rows were successfully inserted.
 *   }
 * });
 *
 * //-
 * // <h4>Retrieving Rows</h4>
 * //
 * // If you're anticipating a large number of rows to be returned, we suggest
 * // using the {@link Table#getRows} streaming API.
 * //-
 * table.createReadStream()
 *   .on('error', console.error)
 *   .on('data', row => {
 *     // `row` is a Row object.
 *   });
 *
 * //-
 * // If you're not anticpating a large number of results, a callback mode
 * // is also available.
 * //-
 * const callback = (err, rows) => {
 *   // `rows` is an array of Row objects.
 * };
 *
 * table.getRows(callback);
 *
 * //-
 * // A range of rows can be retrieved by providing `start` and `end` row keys.
 * //-
 * const options = {
 *   start: 'gwashington',
 *   end: 'wmckinley'
 * };
 *
 * table.getRows(options, callback);
 *
 * //-
 * // Retrieve an individual row with {@link Row#get}.
 * //-
 * const row = table.row('alincoln');
 *
 * row.get(err => {
 *   // `row.data` is now populated.
 * });
 *
 * //-
 * // <h4>Accessing Row Data</h4>
 * //
 * // When retrieving rows, upon success the `row.data` property will be
 * // populated by an object. That object will contain additional objects
 * // for each family in your table that the row has data for.
 * //
 * // By default, when retrieving rows, each column qualifier will provide you
 * // with all previous versions of the data. So your `row.data` object could
 * // resemble the following.
 * //-
 * // {
 * //   follows: {
 * //     wmckinley: [
 * //       {
 * //         value: 1,
 * //         timestamp: 1466017315951
 * //       }, {
 * //         value: 2,
 * //         timestamp: 1458619200000
 * //       }
 * //     ]
 * //   }
 * // }
 *
 * //-
 * // The `timestamp` field can be used to order cells from newest to oldest.
 * // If you only wish to retrieve the most recent version of the data, you
 * // can specify the number of cells with a {@link Filter} object.
 * //-
 * const filter = [
 *   {
 *     column: {
 *       cellLimit: 1
 *     }
 *   }
 * ];
 *
 * table.getRows({
 *   filter: filter
 * }, callback);
 *
 * //-
 * // <h4>Deleting Row Data</h4>
 * //
 * // We can delete all of an individual row's cells using
 * // {@link Row#delete}.
 * //-
 * const callback = err => {
 *   if (!err) {
 *     // All cells for this row were deleted successfully.
 *   }
 * };
 *
 * row.delete(callback);
 *
 * //-
 * // To delete a specific set of cells, we can provide an array of
 * // column families and qualifiers.
 * //-
 * const cells = [
 *   'follows:gwashington',
 *   'traits'
 * ];
 *
 * row.delete(cells, callback);
 *
 * //-
 * // <h4>Deleting Rows</h4>
 * //
 * // If you wish to delete multiple rows entirely, we can do so with
 * // {@link Table#deleteRows}. You can provide this method with a
 * // row key prefix.
 * //-
 * const options = {
 *   prefix: 'gwash'
 * };
 *
 * table.deleteRows(options, err => {
 *   if (!err) {
 *     // Rows were deleted successfully.
 *   }
 * });
 *
 * //-
 * // If you omit the prefix, you can delete all rows in your table.
 * //-
 * table.deleteRows(err => {
 *   if (!err) {
 *     // All rows were deleted successfully.
 *   }
 * });
 */
export class Bigtable {
  customEndpoint?: string;
  options: BigtableOptions;
  api: {
    [index: string]:
      | v2.BigtableClient
      | v2.BigtableInstanceAdminClient
      | v2.BigtableTableAdminClient;
  };
  auth: GoogleAuth;
  projectId: string;
  appProfileId?: string;
  projectName: string;
  shouldReplaceProjectIdToken: boolean;
  // tslint:disable-next-line variable-name
  static AppProfile: AppProfile;
  // tslint:disable-next-line variable-name
  static Instance: Instance;
  // tslint:disable-next-line variable-name
  static Cluster: Cluster;

  constructor(options: BigtableOptions = {}) {
    // Determine what scopes are needed.
    // It is the union of the scopes on all three clients.
    const scopes: string[] = [];
    const clientClasses = [
      v2.BigtableClient,
      v2.BigtableInstanceAdminClient,
      v2.BigtableTableAdminClient,
    ];
    for (const clientClass of clientClasses) {
      for (const scope of clientClass.scopes) {
        if (!scopes.includes(scope)) {
          scopes.push(scope);
        }
      }
    }

    options = Object.assign(
      {
        libName: 'gccl',
        libVersion: PKG.version,
        scopes,
      },
      options
    );

    const defaultBaseUrl = 'bigtable.googleapis.com';
    const defaultAdminBaseUrl = 'bigtableadmin.googleapis.com';

    const customEndpoint =
      options.apiEndpoint || process.env.BIGTABLE_EMULATOR_HOST;
    this.customEndpoint = customEndpoint;

    let customEndpointBaseUrl;
    let customEndpointPort;

    if (customEndpoint) {
      const customEndpointParts = customEndpoint.split(':');
      customEndpointBaseUrl = customEndpointParts[0];
      customEndpointPort = customEndpointParts[1];
    }

    this.options = {
      BigtableClient: Object.assign(
        {
          servicePath: customEndpoint ? customEndpointBaseUrl : defaultBaseUrl,
          port: customEndpoint ? Number(customEndpointPort) : 443,
          sslCreds: customEndpoint
            ? grpc.credentials.createInsecure()
            : undefined,
        },
        options
      ) as gax.ClientOptions,
      BigtableInstanceAdminClient: Object.assign(
        {
          servicePath: customEndpoint
            ? customEndpointBaseUrl
            : defaultAdminBaseUrl,
          port: customEndpoint ? Number(customEndpointPort) : 443,
          sslCreds: customEndpoint
            ? grpc.credentials.createInsecure()
            : undefined,
        },
        options
      ) as gax.ClientOptions,
      BigtableTableAdminClient: Object.assign(
        {
          servicePath: customEndpoint
            ? customEndpointBaseUrl
            : defaultAdminBaseUrl,
          port: customEndpoint ? Number(customEndpointPort) : 443,
          sslCreds: customEndpoint
            ? grpc.credentials.createInsecure()
            : undefined,
        },
        options
      ) as gax.ClientOptions,
    };

    this.api = {};
    this.auth = new GoogleAuth(options);
    this.projectId = options.projectId || '{{projectId}}';
    this.appProfileId = options.appProfileId;
    this.projectName = `projects/${this.projectId}`;
    this.shouldReplaceProjectIdToken = this.projectId === '{{projectId}}';
  }

  createInstance(
    id: string,
    options?: InstanceOptions
  ): Promise<CreateInstanceResponse>;
  createInstance(
    id: string,
    options: InstanceOptions,
    callback: CreateInstanceCallback
  ): void;
  createInstance(id: string, callback: CreateInstanceCallback): void;
  /**
   * Create a Cloud Bigtable instance.
   *
   * @see [Creating a Cloud Bigtable Instance]{@link https://cloud.google.com/bigtable/docs/creating-instance}
   *
   * @param {string} id The unique id of the instance.
   * @param {object} options Instance creation options.
   * @param {object[]} options.clusters The clusters to be created within the
   *     instance.
   * @param {string} options.displayName The descriptive name for this instance
   *     as it appears in UIs.
   * @param {Object.<string, string>} [options.labels] Labels are a flexible and
   *     lightweight mechanism for organizing cloud resources into groups that
   *     reflect a customer's organizational needs and deployment strategies.
   *     They can be used to filter resources and aggregate metrics.
   *
   *   * Label keys must be between 1 and 63 characters long and must conform to
   *     the regular expression: `[\p{Ll}\p{Lo}][\p{Ll}\p{Lo}\p{N}_-]{0,62}`.
   *   * Label values must be between 0 and 63 characters long and must conform
   * to the regular expression: `[\p{Ll}\p{Lo}\p{N}_-]{0,63}`.
   *   * No more than 64 labels can be associated with a given resource.
   *   * Keys and values must both be under 128 bytes.
   * @param {string} [options.type] The type of the instance. Options are
   *     'production' or 'development'.
   * @param {object} [options.gaxOptions] Request configuration options, outlined
   *     here: https://googleapis.github.io/gax-nodejs/CallSettings.html.
   * @param {function} callback The callback function.
   * @param {?error} callback.err An error returned while making this request.
   * @param {Instance} callback.instance The newly created
   *     instance.
   * @param {Operation} callback.operation An operation object that can be used
   *     to check the status of the request.
   * @param {object} callback.apiResponse The full API response.
   *
   * @example
   * const Bigtable = require('@google-cloud/bigtable');
   * const bigtable = new Bigtable();
   *
   * const callback = function(err, instance, operation, apiResponse) {
   *   if (err) {
   *     // Error handling omitted.
   *   }
   *
   *   operation
   *     .on('error', console.log)
   *     .on('complete', () => {
   *       // The instance was created successfully.
   *     });
   * };
   *
   * const options = {
   *   displayName: 'my-sweet-instance',
   *   labels: {env: 'prod'},
   *   clusters: [
   *     {
   *       id: 'my-sweet-cluster',
   *       nodes: 3,
   *       location: 'us-central1-b',
   *       storage: 'ssd'
   *     }
   *   ]
   * };
   *
   * bigtable.createInstance('my-instance', options, callback);
   *
   * //-
   * // If the callback is omitted, we'll return a Promise.
   * //-
   * bigtable.createInstance('my-instance', options).then(function(data) {
   *   const instance = data[0];
   *   const operation = data[1];
   *   const apiResponse = data[2];
   * });
   */
  createInstance(
    id: string,
    optionsOrCallback?: InstanceOptions | CreateInstanceCallback,
    cb?: CreateInstanceCallback
  ): void | Promise<CreateInstanceResponse> {
    const options =
      typeof optionsOrCallback === 'object' ? optionsOrCallback : {};
    const callback =
      typeof optionsOrCallback === 'function' ? optionsOrCallback : cb;

<<<<<<< HEAD
    if (arrify(options.clusters).some(cluster => !cluster.id)) {
      throw new Error('An id of cluster is required to create an instance.');
    }
    const reqOpts: any = {
=======
    const reqOpts = {
>>>>>>> 69839cd8
      parent: this.projectName,
      instanceId: id,
      instance: {
        displayName: options.displayName || id,
        labels: options.labels,
      },
    } as google.bigtable.admin.v2.CreateInstanceRequest;

    if (options.type) {
      reqOpts.instance!.type = Instance.getTypeType_(options.type);
    }

    reqOpts.clusters = arrify(options.clusters!).reduce((clusters, cluster) => {
      clusters[cluster.id!] = {
        location: Cluster.getLocation_(this.projectId, cluster.location!),
        serveNodes: cluster.nodes,
        defaultStorageType: Cluster.getStorageType_(cluster.storage!),
      };

      return clusters;
    }, {} as {[index: string]: ClusterInfo});

    this.request(
      {
        client: 'BigtableInstanceAdminClient',
        method: 'createInstance',
        reqOpts,
        gaxOpts: options.gaxOptions,
      },
      (...args) => {
        const err = args[0];
        if (!err) {
          args.splice(1, 0, this.instance(id));
        }
        callback!(...args);
      }
    );
  }

  getInstances(gaxOptions?: CallOptions): Promise<GetInstancesResponse>;
  getInstances(callback: GetInstancesCallback): void;
  getInstances(gaxOptions: CallOptions, callback: GetInstancesCallback): void;
  /**
   * @typedef {array} GetInstancesResponse
   * @property {Instance[]} 0 Array of {@link Instance} instances.
   * @property {object} 1 The full API response.
   */
  /**
   * @callback GetInstancesCallback
   * @param {?Error} err Request error, if any.
   * @param {Instance[]} instances Array of {@link Instance} instances.
   * @param {object} apiResponse The full API response.
   */
  /**
   * Get Instance objects for all of your Cloud Bigtable instances.
   *
   * @param {object} [gaxOptions] Request configuration options, outlined here:
   *     https://googleapis.github.io/gax-nodejs/classes/CallSettings.html.
   * @param {GetInstancesCallback} [callback] The callback function.
   * @returns {Promise<GetInstancesResponse>}
   *
   * @example
   * const Bigtable = require('@google-cloud/bigtable');
   * const bigtable = new Bigtable();
   *
   * bigtable.getInstances(function(err, instances) {
   *   if (!err) {
   *     // `instances` is an array of Instance objects.
   *   }
   * });
   *
   * @example <caption>To control how many API requests are made and page
   * through the results manually, set `autoPaginate` to `false`.</caption>
   * function callback(err, instances, nextQuery, apiResponse) {
   *   if (nextQuery) {
   *     // More results exist.
   *     bigtable.getInstances(nextQuery, callback);
   *   }
   * }
   *
   * bigtable.getInstances({
   *   autoPaginate: false
   * }, callback);
   *
   * @example <caption>If the callback is omitted, we'll return a Promise.
   * </caption>
   * bigtable.getInstances().then(function(data) {
   *   const instances = data[0];
   * });
   */
  getInstances(
    gaxOptionsOrCallback?: CallOptions | GetInstancesCallback,
    callback?: GetInstancesCallback
  ): void | Promise<GetInstancesResponse> {
    const gaxOptions =
      typeof gaxOptionsOrCallback === 'object' ? gaxOptionsOrCallback : {};
    callback =
      typeof gaxOptionsOrCallback === 'function'
        ? gaxOptionsOrCallback
        : callback;

    const reqOpts = {
      parent: this.projectName,
    };

    this.request(
      {
        client: 'BigtableInstanceAdminClient',
        method: 'listInstances',
        reqOpts,
        gaxOpts: gaxOptions,
      },
      (err, resp) => {
        if (err) {
          callback!(err);
          return;
        }
        const instances = resp.instances.map((instanceData: IInstance) => {
          const instance = this.instance(instanceData.name!.split('/').pop()!);
          instance.metadata = instanceData;
          return instance;
        });
        callback!(null, instances, resp);
      }
    );
  }

  /**
   * Get a reference to a Cloud Bigtable instance.
   *
   * @param {string} id The id of the instance.
   * @returns {Instance}
   */
  instance(name: string) {
    return new Instance(this, name);
  }

  // tslint:disable-next-line no-any
  request<T = any>(config?: any): AbortableDuplex;
  // tslint:disable-next-line no-any
  request<T = any>(config?: any, callback?: RequestCallback<T>): void;
  /**
   * Funnel all API requests through this method, to be sure we have a project ID.
   *
   * @param {object} config Configuration object.
   * @param {object} config.gaxOpts GAX options.
   * @param {function} config.method The gax method to call.
   * @param {object} config.reqOpts Request options.
   * @param {function} [callback] Callback function.
   */
  // tslint:disable-next-line no-any
  request<T = any>(
    config: RequestOptions,
    callback?: (err: ServiceError | null, resp?: T) => void
  ): void | AbortableDuplex {
    const isStreamMode = !callback;

    let gaxStream: gax.CancellableStream;
    let stream: AbortableDuplex;

    const prepareGaxRequest = (
      callback: (err: Error | null, fn?: Function) => void
    ) => {
      this.getProjectId_((err, projectId) => {
        if (err) {
          callback(err);
          return;
        }
        let gaxClient = this.api[config.client];
        if (!gaxClient) {
          // Lazily instantiate client.
          const clientOptions = this.options[config.client]!;
          gaxClient = new v2[config.client](clientOptions);
          this.api[config.client] = gaxClient;
        }
        let reqOpts = extend(true, {}, config.reqOpts);
        if (this.shouldReplaceProjectIdToken && projectId !== '{{projectId}}') {
          reqOpts = replaceProjectIdToken(reqOpts, projectId!);
        }
        const requestFn = gaxClient[config.method!].bind(
          gaxClient,
          reqOpts,
          config.gaxOpts
        );
        callback(null, requestFn);
      });
    };

    if (isStreamMode) {
      stream = streamEvents(through.obj());

      stream.abort = () => {
        if (gaxStream && gaxStream.cancel) {
          gaxStream.cancel();
        }
      };

      stream.once('reading', makeRequestStream);

      return stream;
    } else {
      makeRequestCallback();
    }

    function makeRequestCallback() {
      prepareGaxRequest((err, requestFn) => {
        if (err) {
          callback!(err as ServiceError);
          return;
        }
        requestFn!(callback);
      });
    }

    function makeRequestStream() {
      prepareGaxRequest((err, requestFn) => {
        if (err) {
          stream.destroy(err);
          return;
        }

        // @TODO: remove `retry-request` when gax supports retryable
        // streams.
        // https://github.com/googleapis/gax-nodejs/blob/ec0c8b0805c31d8a91ea69cb19fe50f42a38bf87/lib/streaming.js#L230
        const retryOpts = Object.assign(
          {
            currentRetryAttempt: 0,
            noResponseRetries: 0,
            objectMode: true,
            shouldRetryFn: shouldRetryRequest,
            request() {
              gaxStream = requestFn!();
              return gaxStream;
            },
          },
          config.retryOpts
        );

        retryRequest(null, retryOpts)
          .on('error', stream.destroy.bind(stream))
          .on('request', stream.emit.bind(stream, 'request'))
          .pipe(stream);
      });
    }
  }

  /**
   * Determine and localize the project ID. If a user provides an ID, we bypass
   * checking with the auth client for an ID.
   *
   * @private
   *
   * @param {function} callback Callback function.
   * @param {?error} callback.err An error returned from the auth client.
   * @param {string} callback.projectId The detected project ID.
   */
  getProjectId_(callback: (err: Error | null, projectId?: string) => void) {
    const projectIdRequired =
      this.projectId === '{{projectId}}' && !this.customEndpoint;

    if (!projectIdRequired) {
      setImmediate(callback, null, this.projectId);
      return;
    }

    this.auth.getProjectId((err, projectId) => {
      if (err) {
        callback(err);
        return;
      }
      this.projectId = projectId!;
      callback(null, this.projectId);
    });
  }
}

/*! Developer Documentation
 *
 * All async methods (except for streams) will return a Promise in the event
 * that a callback is omitted.
 */
promisifyAll(Bigtable, {
  exclude: ['instance', 'operation', 'request'],
});

/**
 * {@link AppProfile} class.
 *
 * @name Bigtable.AppProfile
 * @see AppProfile
 * @type {Constructor}
 */

/**
 * {@link Cluster} class.
 *
 * @name Bigtable.Cluster
 * @see Cluster
 * @type {Constructor}
 */

/**
 * {@link Instance} class.
 *
 * @name Bigtable.Instance
 * @see Instance
 * @type {Constructor}
 */

// Allow creating a `Bigtable` instance without using the `new` keyword.
// tslint:disable-next-line no-any
(Bigtable as any) = new Proxy(Bigtable, {
  apply(target, thisArg, argumentsList) {
    // tslint:disable-next-line no-any
    return new (target as any)(...argumentsList);
  },
});

/**
 * The default export of the `@google-cloud/bigtable` package is the
 * {@link Bigtable} class.
 *
 * See {@link Bigtable} and {@link ClientConfig} for client methods and
 * configuration options.
 *
 * @module {constructor} @google-cloud/bigtable
 * @alias nodejs-bigtable
 *
 * @example <caption>Install the client library with <a href="https://www.npmjs.com/">npm</a>:</caption>
 * npm install --save @google-cloud/bigtable
 *
 * @example <caption>Import the client library</caption>
 * const Bigtable = require('@google-cloud/bigtable');
 *
 * @example <caption>Create a client that uses <a href="https://cloud.google.com/docs/authentication/production#providing_credentials_to_your_application">Application Default Credentials (ADC)</a>:</caption>
 * const bigtable = new Bigtable();
 *
 * @example <caption>Create a client with <a href="https://cloud.google.com/docs/authentication/production#obtaining_and_providing_service_account_credentials_manually">explicit credentials</a>:</caption>
 * const bigtable = new Bigtable({
 *   projectId: 'your-project-id',
 *   keyFilename: '/path/to/keyfile.json'
 * });
 *
 * @example <caption>include:samples/quickstart.js</caption>
 * region_tag:bigtable_quickstart
 * Full quickstart example:
 */

module.exports = Bigtable;
module.exports.v2 = v2;
module.exports.Bigtable = Bigtable;
export {protos};<|MERGE_RESOLUTION|>--- conflicted
+++ resolved
@@ -627,14 +627,11 @@
     const callback =
       typeof optionsOrCallback === 'function' ? optionsOrCallback : cb;
 
-<<<<<<< HEAD
     if (arrify(options.clusters).some(cluster => !cluster.id)) {
       throw new Error('An id of cluster is required to create an instance.');
     }
-    const reqOpts: any = {
-=======
+    
     const reqOpts = {
->>>>>>> 69839cd8
       parent: this.projectName,
       instanceId: id,
       instance: {
