/*!
 * Copyright 2018 Google Inc. All Rights Reserved.
 *
 * Licensed under the Apache License, Version 2.0 (the "License");
 * you may not use this file except in compliance with the License.
 * You may obtain a copy of the License at
 *
 *      http://www.apache.org/licenses/LICENSE-2.0
 *
 * Unless required by applicable law or agreed to in writing, software
 * distributed under the License is distributed on an "AS IS" BASIS,
 * WITHOUT WARRANTIES OR CONDITIONS OF ANY KIND, either express or implied.
 * See the License for the specific language governing permissions and
 * limitations under the License.
 */
import {Transform, TransformOptions} from 'stream';
<<<<<<< HEAD

import {Bytes, Mutation} from './mutation';
=======
import {Mutation} from './mutation';
>>>>>>> e29f9aac

export type Value = string|number|boolean|Uint8Array;

export interface Chunk {
  rowContents: Value;
  commitRow: boolean;
  resetRow: boolean;
  rowKey?: string|Uint8Array;
  familyName?: {value: string};
  qualifier?: Qualifier|{value: Value};
  timestampMicros?: number|Long;
  labels?: string[];
  value?: string|Buffer;
  valueSize?: number;
}
export interface Data {
  chunks: Chunk[];
  lastScannedRowKey?: Buffer;
}
interface Family {
  [qualifier: string]: Qualifier[];
}
export interface Qualifier {
  value?: string|Buffer;
  labels?: string[];
  timestamp?: number|Long;
  size?: number;
}
export interface Row {
  key?: Value;
  data?: Data;
}
export interface TransformErrorProps {
  message: string;
  chunk: Chunk|null;
}

class TransformError extends Error {
  constructor(props: TransformErrorProps) {
    super();
    this.name = 'TransformError';
    this.message = `${props.message}: ${JSON.stringify(props.chunk)}`;
  }
}

/**
 * Enum for chunk formatter Row state.
 * NEW_ROW: inital state or state after commitRow or resetRow
 * ROW_IN_PROGRESS: state after first valid chunk without commitRow or resetRow
 * CELL_IN_PROGRESS: state when valueSize > 0(partial cell)
 */
export const RowStateEnum = Object.freeze({
  NEW_ROW: 1,
  ROW_IN_PROGRESS: 2,
  CELL_IN_PROGRESS: 3,
});

/**
 * ChunkTransformer formats all incoming chunks in to row
 * keeps all intermediate state until end of stream.
 * Should use new instance for each request.
 */
export class ChunkTransformer extends Transform {
  options: TransformOptions;
  _destroyed: boolean;
  lastRowKey?: Value;
  state?: number;
  row?: Row;
  family?: Family;
  qualifiers?: Qualifier[];
  qualifier?: Qualifier;
  constructor(options: TransformOptions = {}) {
    options.objectMode = true;  // forcing object mode
    super(options);
    this.options = options;
    this._destroyed = false;
    this.lastRowKey = undefined;
    this.reset();
  }

  /**
   * called at end of the stream.
   * @public
   * @param {callback} cb callback will be called with error if there is any uncommitted row
   */
  _flush(cb: Function): void {
    if (typeof this.row!.key !== 'undefined') {
      this.destroy(new TransformError({
        message: 'Response ended with pending row without commit',
        chunk: null,
      }));
      return;
    }
    cb();
  }

  /**
   * transform the readrowsresponse chunks into friendly format. Chunks contain
   * 3 properties:
   *
   * `rowContents` The row contents, this essentially is all data pertaining
   *     to a single family.
   *
   * `commitRow` This is a boolean telling us the all previous chunks for this
   *     row are ok to consume.
   *
   * `resetRow` This is a boolean telling us that all the previous chunks are to
   *     be discarded.
   *
   * @public
   *
   * @param {object} data readrows response containing array of chunks.
   * @param {object} [enc] encoding options.
   * @param {callback} next callback will be called once data is processed, with error if any error in processing
   */
  _transform(data: Data, enc: string, next: Function): void {
    for (const chunk of data.chunks!) {
      switch (this.state) {
        case RowStateEnum.NEW_ROW:
          this.processNewRow(chunk);
          break;
        case RowStateEnum.ROW_IN_PROGRESS:
          this.processRowInProgress(chunk);
          break;
        case RowStateEnum.CELL_IN_PROGRESS:
          this.processCellInProgress(chunk);
          break;
      }
      if (this._destroyed) {
        return;
      }
    }
    if (data.lastScannedRowKey && data.lastScannedRowKey.length > 0) {
      this.lastRowKey =
          Mutation.convertFromBytes(data.lastScannedRowKey as Bytes, {
            userOptions: this.options,
          });
    }
    next();
  }

  /**
   * called when stream is destroyed.
   * @public
   * @param {error} err error if any
   */
  destroy(err?: Error): void {
    if (this._destroyed) return;
    this._destroyed = true;
    if (err) {
      this.emit('error', err);
    }
    this.emit('close');
  }

  /**
   * Resets state of formatter
   * @private
   */
  reset(): void {
    this.family = {} as Family;
    this.qualifiers = [];
    this.qualifier = {};
    this.row = {};
    this.state = RowStateEnum.NEW_ROW;
  }

  /**
   * sets lastRowkey and calls reset when row is committed.
   * @private
   */
  commit(): void {
    const row = this.row;
    this.reset();
    this.lastRowKey = row!.key;
  }

  /**
   * Validates valuesize and commitrow in a chunk
   * @private
   * @param {chunk} chunk chunk to validate for valuesize and commitRow
   */
  validateValueSizeAndCommitRow(chunk: Chunk): void {
    if (chunk.valueSize! > 0 && chunk.commitRow) {
      this.destroy(new TransformError({
        message: 'A row cannot be have a value size and be a commit row',
        chunk,
      }));
    }
  }

  /**
   * Validates resetRow condition for chunk
   * @private
   * @param {chunk} chunk chunk to validate for resetrow
   */
  validateResetRow(chunk: Chunk): void {
    const containsData = (chunk.rowKey && chunk.rowKey.length !== 0) ||
        chunk.familyName || chunk.qualifier ||
        (chunk.value && chunk.value.length !== 0) || chunk.timestampMicros! > 0;
    if (chunk.resetRow && containsData) {
      this.destroy(new TransformError({
        message: 'A reset should have no data',
        chunk,
      }));
    }
  }

  /**
   * Validates state for new row.
   * @private
   * @param {chunk} chunk chunk to validate
   * @param {newRowKey} newRowKey newRowKey of the new row
   */
  validateNewRow(chunk: Chunk, newRowKey: string|Buffer): void {
    const row = this.row;
    const lastRowKey = this.lastRowKey;
    let errorMessage: string|undefined;

    if (typeof row!.key !== 'undefined') {
      errorMessage = 'A new row cannot have existing state';
    } else if (
        typeof chunk.rowKey === 'undefined' || chunk.rowKey.length === 0 ||
        newRowKey.length === 0) {
      errorMessage = 'A row key must be set';
    } else if (chunk.resetRow) {
      errorMessage = 'A new row cannot be reset';
    } else if (lastRowKey === newRowKey) {
      errorMessage = 'A commit happened but the same key followed';
    } else if (!chunk.familyName) {
      errorMessage = 'A family must be set';
    } else if (chunk.qualifier === null || chunk.qualifier === undefined) {
      errorMessage = 'A column qualifier must be set';
    }
    if (errorMessage) {
      this.destroy(new TransformError({message: errorMessage, chunk}));
      return;
    }
    this.validateValueSizeAndCommitRow(chunk);
  }

  /**
   * Validates state for rowInProgress
   * @private
   * @param {chunk} chunk chunk to validate
   */
  validateRowInProgress(chunk: Chunk): void {
    const row = this.row;
    if (chunk.rowKey && chunk.rowKey.length) {
      const newRowKey = Mutation.convertFromBytes(chunk.rowKey as Bytes, {
        userOptions: this.options,
      });
      const oldRowKey = row!.key || '';
      if (newRowKey && chunk.rowKey && (newRowKey as string).length !== 0 &&
          newRowKey.toString() !== oldRowKey.toString()) {
        this.destroy(new TransformError({
          message: 'A commit is required between row keys',
          chunk,
        }));
        return;
      }
    }
    if (chunk.familyName &&
        (chunk.qualifier === null || chunk.qualifier === undefined)) {
      this.destroy(new TransformError({
        message: 'A qualifier must be specified',
        chunk,
      }));
      return;
    }
    this.validateResetRow(chunk);
    this.validateValueSizeAndCommitRow(chunk);
  }

  /**
   * Validates chunk for cellInProgress state.
   * @private
   * @param {chunk} chunk chunk to validate
   */
  validateCellInProgress(chunk: Chunk): void {
    this.validateResetRow(chunk);
    this.validateValueSizeAndCommitRow(chunk);
  }

  /**
   * Moves to next state in processing.
   * @private
   * @param {chunk} chunk chunk in process
   */
  moveToNextState(chunk: Chunk): void {
    const row = this.row;
    if (chunk.commitRow) {
      this.push(row);
      this.commit();
      this.lastRowKey = row!.key;
    } else {
      if (chunk.valueSize! > 0) {
        this.state = RowStateEnum.CELL_IN_PROGRESS;
      } else {
        this.state = RowStateEnum.ROW_IN_PROGRESS;
      }
    }
  }

  /**
   * Process chunk when in NEW_ROW state.
   * @private
   * @param {chunks} chunk chunk to process
   */
<<<<<<< HEAD
  processNewRow(chunk) {
    const newRowKey = Mutation.convertFromBytes(chunk.rowKey as Bytes, {
=======
  processNewRow(chunk: Chunk): void {
    const newRowKey = Mutation.convertFromBytes(chunk.rowKey!, {
>>>>>>> e29f9aac
      userOptions: this.options,
    }) as string;
    this.validateNewRow(chunk, newRowKey);
    if (chunk.familyName && chunk.qualifier) {
      const row = this.row;
<<<<<<< HEAD
      row.key = newRowKey;
      row.data = {};
      this.family = row.data[chunk.familyName.value] = {};
      const qualifierName =
          Mutation.convertFromBytes(chunk.qualifier.value as Bytes, {
            userOptions: this.options,
          });
      this.qualifiers = this.family[qualifierName as {} as string] = [];
      this.qualifier = {
        value: Mutation.convertFromBytes(chunk.value as Bytes, {
=======
      row!.key = newRowKey;
      row!.data = {} as Data;
      this.family = row!.data![chunk.familyName.value] = {} as Family;
      const qualifierName = Mutation.convertFromBytes(chunk.qualifier.value, {
        userOptions: this.options,
      });
      this.qualifiers = this.family[qualifierName as {} as string] = [];
      this.qualifier = {
        value: Mutation.convertFromBytes(chunk.value!, {
>>>>>>> e29f9aac
          userOptions: this.options,
          isPossibleNumber: true,
        }) as string,
        labels: chunk.labels,
        timestamp: chunk.timestampMicros,
      };
      this.qualifiers.push(this.qualifier);
      this.moveToNextState(chunk);
    }
  }

  /**
   * Process chunk when in ROW_IN_PROGRESS state.
   * @private
   * @param {chunk} chunk chunk to process
   */
  processRowInProgress(chunk: Chunk): void {
    this.validateRowInProgress(chunk);
    if (chunk.resetRow) {
      return this.reset();
    }
    const row = this.row;
    if (chunk.familyName) {
      this.family = row!.data![chunk.familyName.value] =
          row!.data![chunk.familyName.value] || {};
    }
    if (chunk.qualifier) {
<<<<<<< HEAD
      const qualifierName =
          Mutation.convertFromBytes(chunk.qualifier.value as Bytes, {
            userOptions: this.options,
          }) as string;
      this.qualifiers = this.family[qualifierName] =
          this.family[qualifierName] || [];
    }
    this.qualifier = {
      value: Mutation.convertFromBytes(chunk.value as Bytes, {
=======
      const qualifierName = Mutation.convertFromBytes(chunk.qualifier.value, {
        userOptions: this.options,
      }) as string;
      this.qualifiers = this.family![qualifierName] =
          this.family![qualifierName] || [];
    }
    this.qualifier = {
      value: Mutation.convertFromBytes(chunk.value!, {
>>>>>>> e29f9aac
        userOptions: this.options,
        isPossibleNumber: true,
      }) as string,
      labels: chunk.labels,
      timestamp: chunk.timestampMicros,
    };
    this.qualifiers!.push(this.qualifier);
    this.moveToNextState(chunk);
  }

  /**
   * Process chunk when in CELl_IN_PROGRESS state.
   * @private
   * @param {chunk} chunk chunk to process
   */
  processCellInProgress(chunk: Chunk): void {
    this.validateCellInProgress(chunk);
    if (chunk.resetRow) {
      return this.reset();
    }
<<<<<<< HEAD
    const chunkQualifierValue =
        Mutation.convertFromBytes(chunk.value as Bytes, {
          userOptions: this.options,
        });
=======
    const chunkQualifierValue = Mutation.convertFromBytes(chunk.value!, {
      userOptions: this.options,
    });
>>>>>>> e29f9aac

    if (chunkQualifierValue instanceof Buffer &&
        this.qualifier!.value instanceof Buffer) {
      this.qualifier!.value = Buffer.concat([
        this.qualifier!.value,
        chunkQualifierValue,
      ]);
    } else {
      (this.qualifier!.value as string) += chunkQualifierValue;
    }
    this.moveToNextState(chunk);
  }
}<|MERGE_RESOLUTION|>--- conflicted
+++ resolved
@@ -14,12 +14,8 @@
  * limitations under the License.
  */
 import {Transform, TransformOptions} from 'stream';
-<<<<<<< HEAD
 
 import {Bytes, Mutation} from './mutation';
-=======
-import {Mutation} from './mutation';
->>>>>>> e29f9aac
 
 export type Value = string|number|boolean|Uint8Array;
 
@@ -329,40 +325,23 @@
    * @private
    * @param {chunks} chunk chunk to process
    */
-<<<<<<< HEAD
-  processNewRow(chunk) {
-    const newRowKey = Mutation.convertFromBytes(chunk.rowKey as Bytes, {
-=======
   processNewRow(chunk: Chunk): void {
-    const newRowKey = Mutation.convertFromBytes(chunk.rowKey!, {
->>>>>>> e29f9aac
+    const newRowKey = Mutation.convertFromBytes(chunk.rowKey! as Bytes, {
       userOptions: this.options,
     }) as string;
     this.validateNewRow(chunk, newRowKey);
     if (chunk.familyName && chunk.qualifier) {
       const row = this.row;
-<<<<<<< HEAD
-      row.key = newRowKey;
-      row.data = {};
-      this.family = row.data[chunk.familyName.value] = {};
+      row!.key = newRowKey;
+      row!.data = {} as Data;
+      this.family = row!.data![chunk.familyName.value] = {} as Family;
       const qualifierName =
           Mutation.convertFromBytes(chunk.qualifier.value as Bytes, {
             userOptions: this.options,
           });
       this.qualifiers = this.family[qualifierName as {} as string] = [];
       this.qualifier = {
-        value: Mutation.convertFromBytes(chunk.value as Bytes, {
-=======
-      row!.key = newRowKey;
-      row!.data = {} as Data;
-      this.family = row!.data![chunk.familyName.value] = {} as Family;
-      const qualifierName = Mutation.convertFromBytes(chunk.qualifier.value, {
-        userOptions: this.options,
-      });
-      this.qualifiers = this.family[qualifierName as {} as string] = [];
-      this.qualifier = {
-        value: Mutation.convertFromBytes(chunk.value!, {
->>>>>>> e29f9aac
+        value: Mutation.convertFromBytes(chunk.value! as Bytes, {
           userOptions: this.options,
           isPossibleNumber: true,
         }) as string,
@@ -390,26 +369,15 @@
           row!.data![chunk.familyName.value] || {};
     }
     if (chunk.qualifier) {
-<<<<<<< HEAD
       const qualifierName =
           Mutation.convertFromBytes(chunk.qualifier.value as Bytes, {
             userOptions: this.options,
           }) as string;
-      this.qualifiers = this.family[qualifierName] =
-          this.family[qualifierName] || [];
-    }
-    this.qualifier = {
-      value: Mutation.convertFromBytes(chunk.value as Bytes, {
-=======
-      const qualifierName = Mutation.convertFromBytes(chunk.qualifier.value, {
-        userOptions: this.options,
-      }) as string;
       this.qualifiers = this.family![qualifierName] =
           this.family![qualifierName] || [];
     }
     this.qualifier = {
-      value: Mutation.convertFromBytes(chunk.value!, {
->>>>>>> e29f9aac
+      value: Mutation.convertFromBytes(chunk.value! as Bytes, {
         userOptions: this.options,
         isPossibleNumber: true,
       }) as string,
@@ -430,16 +398,10 @@
     if (chunk.resetRow) {
       return this.reset();
     }
-<<<<<<< HEAD
     const chunkQualifierValue =
-        Mutation.convertFromBytes(chunk.value as Bytes, {
+        Mutation.convertFromBytes(chunk.value! as Bytes, {
           userOptions: this.options,
         });
-=======
-    const chunkQualifierValue = Mutation.convertFromBytes(chunk.value!, {
-      userOptions: this.options,
-    });
->>>>>>> e29f9aac
 
     if (chunkQualifierValue instanceof Buffer &&
         this.qualifier!.value instanceof Buffer) {
