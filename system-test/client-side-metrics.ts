// Copyright 2025 Google LLC
//
// Licensed under the Apache License, Version 2.0 (the "License");
// you may not use this file except in compliance with the License.
// You may obtain a copy of the License at
//
//     https://www.apache.org/licenses/LICENSE-2.0
//
// Unless required by applicable law or agreed to in writing, software
// distributed under the License is distributed on an "AS IS" BASIS,
// WITHOUT WARRANTIES OR CONDITIONS OF ANY KIND, either express or implied.
// See the License for the specific language governing permissions and
// limitations under the License.

import {after, before, describe, it} from 'mocha';
import * as mocha from 'mocha';
import {
  CloudMonitoringExporter,
  ExportResult,
} from '../src/client-side-metrics/exporter';
import {ResourceMetrics} from '@opentelemetry/sdk-metrics';
import * as assert from 'assert';
import {GCPMetricsHandler} from '../src/client-side-metrics/gcp-metrics-handler';
import * as proxyquire from 'proxyquire';
import {Bigtable} from '../src';
import {setupBigtable} from './client-side-metrics-setup-table';
import {TestMetricsHandler} from '../test-common/test-metrics-handler';
import {
  OnAttemptCompleteData,
  OnOperationCompleteData,
} from '../src/client-side-metrics/metrics-handler';
import {ClientOptions} from 'google-gax';
import {PassThrough} from 'stream';
import {generateChunksFromRequest} from '../test-common/utils/readRowsImpl';

const SECOND_PROJECT_ID = 'cfdb-sdk-node-tests';

class FakeHRTime {
  startTime = BigInt(0);

  bigint() {
    this.startTime += BigInt(1000000000);
    return this.startTime;
  }
}

/**
 * This method retrieves a bigtable client that sends metrics to the metrics
 * handler class. The client also uses metrics collectors that have
 * deterministic timestamps associated with the various latency metrics so that
 * they can be tested.
 *
 * @param projectId
 * @param metricsHandlerClass
 */
function getFakeBigtable(
  projectId: string,
  metricsHandlerClass: typeof GCPMetricsHandler | typeof TestMetricsHandler,
  hrtime: FakeHRTime,
) {
  const metricHandler = new metricsHandlerClass(
    {} as unknown as ClientOptions & {value: string},
  );
  const FakeOperationsMetricsCollector = proxyquire(
    '../src/client-side-metrics/operation-metrics-collector.js',
    {
      'node:process': {
        hrtime,
      },
    },
  ).OperationMetricsCollector;
  const FakeClientSideMetricsConfigManager = proxyquire(
    '../src/client-side-metrics/metrics-config-manager.js',
    {
      './operation-metrics-collector.js': {
        OperationMetricsCollector: FakeOperationsMetricsCollector,
      },
    },
  ).ClientSideMetricsConfigManager;
  const newClient = new Bigtable({projectId});
  newClient._metricsConfigManager = new FakeClientSideMetricsConfigManager([
    metricHandler,
  ]);
  return newClient;
}

function getHandlerFromExporter(Exporter: typeof CloudMonitoringExporter) {
  return proxyquire('../src/client-side-metrics/gcp-metrics-handler.js', {
    './exporter': {
      CloudMonitoringExporter: Exporter,
    },
  }).GCPMetricsHandler;
}

describe.only('Bigtable/ClientSideMetrics', () => {
  const instanceId1 = 'emulator-test-instance';
  const instanceId2 = 'emulator-test-instance2';
  const tableId1 = 'my-table';
  const tableId2 = 'my-table2';
  const columnFamilyId = 'cf1';
  let defaultProjectId: string;

  before(async () => {
    const bigtable = new Bigtable();
    for (const instanceId of [instanceId1, instanceId2]) {
      await setupBigtable(bigtable, columnFamilyId, instanceId, [
        tableId1,
        tableId2,
      ]);
    }
    defaultProjectId = await new Promise((resolve, reject) => {
      bigtable.getProjectId_((err: Error | null, projectId?: string) => {
        if (err) {
          reject(err);
        } else {
          resolve(projectId as string);
        }
      });
    });
  });

  after(async () => {
    const bigtable = new Bigtable();
    try {
      // If the instance has been deleted already by another source, we don't
      // want this after hook to block the continuous integration pipeline.
      const instance = bigtable.instance(instanceId1);
      await instance.delete({});
    } catch (e) {
      console.warn('The instance has been deleted already');
    }
    try {
      // If the instance has been deleted already by another source, we don't
      // want this after hook to block the continuous integration pipeline.
      const instance = bigtable.instance(instanceId2);
      await instance.delete({});
    } catch (e) {
      console.warn('The instance has been deleted already');
    }
  });

  describe('Bigtable/ClientSideMetricsToGCM', () => {
    // This test suite ensures that for each test all the export calls are
    // successful even when multiple instances and tables are created.
    async function mockBigtable(projectId: string, done: mocha.Done) {
      /*
      The exporter is called every x seconds, but we only want to test the value
      it receives once. Since done cannot be called multiple times in mocha,
      exported variable ensures we only test the value export receives one time.
      */
      let exported = false;
      /*
      We need to create a timeout here because if we don't then mocha shuts down
      the test as it is sleeping before the GCPMetricsHandler has a chance to
      export the data.
      */
      const timeout = setTimeout(() => {
        if (!exported) {
          done(
            new Error(
              'The exporters have not completed yet and the timeout is over',
            ),
          );
        }
      }, 120000);

      class TestExporter extends CloudMonitoringExporter {
        constructor(options: ClientOptions) {
          super(options);
        }

        async export(
          metrics: ResourceMetrics,
          resultCallback: (result: ExportResult) => void,
        ): Promise<void> {
          try {
            await super.export(metrics, (result: ExportResult) => {
              if (!exported) {
                exported = true;
                try {
                  clearTimeout(timeout);
                  // The test passes when the code is 0 because that means the
                  // result from calling export was successful.
                  assert.strictEqual(result.code, 0);
                  resultCallback({code: 0});
                  done();
                } catch (error) {
                  // The code here isn't 0 so we report the original error to the mocha test runner.
                  done(result);
                  done(error);
                }
              } else {
                resultCallback({code: 0});
              }
            });
          } catch (error) {
            done(error);
          }
        }
      }

      return getFakeBigtable(
        projectId,
        getHandlerFromExporter(TestExporter),
        new FakeHRTime(),
      );
    }

    it('should send the metrics to Google Cloud Monitoring for a ReadRows call', done => {
      (async () => {
        try {
          const bigtable = await mockBigtable(defaultProjectId, done);
          for (const instanceId of [instanceId1, instanceId2]) {
            await setupBigtable(bigtable, columnFamilyId, instanceId, [
              tableId1,
              tableId2,
            ]);
            const instance = bigtable.instance(instanceId);
            const table = instance.table(tableId1);
            await table.getRows();
            const table2 = instance.table(tableId2);
            await table2.getRows();
          }
        } catch (e) {
          done(new Error('An error occurred while running the script'));
          done(e);
        }
      })().catch(err => {
        throw err;
      });
    });
    it('should send the metrics to Google Cloud Monitoring for a ReadRows call with a second project', done => {
      (async () => {
        try {
          // This is the second project the test is configured to work with:
          const projectId = SECOND_PROJECT_ID;
          const bigtable = await mockBigtable(projectId, done);
          for (const instanceId of [instanceId1, instanceId2]) {
            await setupBigtable(bigtable, columnFamilyId, instanceId, [
              tableId1,
              tableId2,
            ]);
            const instance = bigtable.instance(instanceId);
            const table = instance.table(tableId1);
            await table.getRows();
            const table2 = instance.table(tableId2);
            await table2.getRows();
          }
        } catch (e) {
          done(new Error('An error occurred while running the script'));
          done(e);
        }
      })().catch(err => {
        throw err;
      });
    });
  });
  describe('Bigtable/ClientSideMetricsToGCMTimeout', () => {
    // This test suite simulates a situation where the user creates multiple
    // clients and ensures that the exporter doesn't produce any errors even
    // when multiple clients are attempting an export.
    async function mockBigtable(
      projectId: string,
      done: mocha.Done,
      onExportSuccess?: () => void,
    ) {
      class TestExporter extends CloudMonitoringExporter {
        constructor(options: ClientOptions) {
          super(options);
        }

        async export(
          metrics: ResourceMetrics,
          resultCallback: (result: ExportResult) => void,
        ): Promise<void> {
          try {
            await super.export(metrics, (result: ExportResult) => {
              try {
                // The code is expected to be 0 because the
                // result from calling export was successful.
                assert.strictEqual(result.code, 0);
                resultCallback({code: 0});
                if (onExportSuccess) {
                  onExportSuccess();
                }
              } catch (error) {
                // The code here isn't 0 so we report the original error to the
                // mocha test runner.
                // The test fails here because it means that an export was
                // unsuccessful.
                done(result);
                done(error);
                resultCallback({code: 0});
              }
            });
          } catch (error) {
            done(error);
            resultCallback({code: 0});
          }
        }
      }

      /*
      Below we mock out the table so that it sends the metrics to a test exporter
      that will still send the metrics to Google Cloud Monitoring, but then also
      ensure the export was successful and pass the test with code 0 if it is
      successful.
       */
      return getFakeBigtable(
        projectId,
        getHandlerFromExporter(TestExporter),
        new FakeHRTime(),
      );
    }

    it('should send the metrics to Google Cloud Monitoring for a ReadRows call', done => {
      let testFinished = false;
      /*
      We need to create a timeout here because if we don't then mocha shuts down
      the test as it is sleeping before the GCPMetricsHandler has a chance to
      export the data. When the timeout is finished, if there were no export
      errors then the test passes.
      */
      setTimeout(() => {
        testFinished = true;
        done();
      }, 120000);
      (async () => {
        try {
          const bigtable1 = await mockBigtable(defaultProjectId, done);
          const bigtable2 = await mockBigtable(defaultProjectId, done);
          for (const bigtable of [bigtable1, bigtable2]) {
            for (const instanceId of [instanceId1, instanceId2]) {
              await setupBigtable(bigtable, columnFamilyId, instanceId, [
                tableId1,
                tableId2,
              ]);
              const instance = bigtable.instance(instanceId);
              const table = instance.table(tableId1);
              await table.getRows();
              const table2 = instance.table(tableId2);
              await table2.getRows();
            }
          }
        } catch (e) {
          done(new Error('An error occurred while running the script'));
          done(e);
        }
      })().catch(err => {
        throw err;
      });
    });
    it('should send the metrics to Google Cloud Monitoring for a ReadRows call with thirty clients', done => {
      /*
      We need to create a timeout here because if we don't then mocha shuts down
      the test as it is sleeping before the GCPMetricsHandler has a chance to
      export the data. When the timeout is finished, if there were no export
      errors then the test passes.
      */
      const testTimeout = setTimeout(() => {
        done(new Error('The test timed out'));
      }, 480000);
      let testComplete = false;
      const numClients = 30;
      (async () => {
        try {
          const bigtableList = [];
          const completedSet = new Set();
          for (
            let bigtableCount = 0;
            bigtableCount < numClients;
            bigtableCount++
          ) {
            const currentCount = bigtableCount;
            const onExportSuccess = () => {
              completedSet.add(currentCount);
              if (completedSet.size === numClients) {
                // If every client has completed the export then pass the test.
                clearTimeout(testTimeout);
                if (!testComplete) {
                  testComplete = true;
                  done();
                }
              }
            };
            bigtableList.push(
              await mockBigtable(defaultProjectId, done, onExportSuccess),
            );
          }
          for (const bigtable of bigtableList) {
            for (const instanceId of [instanceId1, instanceId2]) {
              await setupBigtable(bigtable, columnFamilyId, instanceId, [
                tableId1,
                tableId2,
              ]);
              const instance = bigtable.instance(instanceId);
              const table = instance.table(tableId1);
              await table.getRows();
              const table2 = instance.table(tableId2);
              await table2.getRows();
            }
          }
        } catch (e) {
          done(e);
          done(new Error('An error occurred while running the script'));
        }
      })().catch(err => {
        throw err;
      });
    });
  });
  describe('Bigtable/ClientSideMetricsToMetricsHandler', () => {
    /**
     * This method is called to do a bunch of basic assertion checks that are
     * expected to pass when a client makes two getRows calls.
     *
     * @param projectId The projectId the request was made with
     * @param requestsHandled The requests handled by the mock metrics handler
     */
    function standardAssertionChecks(
      projectId: string,
      requestsHandled: (OnOperationCompleteData | OnAttemptCompleteData)[],
    ) {
      const firstRequest = requestsHandled[0] as any;
      // We would expect these parameters to be different every time so delete
      // them from the comparison after checking they exist.
      assert(firstRequest.attemptLatency);
      assert(firstRequest.serverLatency);
      delete firstRequest.attemptLatency;
      delete firstRequest.serverLatency;
      delete firstRequest.metricsCollectorData.appProfileId;
      assert.deepStrictEqual(firstRequest, {
        connectivityErrorCount: 0,
        streaming: 'true',
        status: '0',
        client_name: 'nodejs-bigtable',
        metricsCollectorData: {
          instanceId: 'emulator-test-instance',
          table: 'my-table',
          cluster: 'fake-cluster3',
          zone: 'us-west1-c',
          method: 'Bigtable.ReadRows',
        },
        projectId,
      });
      const secondRequest = requestsHandled[1] as any;
      // We would expect these parameters to be different every time so delete
      // them from the comparison after checking they exist.
      assert(secondRequest.operationLatency);
      assert(secondRequest.firstResponseLatency);
      assert(secondRequest.applicationLatencies);
      delete secondRequest.operationLatency;
      delete secondRequest.firstResponseLatency;
      delete secondRequest.applicationLatencies;
      delete secondRequest.metricsCollectorData.appProfileId;
      assert.deepStrictEqual(secondRequest, {
        status: '0',
        streaming: 'true',
        client_name: 'nodejs-bigtable',
        metricsCollectorData: {
          instanceId: 'emulator-test-instance',
          cluster: 'fake-cluster3',
          zone: 'us-west1-c',
          method: 'Bigtable.ReadRows',
          table: 'my-table',
        },
        projectId,
        retryCount: 0,
      });
      // We would expect these parameters to be different every time so delete
      // them from the comparison after checking they exist.
      const thirdRequest = requestsHandled[2] as any;
      assert(thirdRequest.attemptLatency);
      assert(thirdRequest.serverLatency);
      delete thirdRequest.attemptLatency;
      delete thirdRequest.serverLatency;
      delete thirdRequest.metricsCollectorData.appProfileId;
      assert.deepStrictEqual(thirdRequest, {
        connectivityErrorCount: 0,
        streaming: 'true',
        status: '0',
        client_name: 'nodejs-bigtable',
        metricsCollectorData: {
          instanceId: 'emulator-test-instance',
          table: 'my-table2',
          cluster: 'fake-cluster3',
          zone: 'us-west1-c',
          method: 'Bigtable.ReadRows',
        },
        projectId,
      });
      const fourthRequest = requestsHandled[3] as any;
      // We would expect these parameters to be different every time so delete
      // them from the comparison after checking they exist.
      assert(fourthRequest.operationLatency);
      assert(fourthRequest.firstResponseLatency);
      assert(fourthRequest.applicationLatencies);
      delete fourthRequest.operationLatency;
      delete fourthRequest.firstResponseLatency;
      delete fourthRequest.applicationLatencies;
      delete fourthRequest.metricsCollectorData.appProfileId;
      assert.deepStrictEqual(fourthRequest, {
        status: '0',
        streaming: 'true',
        client_name: 'nodejs-bigtable',
        metricsCollectorData: {
          instanceId: 'emulator-test-instance',
          cluster: 'fake-cluster3',
          zone: 'us-west1-c',
          method: 'Bigtable.ReadRows',
          table: 'my-table2',
        },
        projectId,
        retryCount: 0,
      });
    }

    /**
     * This method is called to check that the requests handled from the
     * readRows streaming calls have the right application latencies and other
     * appropriate metrics.
     *
     * @param projectId The projectId the request was made with
     * @param requestsHandled The requests handled by the mock metrics handler
     */
    function applicationLatenciesChecks(
      projectId: string,
      requestsHandled: (OnOperationCompleteData | OnAttemptCompleteData)[],
    ) {
      const compareValue = [
        {
          projectId,
          serverLatency: undefined,
          attemptLatency: 20000,
          connectivityErrorCount: 0,
          streaming: 'true',
          status: '0',
          client_name: 'nodejs-bigtable',
          metricsCollectorData: {
            instanceId: 'emulator-test-instance',
            table: 'my-table',
            cluster: 'unspecified',
            zone: 'global',
            method: 'Bigtable.ReadRows',
          },
        },
        {
          projectId,
          status: '0',
          streaming: 'true',
          metricsCollectorData: {
            instanceId: 'emulator-test-instance',
            table: 'my-table',
            cluster: 'unspecified',
            zone: 'global',
            method: 'Bigtable.ReadRows',
          },
          client_name: 'nodejs-bigtable',
          operationLatency: 22000,
          retryCount: 0,
          firstResponseLatency: 2000,
          applicationLatencies: [6000, 6000], // From the stream for loop
        },
        {
          projectId,
          attemptLatency: 5000,
          serverLatency: undefined,
          connectivityErrorCount: 0,
          streaming: 'true',
          status: '0',
          client_name: 'nodejs-bigtable',
          metricsCollectorData: {
            instanceId: 'emulator-test-instance',
            table: 'my-table2',
            cluster: 'unspecified',
            zone: 'global',
            method: 'Bigtable.ReadRows',
          },
        },
        {
          projectId,
          status: '0',
          streaming: 'true',
          metricsCollectorData: {
            instanceId: 'emulator-test-instance',
            table: 'my-table2',
            cluster: 'unspecified',
            zone: 'global',
            method: 'Bigtable.ReadRows',
          },
          client_name: 'nodejs-bigtable',
          operationLatency: 7000,
          retryCount: 0,
          firstResponseLatency: 2000,
          applicationLatencies: [1000, 1000], // This is from the getRows call.
        },
      ];
      assert.deepStrictEqual(requestsHandled, compareValue);
    }

    async function mockBigtable(
      projectId: string,
      done: mocha.Done,
      checkFn: (
        projectId: string,
        requestsHandled: (OnOperationCompleteData | OnAttemptCompleteData)[],
      ) => void,
      hrtime: FakeHRTime,
    ) {
      let handlerRequestCount = 0;
      class TestGCPMetricsHandler extends TestMetricsHandler {
        projectId = projectId;
        onOperationComplete(data: OnOperationCompleteData) {
          handlerRequestCount++;
          try {
            super.onOperationComplete(data);
            if (handlerRequestCount > 1) {
              assert.strictEqual(this.requestsHandled.length, 4);
              checkFn(projectId, this.requestsHandled);
              done();
            }
          } catch (e) {
            done(e);
          }
        }
      }

      const bigtable = getFakeBigtable(
        projectId,
        TestGCPMetricsHandler,
        hrtime,
      );
      await setupBigtable(bigtable, columnFamilyId, instanceId1, [
        tableId1,
        tableId2,
      ]);
      return bigtable;
    }

    it('should send the metrics to the metrics handler for a ReadRows call', done => {
      (async () => {
<<<<<<< HEAD
        const projectId = defaultProjectId;
        const bigtable = await mockBigtable(
          projectId,
          done,
          standardAssertionChecks,
          new FakeHRTime(),
        );
=======
        const bigtable = await mockBigtable(defaultProjectId, done);
>>>>>>> 910ea865
        const instance = bigtable.instance(instanceId1);
        const table = instance.table(tableId1);
        await table.getRows();
        const table2 = instance.table(tableId2);
        await table2.getRows();
      })().catch(err => {
        throw err;
      });
    });
    it('should pass the projectId to the metrics handler properly', done => {
      (async () => {
        try {
          const projectId = SECOND_PROJECT_ID;
          const bigtable = await mockBigtable(
            projectId,
            done,
            standardAssertionChecks,
            new FakeHRTime(),
          );
          const instance = bigtable.instance(instanceId1);
          const table = instance.table(tableId1);
          await table.getRows();
          const table2 = instance.table(tableId2);
          await table2.getRows();
        } catch (e) {
          done(e);
        }
      })().catch(err => {
        throw err;
      });
    });
    it('should record the right metrics when handling rows through readrows stream', done => {
      (async () => {
        try {
          const hrtime = new FakeHRTime();
          const bigtable = await mockBigtable(
            SECOND_PROJECT_ID,
            done,
            applicationLatenciesChecks,
            hrtime,
          );
          const instance = bigtable.instance(instanceId1);
          const table = instance.table(tableId1);
          // Mock stream behaviour:
          // @ts-ignore
          table.bigtable.request = () => {
            const chunks = generateChunksFromRequest(
              {},
              {
                chunkSize: 1,
                valueSize: 1,
                errorAfterChunkNo: 2,
                keyFrom: 0,
                keyTo: 3,
                chunksPerResponse: 1,
                debugLog: () => {},
              },
            );
            const data = {
              lastRowKey: chunks[2].rowKey,
              chunks,
            };
            const stream = new PassThrough({
              objectMode: true,
            });

            setImmediate(() => {
              stream.emit('data', data);
              stream.emit('end');
            });

            return stream;
          };
          const stream = table.createReadStream();
          stream.on('data', () => {
            // Simulate an application that takes 5 seconds between row reads.
            hrtime.bigint();
            hrtime.bigint();
            hrtime.bigint();
            hrtime.bigint();
            hrtime.bigint();
          });
          stream.on('end', async () => {
            const table2 = instance.table(tableId2);
            await table2.getRows();
          });
        } catch (e) {
          done(e);
        }
      })().catch(err => {
        throw err;
      });
    });
    it('should record the right metrics when iterating through readrows stream', done => {
      (async () => {
        try {
          const hrtime = new FakeHRTime();
          const bigtable = await mockBigtable(
            SECOND_PROJECT_ID,
            done,
            applicationLatenciesChecks,
            hrtime,
          );
          const instance = bigtable.instance(instanceId1);
          const table = instance.table(tableId1);
          // Mock stream behaviour:
          // @ts-ignore
          table.bigtable.request = () => {
            const chunks = generateChunksFromRequest(
              {},
              {
                chunkSize: 1,
                valueSize: 1,
                errorAfterChunkNo: 2,
                keyFrom: 0,
                keyTo: 3,
                chunksPerResponse: 1,
                debugLog: () => {},
              },
            );
            const data = {
              lastRowKey: chunks[2].rowKey,
              chunks,
            };
            const stream = new PassThrough({
              objectMode: true,
            });

            setImmediate(() => {
              stream.emit('data', data);
              stream.emit('end');
            });

            return stream;
          };
          const stream = table.createReadStream();
          for await (const row of stream) {
            // Simulate an application that takes 5 seconds between row reads.
            hrtime.bigint();
            hrtime.bigint();
            hrtime.bigint();
            hrtime.bigint();
            hrtime.bigint();
          }
          const table2 = instance.table(tableId2);
          await table2.getRows();
        } catch (e) {
          done(e);
        }
      })().catch(err => {
        throw err;
      });
    });
  });
});<|MERGE_RESOLUTION|>--- conflicted
+++ resolved
@@ -639,7 +639,6 @@
 
     it('should send the metrics to the metrics handler for a ReadRows call', done => {
       (async () => {
-<<<<<<< HEAD
         const projectId = defaultProjectId;
         const bigtable = await mockBigtable(
           projectId,
@@ -647,9 +646,6 @@
           standardAssertionChecks,
           new FakeHRTime(),
         );
-=======
-        const bigtable = await mockBigtable(defaultProjectId, done);
->>>>>>> 910ea865
         const instance = bigtable.instance(instanceId1);
         const table = instance.table(tableId1);
         await table.getRows();
