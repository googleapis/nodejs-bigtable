--- conflicted
+++ resolved
@@ -12,18 +12,14 @@
 // See the License for the specific language governing permissions and
 // limitations under the License.
 
-import {Bigtable, Cluster, protos, Table} from '../src';
+import {Bigtable, protos, Table} from '../src';
 const {tests} = require('../../system-test/data/read-rows-retry-test.json') as {
   tests: ReadRowsTest[];
 };
 import * as assert from 'assert';
 import {describe, it, before} from 'mocha';
 import {CreateReadStreamRequest, ReadRowsTest} from './testTypes';
-<<<<<<< HEAD
-import {ServiceError, GrpcClient, CallOptions} from 'google-gax';
-=======
 import {ServiceError, GrpcClient, CallOptions, GoogleError} from 'google-gax';
->>>>>>> f4136c1f
 import {MockServer} from '../src/util/mock-servers/mock-server';
 import {MockService} from '../src/util/mock-servers/mock-service';
 import {BigtableClientMockService} from '../src/util/mock-servers/service-implementations/bigtable-client-mock-service';
@@ -49,20 +45,6 @@
   };
 }
 
-<<<<<<< HEAD
-/**
- * This function accepts a typical readrows request passed into the mock server
- * and converts it into a format that matches the format of the expected results
- * for comparison using an assert statement.
- *
- * @param {protos.google.bigtable.v2.IReadRowsRequest} getRequestOptions The
- * readrows request sent to the mock server.
- *
- */
-function getRequestOptions(
-  request: protos.google.bigtable.v2.IReadRowsRequest
-): CreateReadStreamRequest {
-=======
 function isRowKeysWithFunction(array: unknown): array is RowKeysWithFunction {
   return (array as RowKeysWithFunction).asciiSlice !== undefined;
 }
@@ -93,7 +75,6 @@
   } | null;
   rowsLimit?: string | number | Long | null | undefined;
 }): CreateReadStreamRequest {
->>>>>>> f4136c1f
   const requestOptions = {} as CreateReadStreamRequest;
   if (request.rows && request.rows.rowRanges) {
     requestOptions.rowRanges = request.rows.rowRanges.map(
@@ -132,18 +113,12 @@
   // Do not append rowsLimit to collection of request options if received grpc
   // rows limit is '0' so that test data in read-rows-retry-test.json remains
   // shorter.
-<<<<<<< HEAD
-  if (request.rowsLimit && request.rowsLimit !== '0') {
-    // eslint-disable-next-line @typescript-eslint/no-explicit-any
-    requestOptions.rowsLimit = parseInt(request.rowsLimit as string);
-=======
   if (
     request.rowsLimit &&
     request.rowsLimit !== '0' &&
     typeof request.rowsLimit === 'string'
   ) {
     requestOptions.rowsLimit = parseInt(request.rowsLimit);
->>>>>>> f4136c1f
   }
   return requestOptions;
 }
@@ -154,11 +129,6 @@
   // eslint-disable-next-line @typescript-eslint/no-explicit-any
   (bigtable as any).grpcCredentials = grpc.credentials.createInsecure();
 
-<<<<<<< HEAD
-=======
-  const INSTANCE = bigtable.instance('instance');
-
->>>>>>> f4136c1f
   describe('close', () => {
     it('should fail when invoking readRows with closed client', async () => {
       const instance = bigtable.instance(INSTANCE_NAME);
@@ -265,15 +235,10 @@
               });
             }
             if (response.end_with_error) {
-<<<<<<< HEAD
-              // eslint-disable-next-line @typescript-eslint/no-explicit-any
-              const error: any = new Error();
+              const error: GoogleError = new GoogleError();
               if (response.error_message) {
                 error.message = response.error_message;
               }
-=======
-              const error: GoogleError = new GoogleError();
->>>>>>> f4136c1f
               error.code = response.end_with_error;
               stream.emit('error', error);
             } else {
