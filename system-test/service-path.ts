--- conflicted
+++ resolved
@@ -46,13 +46,8 @@
       const expectedMessage =
         'Total timeout of API google.bigtable.admin.v2.BigtableInstanceAdmin exceeded 1000 milliseconds retrying error Error: 14 UNAVAILABLE: Name resolution failed for target dns:bigtableadmin.someUniverseDomain:443  before any response was received.';
       assert.strictEqual(
-<<<<<<< HEAD
-        (e as ServiceError).message.substring(0, 250),
-        'Total timeout of API google.bigtable.admin.v2.BigtableInstanceAdmin exceeded 1000 milliseconds retrying error Error: 14 UNAVAILABLE: Name resolution failed for target dns:bigtableadmin.someUniverseDomain:443  before any response was received.',
-=======
-        (e as ServiceError).message.substring(0, expectedMessage.length),
-        expectedMessage,
->>>>>>> 345fda2d
+        (e as ServiceError).message.substring(0, expectedMessage.length),
+        expectedMessage,
       );
     } finally {
       assert.strictEqual(
@@ -115,13 +110,8 @@
       const expectedMessage =
         'Total timeout of API google.bigtable.admin.v2.BigtableInstanceAdmin exceeded 1000 milliseconds retrying error Error: 14 UNAVAILABLE: Name resolution failed for target dns:someApiEndpoint:443  before any response was received.';
       assert.strictEqual(
-<<<<<<< HEAD
-        (e as ServiceError).message.substring(0, 250),
-        'Total timeout of API google.bigtable.admin.v2.BigtableInstanceAdmin exceeded 1000 milliseconds retrying error Error: 14 UNAVAILABLE: Name resolution failed for target dns:someApiEndpoint:443  before any response was received.',
-=======
-        (e as ServiceError).message.substring(0, expectedMessage.length),
-        expectedMessage,
->>>>>>> 345fda2d
+        (e as ServiceError).message.substring(0, expectedMessage.length),
+        expectedMessage,
       );
     } finally {
       assert.strictEqual(
@@ -177,13 +167,8 @@
       const expectedMessage =
         'Total timeout of API google.bigtable.admin.v2.BigtableInstanceAdmin exceeded 1000 milliseconds retrying error Error: 14 UNAVAILABLE: Name resolution failed for target dns:bigtableadmin.someUniverseDomain:443  before any response was received.';
       assert.strictEqual(
-<<<<<<< HEAD
-        (e as ServiceError).message.substring(0, 250),
-        'Total timeout of API google.bigtable.admin.v2.BigtableInstanceAdmin exceeded 1000 milliseconds retrying error Error: 14 UNAVAILABLE: Name resolution failed for target dns:bigtableadmin.someUniverseDomain:443  before any response was received.',
-=======
-        (e as ServiceError).message.substring(0, expectedMessage.length),
-        expectedMessage,
->>>>>>> 345fda2d
+        (e as ServiceError).message.substring(0, expectedMessage.length),
+        expectedMessage,
       );
     } finally {
       assert.strictEqual(
