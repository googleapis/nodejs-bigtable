// Copyright 2025 Google LLC
//
// Licensed under the Apache License, Version 2.0 (the "License");
// you may not use this file except in compliance with the License.
// You may obtain a copy of the License at
//
//     https://www.apache.org/licenses/LICENSE-2.0
//
// Unless required by applicable law or agreed to in writing, software
// distributed under the License is distributed on an "AS IS" BASIS,
// WITHOUT WARRANTIES OR CONDITIONS OF ANY KIND, either express or implied.
// See the License for the specific language governing permissions and
// limitations under the License.

import {describe, it} from 'mocha';
import * as assert from 'assert';
import {ServiceError} from 'google-gax';
import {Bigtable} from '../src';
import {BigtableClient, BigtableInstanceAdminClient} from '../src/v2';

describe('Service Path', () => {
  it('Setting universe domain should set the service path', async () => {
    // Set the environment variable
    process.env.GOOGLE_CLOUD_UNIVERSE_DOMAIN = 'otherDomain';

    const universeDomain = 'someUniverseDomain'; // or your universe domain if not using emulator
    const options = {
      universeDomain,
    };
    const bigtable = new Bigtable({
      BigtableClient: options,
      BigtableInstanceAdminClient: options,
      BigtableTableAdminClient: options,
    });
    // Need to mock getProjectId_ since it normally uses auth and auth isn't
    // available in unit tests.
    bigtable.getProjectId_ = (
      callback: (err: Error | null, projectId?: string) => void,
    ) => {
      callback(null, 'projectId');
    };
    try {
      // This is necessary to initialize the bigtable instance admin client.
      await bigtable.getInstances({timeout: 1000});
    } catch (e) {
<<<<<<< HEAD
      assert.match(
        (e as ServiceError).message,
        /Total timeout of API google.bigtable.admin.v2.BigtableInstanceAdmin exceeded 1000 milliseconds retrying error Error: 14 UNAVAILABLE: Name resolution failed for target dns:bigtableadmin.someUniverseDomain:443 {2}before any response was received./,
=======
      const expectedMessage =
        'Total timeout of API google.bigtable.admin.v2.BigtableInstanceAdmin exceeded 1000 milliseconds retrying error Error: 14 UNAVAILABLE: Name resolution failed for target dns:bigtableadmin.someUniverseDomain:443  before any response was received.';
      assert.strictEqual(
        (e as ServiceError).message.substring(0, expectedMessage.length),
        expectedMessage,
>>>>>>> 345fda2d
      );
    } finally {
      assert.strictEqual(
        (
          bigtable.api
            .BigtableInstanceAdminClient as BigtableInstanceAdminClient
        )['_opts'].servicePath,
        `bigtableadmin.${universeDomain}`,
      );
    }
    try {
      // This will fail in unit tests, but is necessary to initialize the
      // bigtable client.
      const instance = bigtable.instance('instanceId');
      const table = instance.table('tableId');
      await table.getRows({gaxOptions: {timeout: 1000}});
    } catch (e) {
      const expectedMessage =
        '14 UNAVAILABLE: Name resolution failed for target dns:bigtable.someUniverseDomain:443';
      assert.strictEqual(
        (e as ServiceError).message.substring(0, expectedMessage.length),
        expectedMessage,
      );
    } finally {
      assert.strictEqual(
        (bigtable.api.BigtableClient as BigtableClient)['_opts'].servicePath,
        `bigtable.${universeDomain}`,
      );
    }

    // Clean up the environment variable after the test
    delete process.env.GOOGLE_CLOUD_UNIVERSE_DOMAIN;
  });
  it('Setting universe domain and custom endpoint should set the service path to custom endpoint', async () => {
    // Set the environment variable
    process.env.GOOGLE_CLOUD_UNIVERSE_DOMAIN = 'otherDomain';

    const universeDomain = 'someUniverseDomain'; // or your universe domain if not using emulator
    const apiEndpoint = 'someApiEndpoint';
    const options = {
      universeDomain,
    };
    const bigtable = new Bigtable({
      apiEndpoint,
      BigtableClient: options,
      BigtableInstanceAdminClient: options,
      BigtableTableAdminClient: options,
    });
    // Need to mock getProjectId_ since it normally uses auth and auth isn't
    // available in unit tests.
    bigtable.getProjectId_ = (
      callback: (err: Error | null, projectId?: string) => void,
    ) => {
      callback(null, 'projectId');
    };
    try {
      // This is necessary to initialize the bigtable instance admin client.
      await bigtable.getInstances({timeout: 1000});
    } catch (e) {
<<<<<<< HEAD
      assert.match(
        (e as ServiceError).message,
        /Total timeout of API google.bigtable.admin.v2.BigtableInstanceAdmin exceeded 1000 milliseconds retrying error Error: 14 UNAVAILABLE: Name resolution failed for target dns:someApiEndpoint:443 {2}before any response was received./,
=======
      const expectedMessage =
        'Total timeout of API google.bigtable.admin.v2.BigtableInstanceAdmin exceeded 1000 milliseconds retrying error Error: 14 UNAVAILABLE: Name resolution failed for target dns:someApiEndpoint:443  before any response was received.';
      assert.strictEqual(
        (e as ServiceError).message.substring(0, expectedMessage.length),
        expectedMessage,
>>>>>>> 345fda2d
      );
    } finally {
      assert.strictEqual(
        (
          bigtable.api
            .BigtableInstanceAdminClient as BigtableInstanceAdminClient
        )['_opts'].servicePath,
        apiEndpoint,
      );
    }
    try {
      // This will fail in unit tests, but is necessary to initialize the
      // bigtable client.
      const instance = bigtable.instance('instanceId');
      const table = instance.table('tableId');
      await table.getRows({gaxOptions: {timeout: 1000}});
    } catch (e) {
      const expectedMessage =
        '14 UNAVAILABLE: Name resolution failed for target dns:someApiEndpoint:443';
      assert.strictEqual(
        (e as ServiceError).message.substring(0, expectedMessage.length),
        expectedMessage,
      );
    } finally {
      assert.strictEqual(
        (bigtable.api.BigtableClient as BigtableClient)['_opts'].servicePath,
        apiEndpoint,
      );
    }

    // Clean up the environment variable after the test
    delete process.env.GOOGLE_CLOUD_UNIVERSE_DOMAIN;
  });
  it('Setting GOOGLE_CLOUD_UNIVERSE_DOMAIN should set the service path', async () => {
    const universeDomain = 'someUniverseDomain'; // or your universe domain if not using emulator

    // Set the environment variable
    process.env.GOOGLE_CLOUD_UNIVERSE_DOMAIN = universeDomain;
    const bigtable = new Bigtable(); // No options needed, it will pick up the env var

    // Need to mock getProjectId_ since it normally uses auth and auth isn't
    // available in unit tests.
    bigtable.getProjectId_ = (
      callback: (err: Error | null, projectId?: string) => void,
    ) => {
      callback(null, 'projectId');
    };

    try {
      // This is necessary to initialize the bigtable instance admin client.
      await bigtable.getInstances({timeout: 1000});
    } catch (e) {
<<<<<<< HEAD
      assert.match(
        (e as ServiceError).message,
        /Total timeout of API google.bigtable.admin.v2.BigtableInstanceAdmin exceeded 1000 milliseconds retrying error Error: 14 UNAVAILABLE: Name resolution failed for target dns:bigtableadmin.someUniverseDomain:443 {2}before any response was received./,
=======
      const expectedMessage =
        'Total timeout of API google.bigtable.admin.v2.BigtableInstanceAdmin exceeded 1000 milliseconds retrying error Error: 14 UNAVAILABLE: Name resolution failed for target dns:bigtableadmin.someUniverseDomain:443  before any response was received.';
      assert.strictEqual(
        (e as ServiceError).message.substring(0, expectedMessage.length),
        expectedMessage,
>>>>>>> 345fda2d
      );
    } finally {
      assert.strictEqual(
        (
          bigtable.api
            .BigtableInstanceAdminClient as BigtableInstanceAdminClient
        )['_opts'].servicePath,
        `bigtableadmin.${universeDomain}`,
      );
    }

    try {
      // This will fail in unit tests, but is necessary to initialize the
      // bigtable client.
      const instance = bigtable.instance('instanceId');
      const table = instance.table('tableId');
      await table.getRows({gaxOptions: {timeout: 1000}});
    } catch (e) {
      const expectedMessage =
        '14 UNAVAILABLE: Name resolution failed for target dns:bigtable.someUniverseDomain:443';
      assert.strictEqual(
        (e as ServiceError).message.substring(0, expectedMessage.length),
        expectedMessage,
      );
    } finally {
      assert.strictEqual(
        (bigtable.api.BigtableClient as BigtableClient)['_opts'].servicePath,
        `bigtable.${universeDomain}`,
      );
    }

    // Clean up the environment variable after the test
    delete process.env.GOOGLE_CLOUD_UNIVERSE_DOMAIN;
  });
});<|MERGE_RESOLUTION|>--- conflicted
+++ resolved
@@ -43,17 +43,11 @@
       // This is necessary to initialize the bigtable instance admin client.
       await bigtable.getInstances({timeout: 1000});
     } catch (e) {
-<<<<<<< HEAD
-      assert.match(
-        (e as ServiceError).message,
-        /Total timeout of API google.bigtable.admin.v2.BigtableInstanceAdmin exceeded 1000 milliseconds retrying error Error: 14 UNAVAILABLE: Name resolution failed for target dns:bigtableadmin.someUniverseDomain:443 {2}before any response was received./,
-=======
       const expectedMessage =
         'Total timeout of API google.bigtable.admin.v2.BigtableInstanceAdmin exceeded 1000 milliseconds retrying error Error: 14 UNAVAILABLE: Name resolution failed for target dns:bigtableadmin.someUniverseDomain:443  before any response was received.';
       assert.strictEqual(
         (e as ServiceError).message.substring(0, expectedMessage.length),
         expectedMessage,
->>>>>>> 345fda2d
       );
     } finally {
       assert.strictEqual(
@@ -113,17 +107,11 @@
       // This is necessary to initialize the bigtable instance admin client.
       await bigtable.getInstances({timeout: 1000});
     } catch (e) {
-<<<<<<< HEAD
-      assert.match(
-        (e as ServiceError).message,
-        /Total timeout of API google.bigtable.admin.v2.BigtableInstanceAdmin exceeded 1000 milliseconds retrying error Error: 14 UNAVAILABLE: Name resolution failed for target dns:someApiEndpoint:443 {2}before any response was received./,
-=======
       const expectedMessage =
         'Total timeout of API google.bigtable.admin.v2.BigtableInstanceAdmin exceeded 1000 milliseconds retrying error Error: 14 UNAVAILABLE: Name resolution failed for target dns:someApiEndpoint:443  before any response was received.';
       assert.strictEqual(
         (e as ServiceError).message.substring(0, expectedMessage.length),
         expectedMessage,
->>>>>>> 345fda2d
       );
     } finally {
       assert.strictEqual(
@@ -176,17 +164,11 @@
       // This is necessary to initialize the bigtable instance admin client.
       await bigtable.getInstances({timeout: 1000});
     } catch (e) {
-<<<<<<< HEAD
-      assert.match(
-        (e as ServiceError).message,
-        /Total timeout of API google.bigtable.admin.v2.BigtableInstanceAdmin exceeded 1000 milliseconds retrying error Error: 14 UNAVAILABLE: Name resolution failed for target dns:bigtableadmin.someUniverseDomain:443 {2}before any response was received./,
-=======
       const expectedMessage =
         'Total timeout of API google.bigtable.admin.v2.BigtableInstanceAdmin exceeded 1000 milliseconds retrying error Error: 14 UNAVAILABLE: Name resolution failed for target dns:bigtableadmin.someUniverseDomain:443  before any response was received.';
       assert.strictEqual(
         (e as ServiceError).message.substring(0, expectedMessage.length),
         expectedMessage,
->>>>>>> 345fda2d
       );
     } finally {
       assert.strictEqual(
