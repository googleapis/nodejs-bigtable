// Copyright 2025 Google LLC
//
// Licensed under the Apache License, Version 2.0 (the "License");
// you may not use this file except in compliance with the License.
// You may obtain a copy of the License at
//
//     https://www.apache.org/licenses/LICENSE-2.0
//
// Unless required by applicable law or agreed to in writing, software
// distributed under the License is distributed on an "AS IS" BASIS,
// WITHOUT WARRANTIES OR CONDITIONS OF ANY KIND, either express or implied.
// See the License for the specific language governing permissions and
// limitations under the License.

import {after, before, describe, it} from 'mocha';
import * as mocha from 'mocha';
import {
  CloudMonitoringExporter,
  ExportResult,
} from '../src/client-side-metrics/exporter';
import {ResourceMetrics} from '@opentelemetry/sdk-metrics';
import * as assert from 'assert';
import {GCPMetricsHandler} from '../src/client-side-metrics/gcp-metrics-handler';
import * as proxyquire from 'proxyquire';
import {Bigtable} from '../src';
import {Mutation} from '../src/mutation';
import {Row} from '../src/row';
import {
  setupBigtableWithInsert,
  setupBigtable,
} from './client-side-metrics-setup-table';
import {TestMetricsHandler} from '../test-common/test-metrics-handler';
import {
  OnAttemptCompleteData,
  OnOperationCompleteData,
} from '../src/client-side-metrics/metrics-handler';
import {ClientOptions} from 'google-gax';
import {ClientSideMetricsConfigManager} from '../src/client-side-metrics/metrics-config-manager';
import {MetricServiceClient} from '@google-cloud/monitoring';
import {MethodName} from '../src/client-side-metrics/client-side-metrics-attributes';

const SECOND_PROJECT_ID = 'cfdb-sdk-node-tests';

function getFakeBigtable(
  projectId: string,
  metricsHandlerClass: typeof GCPMetricsHandler | typeof TestMetricsHandler,
  apiEndpoint?: string,
) {
  const metricHandler = new metricsHandlerClass({
    apiEndpoint,
  } as unknown as ClientOptions & {value: string});
  const newClient = new Bigtable({
    projectId,
    apiEndpoint,
  });
  newClient._metricsConfigManager = new ClientSideMetricsConfigManager([
    metricHandler,
  ]);
  return newClient;
}

function getHandlerFromExporter(Exporter: typeof CloudMonitoringExporter) {
  return proxyquire('../src/client-side-metrics/gcp-metrics-handler.js', {
    './exporter': {
      CloudMonitoringExporter: Exporter,
    },
  }).GCPMetricsHandler;
}

function checkFirstResponseLatency(requestHandled: OnOperationCompleteData) {
  assert(
    Object.prototype.hasOwnProperty.call(
      requestHandled,
      'firstResponseLatency',
    ),
  );
  if (
    requestHandled.metricsCollectorData.method === MethodName.READ_ROWS ||
    requestHandled.metricsCollectorData.method === MethodName.READ_ROW
  ) {
    assert(requestHandled.firstResponseLatency);
    assert(requestHandled.firstResponseLatency > 0);
  } else {
    assert.strictEqual(requestHandled.firstResponseLatency, 0);
  }
  delete requestHandled.firstResponseLatency;
}

function readRowsAssertionCheck(
  projectId: string,
  requestsHandled: (OnOperationCompleteData | OnAttemptCompleteData)[] = [],
  method: string,
  streaming: string,
) {
  assert.strictEqual(requestsHandled.length, 4);
  const firstRequest = requestsHandled[0] as any;
  // We would expect these parameters to be different every time so delete
  // them from the comparison after checking they exist.
  assert(firstRequest.attemptLatency);
  assert(firstRequest.serverLatency);
  delete firstRequest.attemptLatency;
  delete firstRequest.serverLatency;
  delete firstRequest.metricsCollectorData.appProfileId;
  assert.deepStrictEqual(firstRequest, {
    connectivityErrorCount: 0,
    streaming,
    status: '0',
    client_name: 'nodejs-bigtable',
    metricsCollectorData: {
      instanceId: 'emulator-test-instance',
      table: 'my-table',
      cluster: 'fake-cluster3',
      zone: 'us-west1-c',
      method,
    },
    projectId,
  });
  const secondRequest = requestsHandled[1] as any;
  // We would expect these parameters to be different every time so delete
  // them from the comparison after checking they exist.
  checkFirstResponseLatency(secondRequest);
  assert(secondRequest.operationLatency);
  delete secondRequest.operationLatency;
  assert(secondRequest.applicationLatency < 10);
  delete secondRequest.applicationLatency;
  delete secondRequest.metricsCollectorData.appProfileId;
  assert.deepStrictEqual(secondRequest, {
    status: '0',
    streaming,
    client_name: 'nodejs-bigtable',
    metricsCollectorData: {
      instanceId: 'emulator-test-instance',
      cluster: 'fake-cluster3',
      zone: 'us-west1-c',
      method,
      table: 'my-table',
    },
    projectId,
    retryCount: 0,
  });
  // We would expect these parameters to be different every time so delete
  // them from the comparison after checking they exist.
  const thirdRequest = requestsHandled[2] as any;
  assert(thirdRequest.attemptLatency);
  assert(thirdRequest.serverLatency);
  delete thirdRequest.attemptLatency;
  delete thirdRequest.serverLatency;
  delete thirdRequest.metricsCollectorData.appProfileId;
  assert.deepStrictEqual(thirdRequest, {
    connectivityErrorCount: 0,
    streaming,
    status: '0',
    client_name: 'nodejs-bigtable',
    metricsCollectorData: {
      instanceId: 'emulator-test-instance',
      table: 'my-table2',
      cluster: 'fake-cluster3',
      zone: 'us-west1-c',
      method,
    },
    projectId,
  });
  const fourthRequest = requestsHandled[3] as any;
  // We would expect these parameters to be different every time so delete
  // them from the comparison after checking they exist.
  checkFirstResponseLatency(fourthRequest);
  assert(fourthRequest.operationLatency);
  assert(fourthRequest.applicationLatency < 10);
  delete fourthRequest.operationLatency;
  delete fourthRequest.applicationLatency;
  delete fourthRequest.metricsCollectorData.appProfileId;
  assert.deepStrictEqual(fourthRequest, {
    status: '0',
    streaming,
    client_name: 'nodejs-bigtable',
    metricsCollectorData: {
      instanceId: 'emulator-test-instance',
      cluster: 'fake-cluster3',
      zone: 'us-west1-c',
      method,
      table: 'my-table2',
    },
    projectId,
    retryCount: 0,
  });
}

function checkMultiRowCall(
  projectId: string,
  requestsHandled: (OnOperationCompleteData | OnAttemptCompleteData)[] = [],
) {
  readRowsAssertionCheck(
    projectId,
    requestsHandled,
    'Bigtable.ReadRows',
    'true',
  );
}

function checkMutateRowsCall(
  projectId: string,
  requestsHandled: (OnOperationCompleteData | OnAttemptCompleteData)[] = [],
) {
  readRowsAssertionCheck(
    projectId,
    requestsHandled,
    'Bigtable.MutateRows',
    'true',
  );
}

function checkMutateRowCall(
  projectId: string,
  requestsHandled: (OnOperationCompleteData | OnAttemptCompleteData)[] = [],
) {
  readRowsAssertionCheck(
    projectId,
    requestsHandled,
    'Bigtable.MutateRow',
    'false',
  );
}

function checkSingleRowCall(
  projectId: string,
  requestsHandled: (OnOperationCompleteData | OnAttemptCompleteData)[] = [],
) {
  readRowsAssertionCheck(
    projectId,
    requestsHandled,
    'Bigtable.ReadRow',
    'false',
  );
}

<<<<<<< HEAD
function checkReadModifyWriteRowCall(
  projectId: string,
  requestsHandled: (OnOperationCompleteData | OnAttemptCompleteData)[] = [],
) {
  readRowsAssertionCheck(
    projectId,
    requestsHandled,
    'Bigtable.ReadModifyWriteRow',
    'false',
  );
}
=======
const entry = {
  cf1: {
    column: 1,
  },
};
>>>>>>> f190a8c3

const mutation = {
  key: 'rowId',
  data: entry,
  method: Mutation.methods.INSERT,
};

const rules = [
  {
    column: 'cf1:column',
    append: 'c',
  },
];

/**
 * Checks if metrics have been published to Google Cloud Monitoring.
 *
 * This asynchronous function queries Google Cloud Monitoring to verify
 * that the expected metrics from the Bigtable client library have been
 * successfully published. It constructs a `MetricServiceClient` to
 * interact with the Cloud Monitoring API and retrieves time series data
 * for a predefined set of metrics. The test passes if time series data
 * is found for each of the specified metrics within a defined time
 * interval.
 *
 * @param {string} projectId The Google Cloud project ID where metrics are
 *   expected to be published.
 * @throws {Error} If no time series data is found for any of the specified
 *   metrics, indicating that the metrics were not successfully published to
 *   Cloud Monitoring.
 */
async function checkForPublishedMetrics(projectId: string) {
  const monitoringClient = new MetricServiceClient(); // Correct instantiation
  const now = Math.floor(Date.now() / 1000);
  const filters = [
    'metric.type="bigtable.googleapis.com/client/attempt_latencies"',
    'metric.type="bigtable.googleapis.com/client/operation_latencies"',
    'metric.type="bigtable.googleapis.com/client/retry_count"',
    'metric.type="bigtable.googleapis.com/client/server_latencies"',
    'metric.type="bigtable.googleapis.com/client/first_response_latencies"',
  ];
  for (let i = 0; i < filters.length; i++) {
    const filter = filters[i];
    const [series] = await monitoringClient.listTimeSeries({
      name: `projects/${projectId}`,
      interval: {
        endTime: {
          seconds: now,
          nanos: 0,
        },
        startTime: {
          seconds: now - 1000 * 60 * 60 * 24,
          nanos: 0,
        },
      },
      filter,
    });
    assert(series.length > 0);
  }
}

describe('Bigtable/ClientSideMetrics', () => {
  const instanceId1 = 'emulator-test-instance';
  const instanceId2 = 'emulator-test-instance2';
  const tableId1 = 'my-table';
  const tableId2 = 'my-table2';
  const columnFamilyId = 'cf1';
  let defaultProjectId: string;

  before(async () => {
    const bigtable = new Bigtable();
    // For easier debugging, don't include metrics handlers in the config
    // manager. This helps us step through the metrics handler for an individual
    // test more easily.
    bigtable._metricsConfigManager = new ClientSideMetricsConfigManager([]);
    for (const instanceId of [instanceId1, instanceId2]) {
      await setupBigtableWithInsert(bigtable, columnFamilyId, instanceId, [
        tableId1,
        tableId2,
      ]);
    }
    defaultProjectId = await new Promise((resolve, reject) => {
      bigtable.getProjectId_((err: Error | null, projectId?: string) => {
        if (err) {
          reject(err);
        } else {
          resolve(projectId as string);
        }
      });
    });
  });

  after(async () => {
    const bigtable = new Bigtable();
    try {
      // If the instance has been deleted already by another source, we don't
      // want this after hook to block the continuous integration pipeline.
      const instance = bigtable.instance(instanceId1);
      await instance.delete({});
    } catch (e) {
      console.warn('The instance has been deleted already');
    }
    try {
      // If the instance has been deleted already by another source, we don't
      // want this after hook to block the continuous integration pipeline.
      const instance = bigtable.instance(instanceId2);
      await instance.delete({});
    } catch (e) {
      console.warn('The instance has been deleted already');
    }
  });

  describe('Bigtable/ClientSideMetricsToGCM', () => {
    // This test suite ensures that for each test all the export calls are
    // successful even when multiple instances and tables are created.
    async function mockBigtable(
      projectId: string,
      done: mocha.Done,
      apiEndpoint?: string,
    ) {
      /*
      The exporter is called every x seconds, but we only want to test the value
      it receives once. Since done cannot be called multiple times in mocha,
      exported variable ensures we only test the value export receives one time.
      */
      let exported = false;
      /*
      We need to create a timeout here because if we don't then mocha shuts down
      the test as it is sleeping before the GCPMetricsHandler has a chance to
      export the data.
      */
      const timeout = setTimeout(() => {
        if (!exported) {
          done(
            new Error(
              'The exporters have not completed yet and the timeout is over',
            ),
          );
        }
      }, 120000);

      class TestExporter extends CloudMonitoringExporter {
        constructor(options: ClientOptions) {
          super(options);
        }

        async export(
          metrics: ResourceMetrics,
          resultCallback: (result: ExportResult) => void,
        ): Promise<void> {
          try {
            await super.export(metrics, (result: ExportResult) => {
              if (!exported) {
                exported = true;
                try {
                  clearTimeout(timeout);
                  // The test passes when the code is 0 because that means the
                  // result from calling export was successful.
                  assert.strictEqual(result.code, 0);
                  resultCallback({code: 0});
                  void checkForPublishedMetrics(projectId).then(() => {
                    done();
                  });
                } catch (error) {
                  // The code here isn't 0 so we report the original error to the mocha test runner.
                  done(result);
                  done(error);
                }
              } else {
                resultCallback({code: 0});
              }
            });
          } catch (error) {
            done(error);
          }
        }
      }

      return getFakeBigtable(
        projectId,
        getHandlerFromExporter(TestExporter),
        apiEndpoint,
      );
    }

    describe('ReadRows', () => {
      it('should send the metrics to Google Cloud Monitoring for a ReadRows call', done => {
        (async () => {
          try {
            const bigtable = await mockBigtable(defaultProjectId, done);
            for (const instanceId of [instanceId1, instanceId2]) {
              await setupBigtableWithInsert(
                bigtable,
                columnFamilyId,
                instanceId,
                [tableId1, tableId2],
              );
              const instance = bigtable.instance(instanceId);
              const table = instance.table(tableId1);
              await table.getRows();
              const table2 = instance.table(tableId2);
              await table2.getRows();
            }
          } catch (e) {
            done(new Error('An error occurred while running the script'));
            done(e);
          }
        })().catch(err => {
          throw err;
        });
      });
      it('should send the metrics to Google Cloud Monitoring for a custom endpoint', done => {
        (async () => {
          try {
            const bigtable = await mockBigtable(
              defaultProjectId,
              done,
              'bogus-endpoint',
            );
            const instance = bigtable.instance(instanceId1);
            const table = instance.table(tableId1);
            try {
              // This call will fail because we are trying to hit a bogus endpoint.
              // The idea here is that we just want to record at least one metric
              // so that the exporter gets executed.
              await table.getRows();
            } catch (e: unknown) {
              // Try blocks just need a catch/finally block.
            }
          } catch (e) {
            done(new Error('An error occurred while running the script'));
            done(e);
          }
        })().catch(err => {
          throw err;
        });
      });
      it('should send the metrics to Google Cloud Monitoring for a ReadRows call with a second project', done => {
        (async () => {
          try {
            // This is the second project the test is configured to work with:
            const projectId = SECOND_PROJECT_ID;
            const bigtable = await mockBigtable(projectId, done);
            for (const instanceId of [instanceId1, instanceId2]) {
              await setupBigtableWithInsert(
                bigtable,
                columnFamilyId,
                instanceId,
                [tableId1, tableId2],
              );
              const instance = bigtable.instance(instanceId);
              const table = instance.table(tableId1);
              await table.getRows();
              const table2 = instance.table(tableId2);
              await table2.getRows();
            }
          } catch (e) {
            done(new Error('An error occurred while running the script'));
            done(e);
          }
        })().catch(err => {
          throw err;
        });
      });
    });
    describe('ReadModifyWriteRow', () => {
      it('should send the metrics to Google Cloud Monitoring for a ReadModifyWriteRow call', done => {
        (async () => {
          try {
            const bigtable = await mockBigtable(defaultProjectId, done);
            for (const instanceId of [instanceId1, instanceId2]) {
              await setupBigtableWithInsert(
                bigtable,
                columnFamilyId,
                instanceId,
                [tableId1, tableId2],
              );
              const instance = bigtable.instance(instanceId);
              const table = instance.table(tableId1);
              const row = table.row(columnFamilyId);
              await row.createRules(rules);
              const table2 = instance.table(tableId2);
              const row2 = table2.row(columnFamilyId);
              await row2.createRules(rules);
            }
          } catch (e) {
            done(new Error('An error occurred while running the script'));
            done(e);
          }
        })().catch(err => {
          throw err;
        });
      });
      it('should send the metrics to Google Cloud Monitoring for a custom endpoint', done => {
        (async () => {
          try {
            const bigtable = await mockBigtable(
              defaultProjectId,
              done,
              'bogus-endpoint',
            );
            const instance = bigtable.instance(instanceId1);
            const table = instance.table(tableId1);
            try {
              // This call will fail because we are trying to hit a bogus endpoint.
              // The idea here is that we just want to record at least one metric
              // so that the exporter gets executed.
              const row = table.row(columnFamilyId);
              await row.createRules(rules);
            } catch (e: unknown) {
              // Try blocks just need a catch/finally block.
            }
          } catch (e) {
            done(new Error('An error occurred while running the script'));
            done(e);
          }
        })().catch(err => {
          throw err;
        });
      });
      it('should send the metrics to Google Cloud Monitoring for a ReadModifyWriteRow call with a second project', done => {
        (async () => {
          try {
            // This is the second project the test is configured to work with:
            const projectId = SECOND_PROJECT_ID;
            const bigtable = await mockBigtable(projectId, done);
            for (const instanceId of [instanceId1, instanceId2]) {
              await setupBigtableWithInsert(
                bigtable,
                columnFamilyId,
                instanceId,
                [tableId1, tableId2],
              );
              const instance = bigtable.instance(instanceId);
              const table = instance.table(tableId1);
              const row = table.row(columnFamilyId);
              await row.createRules(rules);
              const table2 = instance.table(tableId2);
              const row2 = table2.row(columnFamilyId);
              await row2.createRules(rules);
            }
          } catch (e) {
            done(new Error('An error occurred while running the script'));
            done(e);
          }
        })().catch(err => {
          throw err;
        });
      });
    });
    describe('MutateRows', () => {
      it('should send the metrics to Google Cloud Monitoring for a MutateRows call', done => {
        (async () => {
          try {
            const bigtable = await mockBigtable(defaultProjectId, done);
            for (const instanceId of [instanceId1, instanceId2]) {
              await setupBigtableWithInsert(
                bigtable,
                columnFamilyId,
                instanceId,
                [tableId1, tableId2],
              );
              const instance = bigtable.instance(instanceId);
              const table = instance.table(tableId1);
              await table.mutate(mutation);
              const table2 = instance.table(tableId2);
              await table2.mutate(mutation);
            }
          } catch (e) {
            done(new Error('An error occurred while running the script'));
            done(e);
          }
        })().catch(err => {
          throw err;
        });
      });
      it('should send the metrics to Google Cloud Monitoring for a custom endpoint', done => {
        (async () => {
          try {
            const bigtable = await mockBigtable(
              defaultProjectId,
              done,
              'bogus-endpoint',
            );
            const instance = bigtable.instance(instanceId1);
            const table = instance.table(tableId1);
            try {
              // This call will fail because we are trying to hit a bogus endpoint.
              // The idea here is that we just want to record at least one metric
              // so that the exporter gets executed.
              await table.mutate(mutation);
            } catch (e: unknown) {
              // Try blocks just need a catch/finally block.
            }
          } catch (e) {
            done(new Error('An error occurred while running the script'));
            done(e);
          }
        })().catch(err => {
          throw err;
        });
      });
      it('should send the metrics to Google Cloud Monitoring for a MutateRows call with a second project', done => {
        (async () => {
          try {
            // This is the second project the test is configured to work with:
            const projectId = SECOND_PROJECT_ID;
            const bigtable = await mockBigtable(projectId, done);
            for (const instanceId of [instanceId1, instanceId2]) {
              await setupBigtableWithInsert(
                bigtable,
                columnFamilyId,
                instanceId,
                [tableId1, tableId2],
              );
              const instance = bigtable.instance(instanceId);
              const table = instance.table(tableId1);
              await table.mutate(mutation);
              const table2 = instance.table(tableId2);
              await table2.mutate(mutation);
            }
          } catch (e) {
            done(new Error('An error occurred while running the script'));
            done(e);
          }
        })().catch(err => {
          throw err;
        });
      });
    });
    describe('MutateRow', () => {
      it('should send the metrics to Google Cloud Monitoring for a single point MutateRows call', done => {
        (async () => {
          try {
            const bigtable = await mockBigtable(defaultProjectId, done);
            for (const instanceId of [instanceId1, instanceId2]) {
              await setupBigtableWithInsert(
                bigtable,
                columnFamilyId,
                instanceId,
                [tableId1, tableId2],
              );
              const instance = bigtable.instance(instanceId);
              const table = instance.table(tableId1);
              const row = table.row('gwashington');
              await row.save(entry);
              const table2 = instance.table(tableId2);
              const row2 = table2.row('gwashington');
              await row2.save(entry);
            }
          } catch (e) {
            done(new Error('An error occurred while running the script'));
            done(e);
          }
        })().catch(err => {
          throw err;
        });
      });
      it('should send the metrics to Google Cloud Monitoring for a custom endpoint', done => {
        (async () => {
          try {
            const bigtable = await mockBigtable(
              defaultProjectId,
              done,
              'bogus-endpoint',
            );
            const instance = bigtable.instance(instanceId1);
            const table = instance.table(tableId1);
            try {
              // This call will fail because we are trying to hit a bogus endpoint.
              // The idea here is that we just want to record at least one metric
              // so that the exporter gets executed.
              const row = table.row('gwashington');
              await row.save(entry);
            } catch (e: unknown) {
              // Try blocks just need a catch/finally block.
            }
          } catch (e) {
            done(new Error('An error occurred while running the script'));
            done(e);
          }
        })().catch(err => {
          throw err;
        });
      });
      it('should send the metrics to Google Cloud Monitoring for a MutateRow call with a second project and a single point', done => {
        (async () => {
          try {
            // This is the second project the test is configured to work with:
            const projectId = SECOND_PROJECT_ID;
            const bigtable = await mockBigtable(projectId, done);
            for (const instanceId of [instanceId1, instanceId2]) {
              await setupBigtableWithInsert(
                bigtable,
                columnFamilyId,
                instanceId,
                [tableId1, tableId2],
              );
              const instance = bigtable.instance(instanceId);
              const table = instance.table(tableId1);
              const row = table.row('gwashington');
              await row.save(entry);
              const table2 = instance.table(tableId2);
              const row2 = table2.row('gwashington');
              await row2.save(entry);
            }
          } catch (e) {
            done(new Error('An error occurred while running the script'));
            done(e);
          }
        })().catch(err => {
          throw err;
        });
      });
    });
  });
  describe('Bigtable/ClientSideMetricsToGCMTimeout', () => {
    // This test suite simulates a situation where the user creates multiple
    // clients and ensures that the exporter doesn't produce any errors even
    // when multiple clients are attempting an export.
    async function mockBigtable(
      projectId: string,
      done: mocha.Done,
      onExportSuccess?: () => void,
    ) {
      class TestExporter extends CloudMonitoringExporter {
        constructor(options: ClientOptions) {
          super(options);
        }

        async export(
          metrics: ResourceMetrics,
          resultCallback: (result: ExportResult) => void,
        ): Promise<void> {
          try {
            await super.export(metrics, async (result: ExportResult) => {
              try {
                // The code is expected to be 0 because the
                // result from calling export was successful.
                assert.strictEqual(result.code, 0);
                resultCallback({code: 0});
                if (onExportSuccess) {
                  onExportSuccess();
                }
              } catch (error) {
                // The code here isn't 0 so we report the original error to the
                // mocha test runner.
                // The test fails here because it means that an export was
                // unsuccessful.
                done(result);
                done(error);
                resultCallback({code: 0});
              }
            });
          } catch (error) {
            done(error);
            resultCallback({code: 0});
          }
        }
      }

      /*
      Below we mock out the table so that it sends the metrics to a test exporter
      that will still send the metrics to Google Cloud Monitoring, but then also
      ensure the export was successful and pass the test with code 0 if it is
      successful.
       */
      return getFakeBigtable(projectId, getHandlerFromExporter(TestExporter));
    }

    describe('ReadRows', () => {
      it('should send the metrics to Google Cloud Monitoring for a ReadRows call', done => {
        let testFinished = false;
        /*
        We need to create a timeout here because if we don't then mocha shuts down
        the test as it is sleeping before the GCPMetricsHandler has a chance to
        export the data. When the timeout is finished, if there were no export
        errors then the test passes.
        */
        setTimeout(() => {
          testFinished = true;
          done();
        }, 120000);
        (async () => {
          try {
            const bigtable1 = await mockBigtable(defaultProjectId, done);
            const bigtable2 = await mockBigtable(defaultProjectId, done);
            for (const bigtable of [bigtable1, bigtable2]) {
              for (const instanceId of [instanceId1, instanceId2]) {
                await setupBigtableWithInsert(
                  bigtable,
                  columnFamilyId,
                  instanceId,
                  [tableId1, tableId2],
                );
                const instance = bigtable.instance(instanceId);
                const table = instance.table(tableId1);
                await table.getRows();
                const table2 = instance.table(tableId2);
                await table2.getRows();
              }
            }
          } catch (e) {
            done(new Error('An error occurred while running the script'));
            done(e);
          }
        })().catch(err => {
          throw err;
        });
      });
      it('should send the metrics to Google Cloud Monitoring for a ReadRows call with thirty clients', done => {
        /*
        We need to create a timeout here because if we don't then mocha shuts down
        the test as it is sleeping before the GCPMetricsHandler has a chance to
        export the data. When the timeout is finished, if there were no export
        errors then the test passes.
        */
        const testTimeout = setTimeout(() => {
          done(new Error('The test timed out'));
        }, 480000);
        let testComplete = false;
        const numClients = 30;
        (async () => {
          try {
            const bigtableList = [];
            const completedSet = new Set();
            for (
              let bigtableCount = 0;
              bigtableCount < numClients;
              bigtableCount++
            ) {
              const currentCount = bigtableCount;
              const onExportSuccess = () => {
                completedSet.add(currentCount);
                if (completedSet.size === numClients) {
                  // If every client has completed the export then pass the test.
                  clearTimeout(testTimeout);
                  if (!testComplete) {
                    testComplete = true;
                    done();
                  }
                }
              };
              bigtableList.push(
                await mockBigtable(defaultProjectId, done, onExportSuccess),
              );
            }
            for (const bigtable of bigtableList) {
              for (const instanceId of [instanceId1, instanceId2]) {
                await setupBigtableWithInsert(
                  bigtable,
                  columnFamilyId,
                  instanceId,
                  [tableId1, tableId2],
                );
                const instance = bigtable.instance(instanceId);
                const table = instance.table(tableId1);
                await table.getRows();
                const table2 = instance.table(tableId2);
                await table2.getRows();
              }
            }
          } catch (e) {
            done(e);
            done(new Error('An error occurred while running the script'));
          }
        })().catch(err => {
          throw err;
        });
      });
    });
    describe('ReadModifyWriteRow', () => {
      it('should send the metrics to Google Cloud Monitoring for a ReadModifyWriteRow call', done => {
        let testFinished = false;
        /*
        We need to create a timeout here because if we don't then mocha shuts down
        the test as it is sleeping before the GCPMetricsHandler has a chance to
        export the data. When the timeout is finished, if there were no export
        errors then the test passes.
        */
        setTimeout(() => {
          testFinished = true;
          done();
        }, 120000);
        (async () => {
          try {
            const bigtable1 = await mockBigtable(defaultProjectId, done);
            const bigtable2 = await mockBigtable(defaultProjectId, done);
            for (const bigtable of [bigtable1, bigtable2]) {
              for (const instanceId of [instanceId1, instanceId2]) {
                await setupBigtableWithInsert(
                  bigtable,
                  columnFamilyId,
                  instanceId,
                  [tableId1, tableId2],
                );
                const instance = bigtable.instance(instanceId);
                const table = instance.table(tableId1);
                const row = table.row(columnFamilyId);
                await row.createRules(rules);
                const table2 = instance.table(tableId2);
                const row2 = table2.row(columnFamilyId);
                await row2.createRules(rules);
              }
            }
          } catch (e) {
            done(new Error('An error occurred while running the script'));
            done(e);
          }
        })().catch(err => {
          throw err;
        });
      });
      it('should send the metrics to Google Cloud Monitoring for a ReadModifyWriteRow call with thirty clients', done => {
        /*
        We need to create a timeout here because if we don't then mocha shuts down
        the test as it is sleeping before the GCPMetricsHandler has a chance to
        export the data. When the timeout is finished, if there were no export
        errors then the test passes.
        */
        const testTimeout = setTimeout(() => {
          done(new Error('The test timed out'));
        }, 480000);
        let testComplete = false;
        const numClients = 30;
        (async () => {
          try {
            const bigtableList = [];
            const completedSet = new Set();
            for (
              let bigtableCount = 0;
              bigtableCount < numClients;
              bigtableCount++
            ) {
              const currentCount = bigtableCount;
              const onExportSuccess = () => {
                completedSet.add(currentCount);
                if (completedSet.size === numClients) {
                  // If every client has completed the export then pass the test.
                  clearTimeout(testTimeout);
                  if (!testComplete) {
                    testComplete = true;
                    done();
                  }
                }
              };
              bigtableList.push(
                await mockBigtable(defaultProjectId, done, onExportSuccess),
              );
            }
            for (const bigtable of bigtableList) {
              for (const instanceId of [instanceId1, instanceId2]) {
                await setupBigtableWithInsert(
                  bigtable,
                  columnFamilyId,
                  instanceId,
                  [tableId1, tableId2],
                );
                const instance = bigtable.instance(instanceId);
                const table = instance.table(tableId1);
                const row = table.row(columnFamilyId);
                await row.createRules(rules);
                const table2 = instance.table(tableId2);
                const row2 = table2.row(columnFamilyId);
                await row2.createRules(rules);
              }
            }
          } catch (e) {
            done(e);
            done(new Error('An error occurred while running the script'));
          }
        })().catch(err => {
          throw err;
        });
      });
    });
    describe('MutateRows', () => {
      it('should send the metrics to Google Cloud Monitoring for a MutateRows call', done => {
        let testFinished = false;
        /*
        We need to create a timeout here because if we don't then mocha shuts down
        the test as it is sleeping before the GCPMetricsHandler has a chance to
        export the data. When the timeout is finished, if there were no export
        errors then the test passes.
        */
        setTimeout(() => {
          testFinished = true;
          done();
        }, 120000);
        (async () => {
          try {
            const bigtable1 = await mockBigtable(defaultProjectId, done);
            const bigtable2 = await mockBigtable(defaultProjectId, done);
            for (const bigtable of [bigtable1, bigtable2]) {
              for (const instanceId of [instanceId1, instanceId2]) {
                await setupBigtableWithInsert(
                  bigtable,
                  columnFamilyId,
                  instanceId,
                  [tableId1, tableId2],
                );
                const instance = bigtable.instance(instanceId);
                const table = instance.table(tableId1);
                await table.mutate(mutation);
                const table2 = instance.table(tableId2);
                await table2.mutate(mutation);
              }
            }
          } catch (e) {
            done(new Error('An error occurred while running the script'));
            done(e);
          }
        })().catch(err => {
          throw err;
        });
      });
      it('should send the metrics to Google Cloud Monitoring for a MutateRows call with thirty clients', done => {
        /*
        We need to create a timeout here because if we don't then mocha shuts down
        the test as it is sleeping before the GCPMetricsHandler has a chance to
        export the data. When the timeout is finished, if there were no export
        errors then the test passes.
        */
        const testTimeout = setTimeout(() => {
          done(new Error('The test timed out'));
        }, 480000);
        let testComplete = false;
        const numClients = 30;
        (async () => {
          try {
            const bigtableList = [];
            const completedSet = new Set();
            for (
              let bigtableCount = 0;
              bigtableCount < numClients;
              bigtableCount++
            ) {
              const currentCount = bigtableCount;
              const onExportSuccess = () => {
                completedSet.add(currentCount);
                if (completedSet.size === numClients) {
                  // If every client has completed the export then pass the test.
                  clearTimeout(testTimeout);
                  if (!testComplete) {
                    testComplete = true;
                    done();
                  }
                }
              };
              bigtableList.push(
                await mockBigtable(defaultProjectId, done, onExportSuccess),
              );
            }
            for (const bigtable of bigtableList) {
              for (const instanceId of [instanceId1, instanceId2]) {
                await setupBigtableWithInsert(
                  bigtable,
                  columnFamilyId,
                  instanceId,
                  [tableId1, tableId2],
                );
                const instance = bigtable.instance(instanceId);
                const table = instance.table(tableId1);
                await table.mutate(mutation);
                const table2 = instance.table(tableId2);
                await table2.mutate(mutation);
              }
            }
          } catch (e) {
            done(e);
            done(new Error('An error occurred while running the script'));
          }
        })().catch(err => {
          throw err;
        });
      });
    });
    describe('MutateRow', () => {
      it('should send the metrics to Google Cloud Monitoring for a MutateRows call for a single point', done => {
        let testFinished = false;
        /*
        We need to create a timeout here because if we don't then mocha shuts down
        the test as it is sleeping before the GCPMetricsHandler has a chance to
        export the data. When the timeout is finished, if there were no export
        errors then the test passes.
        */
        setTimeout(() => {
          testFinished = true;
          done();
        }, 120000);
        (async () => {
          try {
            const bigtable1 = await mockBigtable(defaultProjectId, done);
            const bigtable2 = await mockBigtable(defaultProjectId, done);
            for (const bigtable of [bigtable1, bigtable2]) {
              for (const instanceId of [instanceId1, instanceId2]) {
                await setupBigtableWithInsert(
                  bigtable,
                  columnFamilyId,
                  instanceId,
                  [tableId1, tableId2],
                );
                const instance = bigtable.instance(instanceId);
                const table = instance.table(tableId1);
                const row = table.row('gwashington');
                await row.save(entry);
                const table2 = instance.table(tableId2);
                const row2 = table2.row('gwashington');
                await row2.save(entry);
              }
            }
          } catch (e) {
            done(new Error('An error occurred while running the script'));
            done(e);
          }
        })().catch(err => {
          throw err;
        });
      });
      it('should send the metrics to Google Cloud Monitoring for a single MutateRow call with thirty clients', done => {
        /*
        We need to create a timeout here because if we don't then mocha shuts down
        the test as it is sleeping before the GCPMetricsHandler has a chance to
        export the data. When the timeout is finished, if there were no export
        errors then the test passes.
        */
        const testTimeout = setTimeout(() => {
          done(new Error('The test timed out'));
        }, 480000);
        let testComplete = false;
        const numClients = 30;
        (async () => {
          try {
            const bigtableList = [];
            const completedSet = new Set();
            for (
              let bigtableCount = 0;
              bigtableCount < numClients;
              bigtableCount++
            ) {
              const currentCount = bigtableCount;
              const onExportSuccess = () => {
                completedSet.add(currentCount);
                if (completedSet.size === numClients) {
                  // If every client has completed the export then pass the test.
                  clearTimeout(testTimeout);
                  if (!testComplete) {
                    testComplete = true;
                    done();
                  }
                }
              };
              bigtableList.push(
                await mockBigtable(defaultProjectId, done, onExportSuccess),
              );
            }
            for (const bigtable of bigtableList) {
              for (const instanceId of [instanceId1, instanceId2]) {
                await setupBigtableWithInsert(
                  bigtable,
                  columnFamilyId,
                  instanceId,
                  [tableId1, tableId2],
                );
                const instance = bigtable.instance(instanceId);
                const table = instance.table(tableId1);
                const row = table.row('gwashington');
                await row.save(entry);
                const table2 = instance.table(tableId2);
                const row2 = table2.row('gwashington');
                await row2.save(entry);
              }
            }
          } catch (e) {
            done(e);
            done(new Error('An error occurred while running the script'));
          }
        })().catch(err => {
          throw err;
        });
      });
    });
  });
  describe('Bigtable/ClientSideMetricsToMetricsHandler', () => {
    async function getFakeBigtableWithHandler(
      projectId: string,
      done: mocha.Done,
      checkFn: (
        projectId: string,
        requestsHandled: (OnOperationCompleteData | OnAttemptCompleteData)[],
      ) => void,
    ) {
      let handlerRequestCount = 0;
      class TestGCPMetricsHandler extends TestMetricsHandler {
        projectId = projectId;
        onOperationComplete(data: OnOperationCompleteData) {
          handlerRequestCount++;
          try {
            super.onOperationComplete(data);
            if (handlerRequestCount > 1) {
              checkFn(projectId, this.requestsHandled);
              done();
            }
          } catch (e) {
            done(e);
          }
        }
      }
      return getFakeBigtable(projectId, TestGCPMetricsHandler);
    }

    /**
     * Returns a bigtable client with a test metrics handler that will check
     * the metrics it receives and pass/fail the test if we get the right
     * metrics. This method doesn't insert data so that extra mutateRows calls
     * don't get made because those extra calls will produce different metrics.
     *
     * @param projectId
     * @param done
     * @param checkFn
     */
    async function mockBigtableWithNoInserts(
      projectId: string,
      done: mocha.Done,
      checkFn: (
        projectId: string,
        requestsHandled: (OnOperationCompleteData | OnAttemptCompleteData)[],
      ) => void,
    ) {
      const bigtable = await getFakeBigtableWithHandler(
        projectId,
        done,
        checkFn,
      );
      await setupBigtable(bigtable, columnFamilyId, instanceId1, [
        tableId1,
        tableId2,
      ]);
      return bigtable;
    }

    describe('ReadRows', () => {
      it('should send the metrics to the metrics handler for a ReadRows call', done => {
        (async () => {
          const bigtable = await mockBigtableWithNoInserts(
            defaultProjectId,
            done,
            checkMultiRowCall,
          );
          const instance = bigtable.instance(instanceId1);
          const table = instance.table(tableId1);
          await table.getRows();
          const table2 = instance.table(tableId2);
          await table2.getRows();
        })().catch(err => {
          throw err;
        });
      });
      it('should pass the projectId to the metrics handler properly', done => {
        (async () => {
          const bigtable = await mockBigtableWithNoInserts(
            defaultProjectId,
            done,
            checkMultiRowCall,
          );
          const instance = bigtable.instance(instanceId1);
          const table = instance.table(tableId1);
          await table.getRows();
          const table2 = instance.table(tableId2);
          await table2.getRows();
        })().catch(err => {
          throw err;
        });
      });
      it('should send the metrics to the metrics handler for a single row read', done => {
        (async () => {
          try {
            const projectId = SECOND_PROJECT_ID;
            const bigtable = await mockBigtableWithNoInserts(
              projectId,
              done,
              checkSingleRowCall,
            );
            const instance = bigtable.instance(instanceId1);
            const table = instance.table(tableId1);
            const row = new Row(table, 'rowId');
            await row.get();
            const table2 = instance.table(tableId2);
            const row2 = new Row(table2, 'rowId');
            await row2.get();
          } catch (e) {
            done(e);
          }
        })().catch(err => {
          throw err;
        });
      });
    });
    describe('ReadModifyWriteRow', () => {
      it('should send the metrics to the metrics handler for a ReadModifyWriteRow call', done => {
        (async () => {
          const bigtable = await mockBigtableWithNoInserts(
            defaultProjectId,
            done,
            checkReadModifyWriteRowCall,
          );
          const instance = bigtable.instance(instanceId1);
          const table = instance.table(tableId1);
          const row = table.row(columnFamilyId);
          await row.createRules(rules);
          const table2 = instance.table(tableId2);
          const row2 = table2.row(columnFamilyId);
          await row2.createRules(rules);
        })().catch(err => {
          throw err;
        });
      });
      it('should pass the projectId to the metrics handler properly', done => {
        (async () => {
          const bigtable = await mockBigtableWithNoInserts(
            defaultProjectId,
            done,
            checkReadModifyWriteRowCall,
          );
          const instance = bigtable.instance(instanceId1);
          const table = instance.table(tableId1);
          const row = table.row(columnFamilyId);
          await row.createRules(rules);
          const table2 = instance.table(tableId2);
          const row2 = table2.row(columnFamilyId);
          await row2.createRules(rules);
        })().catch(err => {
          throw err;
        });
      });
    });
    describe('MutateRows', () => {
      it('should send the metrics to the metrics handler for a MutateRows call', done => {
        (async () => {
          const bigtable = await mockBigtableWithNoInserts(
            defaultProjectId,
            done,
            checkMutateRowsCall,
          );
          const instance = bigtable.instance(instanceId1);
          const table = instance.table(tableId1);
          await table.mutate(mutation);
          const table2 = instance.table(tableId2);
          await table2.mutate(mutation);
        })().catch(err => {
          throw err;
        });
      });
      it('should pass the projectId to the metrics handler properly', done => {
        (async () => {
          const bigtable = await mockBigtableWithNoInserts(
            defaultProjectId,
            done,
            checkMutateRowsCall,
          );
          const instance = bigtable.instance(instanceId1);
          const table = instance.table(tableId1);
          await table.mutate(mutation);
          const table2 = instance.table(tableId2);
          await table2.mutate(mutation);
        })().catch(err => {
          throw err;
        });
      });
    });
    describe('MutateRow', () => {
      it('should send the metrics to the metrics handler for a MutateRows call for a single point', done => {
        (async () => {
          const bigtable = await mockBigtableWithNoInserts(
            defaultProjectId,
            done,
            checkMutateRowCall,
          );
          const instance = bigtable.instance(instanceId1);
          const table = instance.table(tableId1);
          const row = table.row('gwashington');
          await row.save(entry);
          const table2 = instance.table(tableId2);
          const row2 = table2.row('gwashington');
          await row2.save(entry);
        })().catch(err => {
          throw err;
        });
      });
      it('should pass the projectId to the metrics handler properly for a single mutateRow point', done => {
        (async () => {
          const bigtable = await mockBigtableWithNoInserts(
            defaultProjectId,
            done,
            checkMutateRowCall,
          );
          const instance = bigtable.instance(instanceId1);
          const table = instance.table(tableId1);
          const row = table.row('gwashington');
          await row.save(entry);
          const table2 = instance.table(tableId2);
          const row2 = table2.row('gwashington');
          await row2.save(entry);
        })().catch(err => {
          throw err;
        });
      });
    });
  });
});<|MERGE_RESOLUTION|>--- conflicted
+++ resolved
@@ -233,7 +233,6 @@
   );
 }
 
-<<<<<<< HEAD
 function checkReadModifyWriteRowCall(
   projectId: string,
   requestsHandled: (OnOperationCompleteData | OnAttemptCompleteData)[] = [],
@@ -245,13 +244,12 @@
     'false',
   );
 }
-=======
+
 const entry = {
   cf1: {
     column: 1,
   },
 };
->>>>>>> f190a8c3
 
 const mutation = {
   key: 'rowId',
