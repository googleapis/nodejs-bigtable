// Copyright 2025 Google LLC
//
// Licensed under the Apache License, Version 2.0 (the "License");
// you may not use this file except in compliance with the License.
// You may obtain a copy of the License at
//
//     https://www.apache.org/licenses/LICENSE-2.0
//
// Unless required by applicable law or agreed to in writing, software
// distributed under the License is distributed on an "AS IS" BASIS,
// WITHOUT WARRANTIES OR CONDITIONS OF ANY KIND, either express or implied.
// See the License for the specific language governing permissions and
// limitations under the License.

import {after, before, describe, it} from 'mocha';
import * as mocha from 'mocha';
import {
  CloudMonitoringExporter,
  ExportResult,
} from '../src/client-side-metrics/exporter';
import {ResourceMetrics} from '@opentelemetry/sdk-metrics';
import * as assert from 'assert';
import {GCPMetricsHandler} from '../src/client-side-metrics/gcp-metrics-handler';
import * as proxyquire from 'proxyquire';
import {Bigtable} from '../src';
import {Mutation} from '../src/mutation';
import {Row} from '../src/row';
import {
  setupBigtableWithInsert,
  setupBigtable,
} from './client-side-metrics-setup-table';
import {TestMetricsHandler} from '../test-common/test-metrics-handler';
import {
  OnAttemptCompleteData,
  OnOperationCompleteData,
} from '../src/client-side-metrics/metrics-handler';
import {ClientOptions} from 'google-gax';
import {ClientSideMetricsConfigManager} from '../src/client-side-metrics/metrics-config-manager';
import {MetricServiceClient} from '@google-cloud/monitoring';

const SECOND_PROJECT_ID = 'cfdb-sdk-node-tests';

function getFakeBigtable(
  projectId: string,
  metricsHandlerClass: typeof GCPMetricsHandler | typeof TestMetricsHandler,
  apiEndpoint?: string,
) {
  const metricHandler = new metricsHandlerClass({
    apiEndpoint,
  } as unknown as ClientOptions & {value: string});
  const newClient = new Bigtable({
    projectId,
    apiEndpoint,
  });
  newClient._metricsConfigManager = new ClientSideMetricsConfigManager([
    metricHandler,
  ]);
  return newClient;
}

function getHandlerFromExporter(Exporter: typeof CloudMonitoringExporter) {
  return proxyquire('../src/client-side-metrics/gcp-metrics-handler.js', {
    './exporter': {
      CloudMonitoringExporter: Exporter,
    },
  }).GCPMetricsHandler;
}

function readRowsAssertionCheck(
  projectId: string,
  requestsHandled: (OnOperationCompleteData | OnAttemptCompleteData)[] = [],
  method: string,
  streaming: string,
) {
  assert.strictEqual(requestsHandled.length, 4);
  const firstRequest = requestsHandled[0] as any;
  // We would expect these parameters to be different every time so delete
  // them from the comparison after checking they exist.
  assert(firstRequest.attemptLatency);
  assert(firstRequest.serverLatency);
  delete firstRequest.attemptLatency;
  delete firstRequest.serverLatency;
  delete firstRequest.metricsCollectorData.appProfileId;
  assert.deepStrictEqual(firstRequest, {
    connectivityErrorCount: 0,
    streaming,
    status: '0',
    client_name: 'nodejs-bigtable',
    metricsCollectorData: {
      instanceId: 'emulator-test-instance',
      table: 'my-table',
      cluster: 'fake-cluster3',
      zone: 'us-west1-c',
      method,
    },
    projectId,
  });
  const secondRequest = requestsHandled[1] as any;
  // We would expect these parameters to be different every time so delete
  // them from the comparison after checking they exist.
  assert(secondRequest.operationLatency);
  assert(secondRequest.firstResponseLatency);
  assert.strictEqual(secondRequest.applicationLatency, 0);
  delete secondRequest.operationLatency;
  delete secondRequest.firstResponseLatency;
  delete secondRequest.applicationLatency;
  delete secondRequest.metricsCollectorData.appProfileId;
  assert.deepStrictEqual(secondRequest, {
    status: '0',
    streaming,
    client_name: 'nodejs-bigtable',
    metricsCollectorData: {
      instanceId: 'emulator-test-instance',
      cluster: 'fake-cluster3',
      zone: 'us-west1-c',
      method,
      table: 'my-table',
    },
    projectId,
    retryCount: 0,
  });
  // We would expect these parameters to be different every time so delete
  // them from the comparison after checking they exist.
  const thirdRequest = requestsHandled[2] as any;
  assert(thirdRequest.attemptLatency);
  assert(thirdRequest.serverLatency);
  delete thirdRequest.attemptLatency;
  delete thirdRequest.serverLatency;
  delete thirdRequest.metricsCollectorData.appProfileId;
  assert.deepStrictEqual(thirdRequest, {
    connectivityErrorCount: 0,
    streaming,
    status: '0',
    client_name: 'nodejs-bigtable',
    metricsCollectorData: {
      instanceId: 'emulator-test-instance',
      table: 'my-table2',
      cluster: 'fake-cluster3',
      zone: 'us-west1-c',
      method,
    },
    projectId,
  });
  const fourthRequest = requestsHandled[3] as any;
  // We would expect these parameters to be different every time so delete
  // them from the comparison after checking they exist.
  assert(fourthRequest.operationLatency);
  assert(fourthRequest.firstResponseLatency);
  assert.strictEqual(fourthRequest.applicationLatency, 0);
  delete fourthRequest.operationLatency;
  delete fourthRequest.firstResponseLatency;
  delete fourthRequest.applicationLatency;
  delete fourthRequest.metricsCollectorData.appProfileId;
  assert.deepStrictEqual(fourthRequest, {
    status: '0',
    streaming,
    client_name: 'nodejs-bigtable',
    metricsCollectorData: {
      instanceId: 'emulator-test-instance',
      cluster: 'fake-cluster3',
      zone: 'us-west1-c',
      method,
      table: 'my-table2',
    },
    projectId,
    retryCount: 0,
  });
}

function checkMultiRowCall(
  projectId: string,
  requestsHandled: (OnOperationCompleteData | OnAttemptCompleteData)[] = [],
) {
  readRowsAssertionCheck(
    projectId,
    requestsHandled,
    'Bigtable.ReadRows',
    'true',
  );
}

function checkMutateRowsCall(
  projectId: string,
  requestsHandled: (OnOperationCompleteData | OnAttemptCompleteData)[] = [],
) {
  readRowsAssertionCheck(
    projectId,
    requestsHandled,
    'Bigtable.MutateRows',
    'true',
  );
}

<<<<<<< HEAD
function checkSampleRowKeysCall(
=======
function checkMutateRowCall(
>>>>>>> f190a8c3
  projectId: string,
  requestsHandled: (OnOperationCompleteData | OnAttemptCompleteData)[] = [],
) {
  readRowsAssertionCheck(
    projectId,
    requestsHandled,
<<<<<<< HEAD
    'Bigtable.SampleRowKeys',
    'true',
=======
    'Bigtable.MutateRow',
    'false',
>>>>>>> f190a8c3
  );
}

function checkSingleRowCall(
  projectId: string,
  requestsHandled: (OnOperationCompleteData | OnAttemptCompleteData)[] = [],
) {
  readRowsAssertionCheck(
    projectId,
    requestsHandled,
    'Bigtable.ReadRow',
    'false',
  );
}

const entry = {
  cf1: {
    column: 1,
  },
};

const mutation = {
  key: 'rowId',
  data: entry,
  method: Mutation.methods.INSERT,
};

/**
 * Checks if metrics have been published to Google Cloud Monitoring.
 *
 * This asynchronous function queries Google Cloud Monitoring to verify
 * that the expected metrics from the Bigtable client library have been
 * successfully published. It constructs a `MetricServiceClient` to
 * interact with the Cloud Monitoring API and retrieves time series data
 * for a predefined set of metrics. The test passes if time series data
 * is found for each of the specified metrics within a defined time
 * interval.
 *
 * @param {string} projectId The Google Cloud project ID where metrics are
 *   expected to be published.
 * @throws {Error} If no time series data is found for any of the specified
 *   metrics, indicating that the metrics were not successfully published to
 *   Cloud Monitoring.
 */
async function checkForPublishedMetrics(projectId: string) {
  const monitoringClient = new MetricServiceClient(); // Correct instantiation
  const now = Math.floor(Date.now() / 1000);
  const filters = [
    'metric.type="bigtable.googleapis.com/client/attempt_latencies"',
    'metric.type="bigtable.googleapis.com/client/operation_latencies"',
    'metric.type="bigtable.googleapis.com/client/retry_count"',
    'metric.type="bigtable.googleapis.com/client/server_latencies"',
    'metric.type="bigtable.googleapis.com/client/first_response_latencies"',
  ];
  for (let i = 0; i < filters.length; i++) {
    const filter = filters[i];
    const [series] = await monitoringClient.listTimeSeries({
      name: `projects/${projectId}`,
      interval: {
        endTime: {
          seconds: now,
          nanos: 0,
        },
        startTime: {
          seconds: now - 1000 * 60 * 60 * 24,
          nanos: 0,
        },
      },
      filter,
    });
    assert(series.length > 0);
  }
}

describe('Bigtable/ClientSideMetrics', () => {
  const instanceId1 = 'emulator-test-instance';
  const instanceId2 = 'emulator-test-instance2';
  const tableId1 = 'my-table';
  const tableId2 = 'my-table2';
  const columnFamilyId = 'cf1';
  let defaultProjectId: string;

  before(async () => {
    const bigtable = new Bigtable();
    // For easier debugging, don't include metrics handlers in the config
    // manager. This helps us step through the metrics handler for an individual
    // test more easily.
    bigtable._metricsConfigManager = new ClientSideMetricsConfigManager([]);
    for (const instanceId of [instanceId1, instanceId2]) {
      await setupBigtableWithInsert(bigtable, columnFamilyId, instanceId, [
        tableId1,
        tableId2,
      ]);
    }
    defaultProjectId = await new Promise((resolve, reject) => {
      bigtable.getProjectId_((err: Error | null, projectId?: string) => {
        if (err) {
          reject(err);
        } else {
          resolve(projectId as string);
        }
      });
    });
  });

  after(async () => {
    const bigtable = new Bigtable();
    try {
      // If the instance has been deleted already by another source, we don't
      // want this after hook to block the continuous integration pipeline.
      const instance = bigtable.instance(instanceId1);
      await instance.delete({});
    } catch (e) {
      console.warn('The instance has been deleted already');
    }
    try {
      // If the instance has been deleted already by another source, we don't
      // want this after hook to block the continuous integration pipeline.
      const instance = bigtable.instance(instanceId2);
      await instance.delete({});
    } catch (e) {
      console.warn('The instance has been deleted already');
    }
  });

  describe('Bigtable/ClientSideMetricsToGCM', () => {
    // This test suite ensures that for each test all the export calls are
    // successful even when multiple instances and tables are created.
    async function mockBigtable(
      projectId: string,
      done: mocha.Done,
      apiEndpoint?: string,
    ) {
      /*
      The exporter is called every x seconds, but we only want to test the value
      it receives once. Since done cannot be called multiple times in mocha,
      exported variable ensures we only test the value export receives one time.
      */
      let exported = false;
      /*
      We need to create a timeout here because if we don't then mocha shuts down
      the test as it is sleeping before the GCPMetricsHandler has a chance to
      export the data.
      */
      const timeout = setTimeout(() => {
        if (!exported) {
          done(
            new Error(
              'The exporters have not completed yet and the timeout is over',
            ),
          );
        }
      }, 120000);

      class TestExporter extends CloudMonitoringExporter {
        constructor(options: ClientOptions) {
          super(options);
        }

        async export(
          metrics: ResourceMetrics,
          resultCallback: (result: ExportResult) => void,
        ): Promise<void> {
          try {
            await super.export(metrics, (result: ExportResult) => {
              if (!exported) {
                exported = true;
                try {
                  clearTimeout(timeout);
                  // The test passes when the code is 0 because that means the
                  // result from calling export was successful.
                  assert.strictEqual(result.code, 0);
                  resultCallback({code: 0});
                  void checkForPublishedMetrics(projectId).then(() => {
                    done();
                  });
                } catch (error) {
                  // The code here isn't 0 so we report the original error to the mocha test runner.
                  done(result);
                  done(error);
                }
              } else {
                resultCallback({code: 0});
              }
            });
          } catch (error) {
            done(error);
          }
        }
      }

      return getFakeBigtable(
        projectId,
        getHandlerFromExporter(TestExporter),
        apiEndpoint,
      );
    }

    describe('SampleRowKeys', () => {
      it('should send the metrics to Google Cloud Monitoring for a SampleRowKeys call', done => {
        (async () => {
          try {
            const bigtable = await mockBigtable(defaultProjectId, done);
            for (const instanceId of [instanceId1, instanceId2]) {
              await setupBigtableWithInsert(
                bigtable,
                columnFamilyId,
                instanceId,
                [tableId1, tableId2],
              );
              const instance = bigtable.instance(instanceId);
              const table = instance.table(tableId1);
              await table.sampleRowKeys();
              const table2 = instance.table(tableId2);
              await table2.sampleRowKeys();
            }
          } catch (e) {
            done(new Error('An error occurred while running the script'));
            done(e);
          }
        })().catch(err => {
          throw err;
        });
      });
      it('should send the metrics to Google Cloud Monitoring for a custom endpoint', done => {
        (async () => {
          try {
            const bigtable = await mockBigtable(
              defaultProjectId,
              done,
              'bogus-endpoint',
            );
            const instance = bigtable.instance(instanceId1);
            const table = instance.table(tableId1);
            try {
              // This call will fail because we are trying to hit a bogus endpoint.
              // The idea here is that we just want to record at least one metric
              // so that the exporter gets executed.
              await table.sampleRowKeys();
            } catch (e: unknown) {
              // Try blocks just need a catch/finally block.
            }
          } catch (e) {
            done(new Error('An error occurred while running the script'));
            done(e);
          }
        })().catch(err => {
          throw err;
        });
      });
      it('should send the metrics to Google Cloud Monitoring for a SampleRowKeys call with a second project', done => {
        (async () => {
          try {
            // This is the second project the test is configured to work with:
            const projectId = SECOND_PROJECT_ID;
            const bigtable = await mockBigtable(projectId, done);
            for (const instanceId of [instanceId1, instanceId2]) {
              await setupBigtableWithInsert(
                bigtable,
                columnFamilyId,
                instanceId,
                [tableId1, tableId2],
              );
              const instance = bigtable.instance(instanceId);
              const table = instance.table(tableId1);
              await table.sampleRowKeys();
              const table2 = instance.table(tableId2);
              await table2.sampleRowKeys();
            }
          } catch (e) {
            done(new Error('An error occurred while running the script'));
            done(e);
          }
        })().catch(err => {
          throw err;
        });
      });
    });
    describe('ReadRows', () => {
      it('should send the metrics to Google Cloud Monitoring for a ReadRows call', done => {
        (async () => {
          try {
            const bigtable = await mockBigtable(defaultProjectId, done);
            for (const instanceId of [instanceId1, instanceId2]) {
              await setupBigtableWithInsert(
                bigtable,
                columnFamilyId,
                instanceId,
                [tableId1, tableId2],
              );
              const instance = bigtable.instance(instanceId);
              const table = instance.table(tableId1);
              await table.getRows();
              const table2 = instance.table(tableId2);
              await table2.getRows();
            }
          } catch (e) {
            done(new Error('An error occurred while running the script'));
            done(e);
          }
        })().catch(err => {
          throw err;
        });
      });
      it('should send the metrics to Google Cloud Monitoring for a custom endpoint', done => {
        (async () => {
          try {
            const bigtable = await mockBigtable(
              defaultProjectId,
              done,
              'bogus-endpoint',
            );
            const instance = bigtable.instance(instanceId1);
            const table = instance.table(tableId1);
            try {
              // This call will fail because we are trying to hit a bogus endpoint.
              // The idea here is that we just want to record at least one metric
              // so that the exporter gets executed.
              await table.getRows();
            } catch (e: unknown) {
              // Try blocks just need a catch/finally block.
            }
          } catch (e) {
            done(new Error('An error occurred while running the script'));
            done(e);
          }
        })().catch(err => {
          throw err;
        });
      });
      it('should send the metrics to Google Cloud Monitoring for a ReadRows call with a second project', done => {
        (async () => {
          try {
            // This is the second project the test is configured to work with:
            const projectId = SECOND_PROJECT_ID;
            const bigtable = await mockBigtable(projectId, done);
            for (const instanceId of [instanceId1, instanceId2]) {
              await setupBigtableWithInsert(
                bigtable,
                columnFamilyId,
                instanceId,
                [tableId1, tableId2],
              );
              const instance = bigtable.instance(instanceId);
              const table = instance.table(tableId1);
              await table.getRows();
              const table2 = instance.table(tableId2);
              await table2.getRows();
            }
          } catch (e) {
            done(new Error('An error occurred while running the script'));
            done(e);
          }
        })().catch(err => {
          throw err;
        });
      });
    });
    describe('MutateRows', () => {
      it('should send the metrics to Google Cloud Monitoring for a MutateRows call', done => {
        (async () => {
          try {
            const bigtable = await mockBigtable(defaultProjectId, done);
            for (const instanceId of [instanceId1, instanceId2]) {
              await setupBigtableWithInsert(
                bigtable,
                columnFamilyId,
                instanceId,
                [tableId1, tableId2],
              );
              const instance = bigtable.instance(instanceId);
              const table = instance.table(tableId1);
              await table.mutate(mutation);
              const table2 = instance.table(tableId2);
              await table2.mutate(mutation);
            }
          } catch (e) {
            done(new Error('An error occurred while running the script'));
            done(e);
          }
        })().catch(err => {
          throw err;
        });
      });
      it('should send the metrics to Google Cloud Monitoring for a custom endpoint', done => {
        (async () => {
          try {
            const bigtable = await mockBigtable(
              defaultProjectId,
              done,
              'bogus-endpoint',
            );
            const instance = bigtable.instance(instanceId1);
            const table = instance.table(tableId1);
            try {
              // This call will fail because we are trying to hit a bogus endpoint.
              // The idea here is that we just want to record at least one metric
              // so that the exporter gets executed.
              await table.mutate(mutation);
            } catch (e: unknown) {
              // Try blocks just need a catch/finally block.
            }
          } catch (e) {
            done(new Error('An error occurred while running the script'));
            done(e);
          }
        })().catch(err => {
          throw err;
        });
      });
      it('should send the metrics to Google Cloud Monitoring for a MutateRows call with a second project', done => {
        (async () => {
          try {
            // This is the second project the test is configured to work with:
            const projectId = SECOND_PROJECT_ID;
            const bigtable = await mockBigtable(projectId, done);
            for (const instanceId of [instanceId1, instanceId2]) {
              await setupBigtableWithInsert(
                bigtable,
                columnFamilyId,
                instanceId,
                [tableId1, tableId2],
              );
              const instance = bigtable.instance(instanceId);
              const table = instance.table(tableId1);
              await table.mutate(mutation);
              const table2 = instance.table(tableId2);
              await table2.mutate(mutation);
            }
          } catch (e) {
            done(new Error('An error occurred while running the script'));
            done(e);
          }
        })().catch(err => {
          throw err;
        });
      });
    });
    describe('MutateRow', () => {
      it('should send the metrics to Google Cloud Monitoring for a single point MutateRows call', done => {
        (async () => {
          try {
            const bigtable = await mockBigtable(defaultProjectId, done);
            for (const instanceId of [instanceId1, instanceId2]) {
              await setupBigtableWithInsert(
                bigtable,
                columnFamilyId,
                instanceId,
                [tableId1, tableId2],
              );
              const instance = bigtable.instance(instanceId);
              const table = instance.table(tableId1);
              const row = table.row('gwashington');
              await row.save(entry);
              const table2 = instance.table(tableId2);
              const row2 = table2.row('gwashington');
              await row2.save(entry);
            }
          } catch (e) {
            done(new Error('An error occurred while running the script'));
            done(e);
          }
        })().catch(err => {
          throw err;
        });
      });
      it('should send the metrics to Google Cloud Monitoring for a custom endpoint', done => {
        (async () => {
          try {
            const bigtable = await mockBigtable(
              defaultProjectId,
              done,
              'bogus-endpoint',
            );
            const instance = bigtable.instance(instanceId1);
            const table = instance.table(tableId1);
            try {
              // This call will fail because we are trying to hit a bogus endpoint.
              // The idea here is that we just want to record at least one metric
              // so that the exporter gets executed.
              const row = table.row('gwashington');
              await row.save(entry);
            } catch (e: unknown) {
              // Try blocks just need a catch/finally block.
            }
          } catch (e) {
            done(new Error('An error occurred while running the script'));
            done(e);
          }
        })().catch(err => {
          throw err;
        });
      });
      it('should send the metrics to Google Cloud Monitoring for a MutateRow call with a second project and a single point', done => {
        (async () => {
          try {
            // This is the second project the test is configured to work with:
            const projectId = SECOND_PROJECT_ID;
            const bigtable = await mockBigtable(projectId, done);
            for (const instanceId of [instanceId1, instanceId2]) {
              await setupBigtableWithInsert(
                bigtable,
                columnFamilyId,
                instanceId,
                [tableId1, tableId2],
              );
              const instance = bigtable.instance(instanceId);
              const table = instance.table(tableId1);
              const row = table.row('gwashington');
              await row.save(entry);
              const table2 = instance.table(tableId2);
              const row2 = table2.row('gwashington');
              await row2.save(entry);
            }
          } catch (e) {
            done(new Error('An error occurred while running the script'));
            done(e);
          }
        })().catch(err => {
          throw err;
        });
      });
    });
  });
  describe('Bigtable/ClientSideMetricsToGCMTimeout', () => {
    // This test suite simulates a situation where the user creates multiple
    // clients and ensures that the exporter doesn't produce any errors even
    // when multiple clients are attempting an export.
    async function mockBigtable(
      projectId: string,
      done: mocha.Done,
      onExportSuccess?: () => void,
    ) {
      class TestExporter extends CloudMonitoringExporter {
        constructor(options: ClientOptions) {
          super(options);
        }

        async export(
          metrics: ResourceMetrics,
          resultCallback: (result: ExportResult) => void,
        ): Promise<void> {
          try {
            await super.export(metrics, async (result: ExportResult) => {
              try {
                // The code is expected to be 0 because the
                // result from calling export was successful.
                assert.strictEqual(result.code, 0);
                resultCallback({code: 0});
                if (onExportSuccess) {
                  onExportSuccess();
                }
              } catch (error) {
                // The code here isn't 0 so we report the original error to the
                // mocha test runner.
                // The test fails here because it means that an export was
                // unsuccessful.
                done(result);
                done(error);
                resultCallback({code: 0});
              }
            });
          } catch (error) {
            done(error);
            resultCallback({code: 0});
          }
        }
      }

      /*
      Below we mock out the table so that it sends the metrics to a test exporter
      that will still send the metrics to Google Cloud Monitoring, but then also
      ensure the export was successful and pass the test with code 0 if it is
      successful.
       */
      return getFakeBigtable(projectId, getHandlerFromExporter(TestExporter));
    }

    describe('SampleRowKeys', () => {
      it('should send the metrics to Google Cloud Monitoring for a SampleRowKeys call', done => {
        let testFinished = false;
        /*
        We need to create a timeout here because if we don't then mocha shuts down
        the test as it is sleeping before the GCPMetricsHandler has a chance to
        export the data. When the timeout is finished, if there were no export
        errors then the test passes.
        */
        setTimeout(() => {
          testFinished = true;
          done();
        }, 120000);
        (async () => {
          try {
            const bigtable1 = await mockBigtable(defaultProjectId, done);
            const bigtable2 = await mockBigtable(defaultProjectId, done);
            for (const bigtable of [bigtable1, bigtable2]) {
              for (const instanceId of [instanceId1, instanceId2]) {
                await setupBigtableWithInsert(
                  bigtable,
                  columnFamilyId,
                  instanceId,
                  [tableId1, tableId2],
                );
                const instance = bigtable.instance(instanceId);
                const table = instance.table(tableId1);
                await table.sampleRowKeys();
                const table2 = instance.table(tableId2);
                await table2.sampleRowKeys();
              }
            }
          } catch (e) {
            done(new Error('An error occurred while running the script'));
            done(e);
          }
        })().catch(err => {
          throw err;
        });
      });
      it('should send the metrics to Google Cloud Monitoring for a SampleRowKeys call with thirty clients', done => {
        /*
        We need to create a timeout here because if we don't then mocha shuts down
        the test as it is sleeping before the GCPMetricsHandler has a chance to
        export the data. When the timeout is finished, if there were no export
        errors then the test passes.
        */
        const testTimeout = setTimeout(() => {
          done(new Error('The test timed out'));
        }, 480000);
        let testComplete = false;
        const numClients = 30;
        (async () => {
          try {
            const bigtableList = [];
            const completedSet = new Set();
            for (
              let bigtableCount = 0;
              bigtableCount < numClients;
              bigtableCount++
            ) {
              const currentCount = bigtableCount;
              const onExportSuccess = () => {
                completedSet.add(currentCount);
                if (completedSet.size === numClients) {
                  // If every client has completed the export then pass the test.
                  clearTimeout(testTimeout);
                  if (!testComplete) {
                    testComplete = true;
                    done();
                  }
                }
              };
              bigtableList.push(
                await mockBigtable(defaultProjectId, done, onExportSuccess),
              );
            }
            for (const bigtable of bigtableList) {
              for (const instanceId of [instanceId1, instanceId2]) {
                await setupBigtableWithInsert(
                  bigtable,
                  columnFamilyId,
                  instanceId,
                  [tableId1, tableId2],
                );
                const instance = bigtable.instance(instanceId);
                const table = instance.table(tableId1);
                await table.sampleRowKeys();
                const table2 = instance.table(tableId2);
                await table2.sampleRowKeys();
              }
            }
          } catch (e) {
            done(e);
            done(new Error('An error occurred while running the script'));
          }
        })().catch(err => {
          throw err;
        });
      });
    });
    describe('ReadRows', () => {
      it('should send the metrics to Google Cloud Monitoring for a ReadRows call', done => {
        let testFinished = false;
        /*
        We need to create a timeout here because if we don't then mocha shuts down
        the test as it is sleeping before the GCPMetricsHandler has a chance to
        export the data. When the timeout is finished, if there were no export
        errors then the test passes.
        */
        setTimeout(() => {
          testFinished = true;
          done();
        }, 120000);
        (async () => {
          try {
            const bigtable1 = await mockBigtable(defaultProjectId, done);
            const bigtable2 = await mockBigtable(defaultProjectId, done);
            for (const bigtable of [bigtable1, bigtable2]) {
              for (const instanceId of [instanceId1, instanceId2]) {
                await setupBigtableWithInsert(
                  bigtable,
                  columnFamilyId,
                  instanceId,
                  [tableId1, tableId2],
                );
                const instance = bigtable.instance(instanceId);
                const table = instance.table(tableId1);
                await table.getRows();
                const table2 = instance.table(tableId2);
                await table2.getRows();
              }
            }
          } catch (e) {
            done(new Error('An error occurred while running the script'));
            done(e);
          }
        })().catch(err => {
          throw err;
        });
      });
      it('should send the metrics to Google Cloud Monitoring for a ReadRows call with thirty clients', done => {
        /*
        We need to create a timeout here because if we don't then mocha shuts down
        the test as it is sleeping before the GCPMetricsHandler has a chance to
        export the data. When the timeout is finished, if there were no export
        errors then the test passes.
        */
        const testTimeout = setTimeout(() => {
          done(new Error('The test timed out'));
        }, 480000);
        let testComplete = false;
        const numClients = 30;
        (async () => {
          try {
            const bigtableList = [];
            const completedSet = new Set();
            for (
              let bigtableCount = 0;
              bigtableCount < numClients;
              bigtableCount++
            ) {
              const currentCount = bigtableCount;
              const onExportSuccess = () => {
                completedSet.add(currentCount);
                if (completedSet.size === numClients) {
                  // If every client has completed the export then pass the test.
                  clearTimeout(testTimeout);
                  if (!testComplete) {
                    testComplete = true;
                    done();
                  }
                }
              };
              bigtableList.push(
                await mockBigtable(defaultProjectId, done, onExportSuccess),
              );
            }
            for (const bigtable of bigtableList) {
              for (const instanceId of [instanceId1, instanceId2]) {
                await setupBigtableWithInsert(
                  bigtable,
                  columnFamilyId,
                  instanceId,
                  [tableId1, tableId2],
                );
                const instance = bigtable.instance(instanceId);
                const table = instance.table(tableId1);
                await table.getRows();
                const table2 = instance.table(tableId2);
                await table2.getRows();
              }
            }
          } catch (e) {
            done(e);
            done(new Error('An error occurred while running the script'));
          }
        })().catch(err => {
          throw err;
        });
      });
    });
    describe('MutateRows', () => {
      it('should send the metrics to Google Cloud Monitoring for a MutateRows call', done => {
        let testFinished = false;
        /*
        We need to create a timeout here because if we don't then mocha shuts down
        the test as it is sleeping before the GCPMetricsHandler has a chance to
        export the data. When the timeout is finished, if there were no export
        errors then the test passes.
        */
        setTimeout(() => {
          testFinished = true;
          done();
        }, 120000);
        (async () => {
          try {
            const bigtable1 = await mockBigtable(defaultProjectId, done);
            const bigtable2 = await mockBigtable(defaultProjectId, done);
            for (const bigtable of [bigtable1, bigtable2]) {
              for (const instanceId of [instanceId1, instanceId2]) {
                await setupBigtableWithInsert(
                  bigtable,
                  columnFamilyId,
                  instanceId,
                  [tableId1, tableId2],
                );
                const instance = bigtable.instance(instanceId);
                const table = instance.table(tableId1);
                await table.mutate(mutation);
                const table2 = instance.table(tableId2);
                await table2.mutate(mutation);
              }
            }
          } catch (e) {
            done(new Error('An error occurred while running the script'));
            done(e);
          }
        })().catch(err => {
          throw err;
        });
      });
      it('should send the metrics to Google Cloud Monitoring for a MutateRows call with thirty clients', done => {
        /*
        We need to create a timeout here because if we don't then mocha shuts down
        the test as it is sleeping before the GCPMetricsHandler has a chance to
        export the data. When the timeout is finished, if there were no export
        errors then the test passes.
        */
        const testTimeout = setTimeout(() => {
          done(new Error('The test timed out'));
        }, 480000);
        let testComplete = false;
        const numClients = 30;
        (async () => {
          try {
            const bigtableList = [];
            const completedSet = new Set();
            for (
              let bigtableCount = 0;
              bigtableCount < numClients;
              bigtableCount++
            ) {
              const currentCount = bigtableCount;
              const onExportSuccess = () => {
                completedSet.add(currentCount);
                if (completedSet.size === numClients) {
                  // If every client has completed the export then pass the test.
                  clearTimeout(testTimeout);
                  if (!testComplete) {
                    testComplete = true;
                    done();
                  }
                }
              };
              bigtableList.push(
                await mockBigtable(defaultProjectId, done, onExportSuccess),
              );
            }
            for (const bigtable of bigtableList) {
              for (const instanceId of [instanceId1, instanceId2]) {
                await setupBigtableWithInsert(
                  bigtable,
                  columnFamilyId,
                  instanceId,
                  [tableId1, tableId2],
                );
                const instance = bigtable.instance(instanceId);
                const table = instance.table(tableId1);
                await table.mutate(mutation);
                const table2 = instance.table(tableId2);
                await table2.mutate(mutation);
              }
            }
          } catch (e) {
            done(e);
            done(new Error('An error occurred while running the script'));
          }
        })().catch(err => {
          throw err;
        });
      });
    });
    describe('MutateRow', () => {
      it('should send the metrics to Google Cloud Monitoring for a MutateRows call for a single point', done => {
        let testFinished = false;
        /*
        We need to create a timeout here because if we don't then mocha shuts down
        the test as it is sleeping before the GCPMetricsHandler has a chance to
        export the data. When the timeout is finished, if there were no export
        errors then the test passes.
        */
        setTimeout(() => {
          testFinished = true;
          done();
        }, 120000);
        (async () => {
          try {
            const bigtable1 = await mockBigtable(defaultProjectId, done);
            const bigtable2 = await mockBigtable(defaultProjectId, done);
            for (const bigtable of [bigtable1, bigtable2]) {
              for (const instanceId of [instanceId1, instanceId2]) {
                await setupBigtableWithInsert(
                  bigtable,
                  columnFamilyId,
                  instanceId,
                  [tableId1, tableId2],
                );
                const instance = bigtable.instance(instanceId);
                const table = instance.table(tableId1);
                const row = table.row('gwashington');
                await row.save(entry);
                const table2 = instance.table(tableId2);
                const row2 = table2.row('gwashington');
                await row2.save(entry);
              }
            }
          } catch (e) {
            done(new Error('An error occurred while running the script'));
            done(e);
          }
        })().catch(err => {
          throw err;
        });
      });
      it('should send the metrics to Google Cloud Monitoring for a single MutateRow call with thirty clients', done => {
        /*
        We need to create a timeout here because if we don't then mocha shuts down
        the test as it is sleeping before the GCPMetricsHandler has a chance to
        export the data. When the timeout is finished, if there were no export
        errors then the test passes.
        */
        const testTimeout = setTimeout(() => {
          done(new Error('The test timed out'));
        }, 480000);
        let testComplete = false;
        const numClients = 30;
        (async () => {
          try {
            const bigtableList = [];
            const completedSet = new Set();
            for (
              let bigtableCount = 0;
              bigtableCount < numClients;
              bigtableCount++
            ) {
              const currentCount = bigtableCount;
              const onExportSuccess = () => {
                completedSet.add(currentCount);
                if (completedSet.size === numClients) {
                  // If every client has completed the export then pass the test.
                  clearTimeout(testTimeout);
                  if (!testComplete) {
                    testComplete = true;
                    done();
                  }
                }
              };
              bigtableList.push(
                await mockBigtable(defaultProjectId, done, onExportSuccess),
              );
            }
            for (const bigtable of bigtableList) {
              for (const instanceId of [instanceId1, instanceId2]) {
                await setupBigtableWithInsert(
                  bigtable,
                  columnFamilyId,
                  instanceId,
                  [tableId1, tableId2],
                );
                const instance = bigtable.instance(instanceId);
                const table = instance.table(tableId1);
                const row = table.row('gwashington');
                await row.save(entry);
                const table2 = instance.table(tableId2);
                const row2 = table2.row('gwashington');
                await row2.save(entry);
              }
            }
          } catch (e) {
            done(e);
            done(new Error('An error occurred while running the script'));
          }
        })().catch(err => {
          throw err;
        });
      });
    });
  });
  describe('Bigtable/ClientSideMetricsToMetricsHandler', () => {
    async function getFakeBigtableWithHandler(
      projectId: string,
      done: mocha.Done,
      checkFn: (
        projectId: string,
        requestsHandled: (OnOperationCompleteData | OnAttemptCompleteData)[],
      ) => void,
    ) {
      let handlerRequestCount = 0;
      class TestGCPMetricsHandler extends TestMetricsHandler {
        projectId = projectId;
        onOperationComplete(data: OnOperationCompleteData) {
          handlerRequestCount++;
          try {
            super.onOperationComplete(data);
            if (handlerRequestCount > 1) {
              checkFn(projectId, this.requestsHandled);
              done();
            }
          } catch (e) {
            done(e);
          }
        }
      }
      return getFakeBigtable(projectId, TestGCPMetricsHandler);
    }

    async function mockBigtableWithInserts(
      projectId: string,
      done: mocha.Done,
      checkFn: (
        projectId: string,
        requestsHandled: (OnOperationCompleteData | OnAttemptCompleteData)[],
      ) => void,
    ) {
      const bigtable = await getFakeBigtableWithHandler(
        projectId,
        done,
        checkFn,
      );
      await setupBigtableWithInsert(bigtable, columnFamilyId, instanceId1, [
        tableId1,
        tableId2,
      ]);
      return bigtable;
    }

    /**
     * Returns a bigtable client with a test metrics handler that will check
     * the metrics it receives and pass/fail the test if we get the right
     * metrics. This method doesn't insert data so that extra mutateRows calls
     * don't get made because those extra calls will produce different metrics.
     *
     * @param projectId
     * @param done
     * @param checkFn
     */
    async function mockBigtableWithNoInserts(
      projectId: string,
      done: mocha.Done,
      checkFn: (
        projectId: string,
        requestsHandled: (OnOperationCompleteData | OnAttemptCompleteData)[],
      ) => void,
    ) {
      const bigtable = await getFakeBigtableWithHandler(
        projectId,
        done,
        checkFn,
      );
      await setupBigtable(bigtable, columnFamilyId, instanceId1, [
        tableId1,
        tableId2,
      ]);
      return bigtable;
    }
    describe('SampleRowKeys', () => {
      it('should send the metrics to the metrics handler for a SampleRowKeys call', done => {
        (async () => {
          const bigtable = await mockBigtableWithNoInserts(
            defaultProjectId,
            done,
            checkSampleRowKeysCall,
          );
          const instance = bigtable.instance(instanceId1);
          const table = instance.table(tableId1);
          await table.sampleRowKeys();
          const table2 = instance.table(tableId2);
          await table2.sampleRowKeys();
        })().catch(err => {
          throw err;
        });
      });
      it('should pass the projectId to the metrics handler properly', done => {
        (async () => {
          const bigtable = await mockBigtableWithNoInserts(
            defaultProjectId,
            done,
            checkSampleRowKeysCall,
          );
          const instance = bigtable.instance(instanceId1);
          const table = instance.table(tableId1);
          await table.sampleRowKeys();
          const table2 = instance.table(tableId2);
          await table2.sampleRowKeys();
        })().catch(err => {
          throw err;
        });
      });
    });
    describe('ReadRows', () => {
      it('should send the metrics to the metrics handler for a ReadRows call', done => {
        (async () => {
          const bigtable = await mockBigtableWithNoInserts(
            defaultProjectId,
            done,
            checkMultiRowCall,
          );
          const instance = bigtable.instance(instanceId1);
          const table = instance.table(tableId1);
          await table.getRows();
          const table2 = instance.table(tableId2);
          await table2.getRows();
        })().catch(err => {
          throw err;
        });
      });
      it('should pass the projectId to the metrics handler properly', done => {
        (async () => {
          const bigtable = await mockBigtableWithNoInserts(
            defaultProjectId,
            done,
            checkMultiRowCall,
          );
          const instance = bigtable.instance(instanceId1);
          const table = instance.table(tableId1);
          await table.getRows();
          const table2 = instance.table(tableId2);
          await table2.getRows();
        })().catch(err => {
          throw err;
        });
      });
      it('should send the metrics to the metrics handler for a single row read', done => {
        (async () => {
          try {
            const projectId = SECOND_PROJECT_ID;
            const bigtable = await mockBigtableWithNoInserts(
              projectId,
              done,
              checkSingleRowCall,
            );
            const instance = bigtable.instance(instanceId1);
            const table = instance.table(tableId1);
            const row = new Row(table, 'rowId');
            await row.get();
            const table2 = instance.table(tableId2);
            const row2 = new Row(table2, 'rowId');
            await row2.get();
          } catch (e) {
            done(e);
          }
        })().catch(err => {
          throw err;
        });
      });
    });
    describe('MutateRows', () => {
      it('should send the metrics to the metrics handler for a MutateRows call', done => {
        (async () => {
          const bigtable = await mockBigtableWithNoInserts(
            defaultProjectId,
            done,
            checkMutateRowsCall,
          );
          const instance = bigtable.instance(instanceId1);
          const table = instance.table(tableId1);
          await table.mutate(mutation);
          const table2 = instance.table(tableId2);
          await table2.mutate(mutation);
        })().catch(err => {
          throw err;
        });
      });
      it('should pass the projectId to the metrics handler properly', done => {
        (async () => {
          const bigtable = await mockBigtableWithNoInserts(
            defaultProjectId,
            done,
            checkMutateRowsCall,
          );
          const instance = bigtable.instance(instanceId1);
          const table = instance.table(tableId1);
          await table.mutate(mutation);
          const table2 = instance.table(tableId2);
          await table2.mutate(mutation);
        })().catch(err => {
          throw err;
        });
      });
    });
    describe('MutateRow', () => {
      it('should send the metrics to the metrics handler for a MutateRows call for a single point', done => {
        (async () => {
          const bigtable = await mockBigtableWithNoInserts(
            defaultProjectId,
            done,
            checkMutateRowCall,
          );
          const instance = bigtable.instance(instanceId1);
          const table = instance.table(tableId1);
          const row = table.row('gwashington');
          await row.save(entry);
          const table2 = instance.table(tableId2);
          const row2 = table2.row('gwashington');
          await row2.save(entry);
        })().catch(err => {
          throw err;
        });
      });
      it('should pass the projectId to the metrics handler properly for a single mutateRow point', done => {
        (async () => {
          const bigtable = await mockBigtableWithNoInserts(
            defaultProjectId,
            done,
            checkMutateRowCall,
          );
          const instance = bigtable.instance(instanceId1);
          const table = instance.table(tableId1);
          const row = table.row('gwashington');
          await row.save(entry);
          const table2 = instance.table(tableId2);
          const row2 = table2.row('gwashington');
          await row2.save(entry);
        })().catch(err => {
          throw err;
        });
      });
    });
  });
});<|MERGE_RESOLUTION|>--- conflicted
+++ resolved
@@ -191,24 +191,27 @@
   );
 }
 
-<<<<<<< HEAD
 function checkSampleRowKeysCall(
-=======
-function checkMutateRowCall(
->>>>>>> f190a8c3
   projectId: string,
   requestsHandled: (OnOperationCompleteData | OnAttemptCompleteData)[] = [],
 ) {
   readRowsAssertionCheck(
     projectId,
     requestsHandled,
-<<<<<<< HEAD
     'Bigtable.SampleRowKeys',
     'true',
-=======
+  );
+}
+
+function checkMutateRowCall(
+  projectId: string,
+  requestsHandled: (OnOperationCompleteData | OnAttemptCompleteData)[] = [],
+) {
+  readRowsAssertionCheck(
+    projectId,
+    requestsHandled,
     'Bigtable.MutateRow',
     'false',
->>>>>>> f190a8c3
   );
 }
 
