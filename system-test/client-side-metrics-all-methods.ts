--- conflicted
+++ resolved
@@ -118,22 +118,10 @@
   const secondRequest = requestsHandled[1] as any;
   // We would expect these parameters to be different every time so delete
   // them from the comparison after checking they exist.
-<<<<<<< HEAD
-  if (method === 'Bigtable.ReadRows' || method === 'Bigtable.ReadRow') {
-    assert(secondRequest.firstResponseLatency);
-    delete secondRequest.firstResponseLatency;
-  } else {
-    assert(!secondRequest.firstResponseLatency);
-  }
-  assert(secondRequest.operationLatency);
-  assert(secondRequest.applicationLatency < 10);
-  delete secondRequest.operationLatency;
-=======
   checkFirstResponseLatency(secondRequest);
   assert(secondRequest.operationLatency);
   delete secondRequest.operationLatency;
   assert(secondRequest.applicationLatency < 10);
->>>>>>> c949dca2
   delete secondRequest.applicationLatency;
   delete secondRequest.metricsCollectorData.appProfileId;
   assert.deepStrictEqual(secondRequest, {
@@ -175,16 +163,7 @@
   const fourthRequest = requestsHandled[3] as any;
   // We would expect these parameters to be different every time so delete
   // them from the comparison after checking they exist.
-<<<<<<< HEAD
-  if (method === 'Bigtable.ReadRows' || method === 'Bigtable.ReadRow') {
-    assert(fourthRequest.firstResponseLatency);
-    delete fourthRequest.firstResponseLatency;
-  } else {
-    assert(!fourthRequest.firstResponseLatency);
-  }
-=======
   checkFirstResponseLatency(fourthRequest);
->>>>>>> c949dca2
   assert(fourthRequest.operationLatency);
   assert(fourthRequest.applicationLatency < 10);
   delete fourthRequest.operationLatency;
