--- conflicted
+++ resolved
@@ -36,12 +36,8 @@
 import {Table} from '../src/table.js';
 import {RawFilter} from '../src/filter';
 import {generateId, PREFIX} from './common';
-<<<<<<< HEAD
 import {BigtableTableAdminClient} from '../src/v2';
 import {ServiceError} from 'google-gax';
-=======
-import {Mutation} from '../src/mutation';
->>>>>>> e6bdb829
 
 describe('Bigtable', () => {
   const bigtable = new Bigtable();
@@ -1721,7 +1717,6 @@
       });
     });
   });
-<<<<<<< HEAD
   describe('AuthorizedViews', () => {
     const tableId = generateId('table');
     const familyName = generateId('column-family-name');
@@ -2271,7 +2266,8 @@
         });
         await resetTable();
       });
-=======
+    });
+  });
 
   describe('mutateRows entries tests', () => {
     const table = INSTANCE.table(generateId('table'));
@@ -2354,7 +2350,6 @@
       // Get rows and compare
       const [rows] = await table.getRows();
       assert.strictEqual(rows.length, 3);
->>>>>>> e6bdb829
     });
   });
 });
