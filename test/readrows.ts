// Copyright 2023 Google LLC
//
// Licensed under the Apache License, Version 2.0 (the "License");
// you may not use this file except in compliance with the License.
// You may obtain a copy of the License at
//
//     https://www.apache.org/licenses/LICENSE-2.0
//
// Unless required by applicable law or agreed to in writing, software
// distributed under the License is distributed on an "AS IS" BASIS,
// WITHOUT WARRANTIES OR CONDITIONS OF ANY KIND, either express or implied.
// See the License for the specific language governing permissions and
// limitations under the License.

import {before, describe, it} from 'mocha';
import {Bigtable, Row, Table} from '../src';
import * as assert from 'assert';
import {Transform, PassThrough, pipeline} from 'stream';

import {GoogleError} from 'google-gax';
import {MockServer} from '../src/util/mock-servers/mock-server';
import {BigtableClientMockService} from '../src/util/mock-servers/service-implementations/bigtable-client-mock-service';
import {MockService} from '../src/util/mock-servers/mock-service';
import {debugLog, readRowsImpl} from './utils/readRowsImpl';

describe('Bigtable/ReadRows', () => {
  let server: MockServer;
  let service: MockService;
  let bigtable: Bigtable;
  let table: Table;

  before(async () => {
    // make sure we have everything initialized before starting tests
    const port = await new Promise<string>(resolve => {
      server = new MockServer(resolve);
    });
    bigtable = new Bigtable({
      apiEndpoint: `localhost:${port}`,
    });
    table = bigtable.instance('fake-instance').table('fake-table');
    service = new BigtableClientMockService(server);
  });

  it('should create read stream and read synchronously', done => {
    // 1000 rows must be enough to reproduce issues with losing the data and to create backpressure
    const keyFrom = 0;
    const keyTo = 1000;

    service.setService({
      ReadRows: readRowsImpl(keyFrom, keyTo),
    });

    let receivedRowCount = 0;
    let lastKeyReceived: number | undefined;

    const readStream = table.createReadStream();
    readStream.on('error', (err: GoogleError) => {
      done(err);
    });
    readStream.on('data', (row: Row) => {
      ++receivedRowCount;
      const key = parseInt(row.id);
      if (lastKeyReceived && key <= lastKeyReceived) {
        done(new Error('Test error: keys are not in order'));
      }
      lastKeyReceived = key;
      debugLog(`received row key ${key}`);
    });
    readStream.on('end', () => {
      assert.strictEqual(receivedRowCount, keyTo - keyFrom);
      assert.strictEqual(lastKeyReceived, keyTo - 1);
      done();
    });
  });

  it('should create read stream and read synchronously using Transform stream', done => {
    // 1000 rows must be enough to reproduce issues with losing the data and to create backpressure
    const keyFrom = 0;
    const keyTo = 1000;

    service.setService({
      ReadRows: readRowsImpl(keyFrom, keyTo),
    });

    let receivedRowCount = 0;
    let lastKeyReceived: number | undefined;

    // BigTable stream
    const readStream = table.createReadStream();

    // Transform stream
    const transform = new Transform({
      objectMode: true,
      transform: (row, _encoding, callback) => {
        callback(null, row);
      },
    });

    // Final stream
    const passThrough = new PassThrough({
      objectMode: true,
    });

    passThrough.on('error', (err: GoogleError) => {
      done(err);
    });
    passThrough.on('data', (row: Row) => {
      ++receivedRowCount;
      const key = parseInt(row.id);
      if (lastKeyReceived && key <= lastKeyReceived) {
        done(new Error('Test error: keys are not in order'));
      }
      lastKeyReceived = key;
      debugLog(`received row key ${key}`);
    });
    passThrough.on('end', () => {
      assert.strictEqual(receivedRowCount, keyTo - keyFrom);
      assert.strictEqual(lastKeyReceived, keyTo - 1);
      done();
    });

    pipeline(readStream, transform, passThrough, () => {});
  });

  it('should create read stream and read asynchronously using Transform stream', function (done) {
    if (process.platform === 'win32') {
      this.timeout(60000); // it runs much slower on Windows!
    }

    // 1000 rows must be enough to reproduce issues with losing the data and to create backpressure
    const keyFrom = 0;
    const keyTo = 1000;

    service.setService({
      ReadRows: readRowsImpl(keyFrom, keyTo),
    });

    let receivedRowCount = 0;
    let lastKeyReceived: number | undefined;

    // BigTable stream
    const readStream = table.createReadStream();

    // Transform stream
    const transform = new Transform({
      objectMode: true,
      transform: (row, _encoding, callback) => {
        setTimeout(() => {
          callback(null, row);
        }, 0);
      },
    });

    // Final stream
    const passThrough = new PassThrough({
      objectMode: true,
    });

    passThrough.on('error', (err: GoogleError) => {
      done(err);
    });
    passThrough.on('data', (row: Row) => {
      ++receivedRowCount;
      const key = parseInt(row.id);
      if (lastKeyReceived && key <= lastKeyReceived) {
        done(new Error('Test error: keys are not in order'));
      }
      lastKeyReceived = key;
      debugLog(`received row key ${key}`);
    });
    passThrough.on('end', () => {
      assert.strictEqual(receivedRowCount, keyTo - keyFrom);
      assert.strictEqual(lastKeyReceived, keyTo - 1);
      done();
    });

    pipeline(readStream, transform, passThrough, () => {});
  });

  it('should be able to stop reading from the read stream', done => {
    // 1000 rows must be enough to reproduce issues with losing the data and to create backpressure
    const keyFrom = 0;
    const keyTo = 1000;
    // pick any key to stop after
    const stopAfter = 42;

    service.setService({
      ReadRows: readRowsImpl(keyFrom, keyTo),
    });

    let receivedRowCount = 0;
    let lastKeyReceived: number | undefined;

    const readStream = table.createReadStream({
      // workaround for https://github.com/grpc/grpc-node/issues/2446, remove when fixed
      gaxOptions: {
        timeout: 3000,
      },
    });
    readStream.on('error', (err: GoogleError) => {
      done(err);
    });
    readStream.on('data', (row: Row) => {
      ++receivedRowCount;
      const key = parseInt(row.id);
      if (lastKeyReceived && key <= lastKeyReceived) {
        done(new Error('Test error: keys are not in order'));
      }
      lastKeyReceived = key;
      debugLog(`received row key ${key}`);

      if (receivedRowCount === stopAfter) {
        debugLog(`requesting to stop after receiving key ${key}`);
        // readStream.end();
      }
    });
    readStream.on('end', () => {
      assert.strictEqual(receivedRowCount, stopAfter);
      assert.strictEqual(lastKeyReceived, stopAfter - 1);
      done();
    });
  });

  // TODO: enable after https://github.com/googleapis/nodejs-bigtable/issues/1286 is fixed
<<<<<<< HEAD
  it.only('should be able to stop reading from the read stream when reading asynchronously', function (done) {
=======
  it.skip('should be able to stop reading from the read stream when reading asynchronously', function (done) {
>>>>>>> 55d86baa
    if (process.platform === 'win32') {
      this.timeout(60000); // it runs much slower on Windows!
    }

    // 1000 rows must be enough to reproduce issues with losing the data and to create backpressure
    const keyFrom = 0;
    const keyTo = 1000;
    // pick any key to stop after
    const stopAfter = 420;

    service.setService({
      ReadRows: readRowsImpl(keyFrom, keyTo),
    });

    let receivedRowCount = 0;
    let lastKeyReceived: number | undefined;

    // BigTable stream
    const readStream = table.createReadStream({
      // workaround for https://github.com/grpc/grpc-node/issues/2446, remove when fixed
      gaxOptions: {
        timeout: 3000,
      },
    });

    // Transform stream
    const transform = new Transform({
      objectMode: true,
      transform: (row, _encoding, callback) => {
        setTimeout(() => {
          callback(null, row);
        }, 0);
      },
    });

    // Final stream
    const passThrough = new PassThrough({
      objectMode: true,
    });

    passThrough.on('error', (err: GoogleError) => {
      done(err);
    });
    passThrough.on('data', (row: Row) => {
      ++receivedRowCount;
      const key = parseInt(row.id);
      if (lastKeyReceived && key <= lastKeyReceived) {
        done(new Error('Test error: keys are not in order'));
      }
      lastKeyReceived = key;
      debugLog(`received row key ${key}`);
      debugLog(`received row key count ${receivedRowCount}`);

      if (receivedRowCount === stopAfter) {
        debugLog(`requesting to stop after receiving key ${key}`);
        table.cancelled7 = true;
        readStream.destroy();
      }
    });
    passThrough.on('end', () => {
      assert.strictEqual(receivedRowCount, stopAfter);
      assert.strictEqual(lastKeyReceived, stopAfter - 1);
      done();
    });

    pipeline(readStream, transform, passThrough, () => {});
  });

  it('should silently resume after server or network error', done => {
    // 1000 rows must be enough to reproduce issues with losing the data and to create backpressure
    const keyFrom = 0;
    const keyTo = 1000;
    // the server will error after sending this chunk (not row)
    const errorAfterChunkNo = 423;

    service.setService({
      ReadRows: readRowsImpl(keyFrom, keyTo, errorAfterChunkNo),
    });

    let receivedRowCount = 0;
    let lastKeyReceived: number | undefined;

    const readStream = table.createReadStream();
    readStream.on('error', (err: GoogleError) => {
      done(err);
    });
    readStream.on('data', (row: Row) => {
      ++receivedRowCount;
      const key = parseInt(row.id);
      if (lastKeyReceived && key <= lastKeyReceived) {
        done(new Error('Test error: keys are not in order'));
      }
      lastKeyReceived = key;
      debugLog(`received row key ${key}`);
    });
    readStream.on('end', () => {
      assert.strictEqual(receivedRowCount, keyTo - keyFrom);
      assert.strictEqual(lastKeyReceived, keyTo - 1);
      done();
    });
  });

  after(async () => {
    server.shutdown(() => {});
  });
});<|MERGE_RESOLUTION|>--- conflicted
+++ resolved
@@ -211,7 +211,7 @@
 
       if (receivedRowCount === stopAfter) {
         debugLog(`requesting to stop after receiving key ${key}`);
-        // readStream.end();
+        readStream.end();
       }
     });
     readStream.on('end', () => {
@@ -222,11 +222,7 @@
   });
 
   // TODO: enable after https://github.com/googleapis/nodejs-bigtable/issues/1286 is fixed
-<<<<<<< HEAD
   it.only('should be able to stop reading from the read stream when reading asynchronously', function (done) {
-=======
-  it.skip('should be able to stop reading from the read stream when reading asynchronously', function (done) {
->>>>>>> 55d86baa
     if (process.platform === 'win32') {
       this.timeout(60000); // it runs much slower on Windows!
     }
