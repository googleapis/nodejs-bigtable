// Copyright 2016 Google LLC
//
// Licensed under the Apache License, Version 2.0 (the "License");
// you may not use this file except in compliance with the License.
// You may obtain a copy of the License at
//
//      http://www.apache.org/licenses/LICENSE-2.0
//
// Unless required by applicable law or agreed to in writing, software
// distributed under the License is distributed on an "AS IS" BASIS,
// WITHOUT WARRANTIES OR CONDITIONS OF ANY KIND, either express or implied.
// See the License for the specific language governing permissions and
// limitations under the License.

import * as promisify from '@google-cloud/promisify';
import * as assert from 'assert';
import {afterEach, before, beforeEach, describe, it} from 'mocha';
import * as proxyquire from 'proxyquire';
import * as pumpify from 'pumpify';
import * as sinon from 'sinon';
import {PassThrough, Writable, Duplex} from 'stream';
import {ServiceError} from 'google-gax';

import * as inst from '../src/instance';
import {ChunkTransformer} from '../src/chunktransformer.js';
import {Family} from '../src/family.js';
import {Mutation} from '../src/mutation.js';
import {Row} from '../src/row.js';
import * as tblTypes from '../src/table';
import {Bigtable, RequestOptions} from '../src';
import {EventEmitter} from 'events';
import {TableUtils} from '../src/utils/table';

const sandbox = sinon.createSandbox();
const noop = () => {};

let promisified = false;
const fakePromisify = Object.assign({}, promisify, {
  // eslint-disable-next-line @typescript-eslint/no-explicit-any
  promisifyAll(klass: Function, options: any) {
    if (klass.name !== 'Table') {
      return;
    }
    promisified = true;
    assert.deepStrictEqual(options.exclude, ['family', 'row']);
  },
});

// eslint-disable-next-line @typescript-eslint/no-explicit-any
function createFake(klass: any) {
  return class Fake extends klass {
    // eslint-disable-next-line @typescript-eslint/no-explicit-any
    calledWith_: any[];
    // eslint-disable-next-line @typescript-eslint/no-explicit-any
    constructor(...args: any[]) {
      super(...args);
      this.calledWith_ = args;
    }
  };
}

const FakeFamily = createFake(Family);
FakeFamily.formatRule_ = sinon.spy(rule => rule);

const FakeRow = createFake(Row);

FakeRow.formatChunks_ = sinon.spy(chunks => {
  return chunks;
});

const FakeChunkTransformer = createFake(ChunkTransformer);
FakeChunkTransformer.prototype._transform = function (
  rows: Row[],
  enc: {},
  next: Function
) {
  rows.forEach(row => this.push(row));
  next();
};

const FakeMutation = {
  methods: Mutation.methods,
  convertToBytes: sinon.spy(value => {
    return value;
  }),
  convertFromBytes: sinon.spy(value => {
    return value;
  }),
  parse: sinon.spy(value => {
    return value;
  }),
};

const FakeFilter = {
  parse: sinon.spy(value => {
    return value;
  }),
  createRange: () => {
    return {};
  },
};

describe('Bigtable/Table', () => {
  const TABLE_ID = 'my-table';
  let INSTANCE: inst.Instance;
  let TABLE_NAME: string;

  let Table: typeof tblTypes.Table;
  // eslint-disable-next-line @typescript-eslint/no-explicit-any
  let table: any;

  before(() => {
<<<<<<< HEAD
    const FakeTabularApiService = proxyquire('../src/tabular-api-service.js', {
      '@google-cloud/promisify': fakePromisify,
      './family.js': {Family: FakeFamily},
      './mutation.js': {Mutation: FakeMutation},
      './filter.js': {Filter: FakeFilter},
      pumpify,
      './row.js': {Row: FakeRow},
      './chunktransformer.js': {ChunkTransformer: FakeChunkTransformer},
    }).TabularApiService;
    // TODO: Consider removing this proxyquire for Table
    Table = proxyquire('../src/table.js', {
=======
    const FakeTabularApiSurface = proxyquire('../src/tabular-api-surface.js', {
>>>>>>> 932ab9e4
      '@google-cloud/promisify': fakePromisify,
      './family.js': {Family: FakeFamily},
      './mutation.js': {Mutation: FakeMutation},
      './filter.js': {Filter: FakeFilter},
      pumpify,
      './row.js': {Row: FakeRow},
      './tabular-api-service': {TabularApiService: FakeTabularApiService},
      './chunktransformer.js': {ChunkTransformer: FakeChunkTransformer},
    }).TabularApiSurface;
    Table = proxyquire('../src/table.js', {
      '@google-cloud/promisify': fakePromisify,
      './family.js': {Family: FakeFamily},
      './mutation.js': {Mutation: FakeMutation},
      './row.js': {Row: FakeRow},
      './tabular-api-surface': {TabularApiSurface: FakeTabularApiSurface},
    }).Table;
  });

  beforeEach(() => {
    INSTANCE = {
      bigtable: {} as Bigtable,
      name: 'a/b/c/d',
    } as inst.Instance;
    TABLE_NAME = INSTANCE.name + '/tables/' + TABLE_ID;
    table = new Table(INSTANCE, TABLE_ID);
  });

  afterEach(() => {
    Object.keys(FakeMutation).forEach(spy => {
      // eslint-disable-next-line @typescript-eslint/no-explicit-any
      if ((FakeMutation as any)[spy].reset) {
        // eslint-disable-next-line @typescript-eslint/no-explicit-any
        (FakeMutation as any)[spy].resetHistory();
      }
    });
    FakeFilter.parse.resetHistory();
    sandbox.restore();
  });

  describe('instantiation', () => {
    it('should promisify all the things', () => {
      assert(promisified);
    });

    it('should localize Bigtable instance', () => {
      assert.strictEqual(table.bigtable, INSTANCE.bigtable);
    });

    it('should localize Instance instance', () => {
      assert.strictEqual(table.instance, INSTANCE);
    });

    it('should localize ID', () => {
      assert.strictEqual(table.id, TABLE_ID);
    });

    it('should localize table name', () => {
      assert.strictEqual(table.name, TABLE_NAME);
    });
    it('should leave full table name unaltered and localize the id from the name', () => {
      const table = new Table(INSTANCE, TABLE_NAME);
      assert.strictEqual(table.name, TABLE_NAME);
      assert.strictEqual(table.id, TABLE_ID);
    });

    it('should throw if table id in wrong format', () => {
      const id = `tables/${TABLE_ID}`;
      assert.throws(() => {
        new Table(INSTANCE, id);
      }, Error);
    });
  });

  describe('VIEWS', () => {
    const views = {
      unspecified: 0,
      name: 1,
      schema: 2,
      replication: 3,
      full: 4,
    };

    it('should export the table views', () => {
      assert.deepStrictEqual(views, Table.VIEWS);
    });
  });

  describe('formatName_', () => {
    it('should format the table name to include the cluster name', () => {
      const tableName = Table.formatName_(INSTANCE.name, TABLE_ID);
      assert.strictEqual(tableName, TABLE_NAME);
    });

    it('should not re-format the table name', () => {
      const tableName = Table.formatName_(INSTANCE.id, TABLE_NAME);
      assert.strictEqual(tableName, TABLE_NAME);
    });
  });

  describe('create', () => {
    it('should call createTable from instance', done => {
      const options = {};

      table.instance.createTable = (
        id: string,
        options_: {},
        callback: Function
      ) => {
        assert.strictEqual(id, table.id);
        assert.strictEqual(options_, options);
        callback(); // done()
      };

      table.create(options, done);
    });

    it('should not require options', done => {
      table.instance.createTable = (
        id: string,
        options: {},
        callback: Function
      ) => {
        assert.deepStrictEqual(options, {});
        callback(); // done()
      };

      table.create(done);
    });
  });

  describe('createBackup', () => {
    const BACKUP_ID = 'backup-id';
    const CONFIG = {a: 'b'};

    const READY_CLUSTER_ID = 'cluster-id';
    const REPLICATION_STATES = new Map();
    REPLICATION_STATES.set('a', {replicationState: 'NOT_READY'});
    REPLICATION_STATES.set(READY_CLUSTER_ID, {replicationState: 'READY'});

    it('should throw if an id is not provided', () => {
      assert.throws(() => {
        table.createBackup();
      }, /An id is required to create a backup\./);
    });

    it('should throw if a configuration object is not provided', () => {
      assert.throws(() => {
        table.createBackup(BACKUP_ID);
      }, /A configuration object is required\./);
    });

    it('should get replication states', done => {
      table.getReplicationStates = () => {
        done();
      };

      table.createBackup(BACKUP_ID, CONFIG, assert.ifError);
    });

    it('should pass gaxOptions when getting replication states', done => {
      const config = {gaxOptions: {}};

      table.getReplicationStates = (gaxOptions: {}) => {
        assert.strictEqual(gaxOptions, config.gaxOptions);
        done();
      };

      table.createBackup(BACKUP_ID, config, assert.ifError);
    });

    it('should execute callback with error if getting replication states fails', done => {
      const error = new Error('Error.');

      table.getReplicationStates = (gaxOptions: {}, callback: Function) => {
        callback(error);
      };

      table.createBackup(BACKUP_ID, CONFIG, (err: Error) => {
        assert.strictEqual(err, error);
        done();
      });
    });

    it('should create a Cluster with the id of the first available cluster', done => {
      table.instance.cluster = (id: string) => {
        assert.strictEqual(id, READY_CLUSTER_ID);
        setImmediate(done);
        return {createBackup: () => {}};
      };

      table.getReplicationStates = (gaxOptions: {}, callback: Function) => {
        callback(null, REPLICATION_STATES);
      };

      table.createBackup(BACKUP_ID, CONFIG, assert.ifError);
    });

    it('should accept READY_OPTIMIZING status', done => {
      const readyClusterId = 'unique-cluster-id';
      const replicationStates = new Map();
      replicationStates.set('a', {replicationState: 'NOT_READY'});
      replicationStates.set(readyClusterId, {
        replicationState: 'READY_OPTIMIZING',
      });

      table.instance.cluster = (id: string) => {
        assert.strictEqual(id, readyClusterId);
        setImmediate(done);
        return {createBackup: () => {}};
      };

      table.getReplicationStates = (gaxOptions: {}, callback: Function) => {
        callback(null, replicationStates);
      };

      table.createBackup(BACKUP_ID, CONFIG, assert.ifError);
    });

    it('should return error if no clusters are available', done => {
      const replicationStates = new Map();
      replicationStates.set('a', {replicationState: 'NOT_READY'});
      replicationStates.set('b', {replicationState: 'NOT_READY'});

      table.getReplicationStates = (gaxOptions: {}, callback: Function) => {
        callback(null, replicationStates);
      };

      table.createBackup(BACKUP_ID, CONFIG, (err: Error) => {
        assert.strictEqual(
          err.message,
          'No ready clusters eligible for backup.'
        );
        done();
      });
    });

    it('should correctly create a Backup from the Cluster', done => {
      table.instance.cluster = () => {
        return {
          // eslint-disable-next-line @typescript-eslint/no-explicit-any
          createBackup: (id: string, config: any, callback: Function) => {
            assert.strictEqual(id, BACKUP_ID);
            assert.deepStrictEqual(config, {
              table: table.name,
              ...CONFIG,
            });
            callback(); // done()
          },
        };
      };

      table.getReplicationStates = (gaxOptions: {}, callback: Function) => {
        callback(null, REPLICATION_STATES);
      };

      table.createBackup(BACKUP_ID, CONFIG, done);
    });
  });

  describe('createPrefixRange', () => {
    it('should create a range from the prefix', () => {
      assert.deepStrictEqual(Table.createPrefixRange('start'), {
        start: 'start',
        end: {
          value: 'staru',
          inclusive: false,
        },
      });

      assert.deepStrictEqual(Table.createPrefixRange('X\xff'), {
        start: 'X\xff',
        end: {
          value: 'Y',
          inclusive: false,
        },
      });

      assert.deepStrictEqual(Table.createPrefixRange('xoo\xff'), {
        start: 'xoo\xff',
        end: {
          value: 'xop',
          inclusive: false,
        },
      });

      assert.deepStrictEqual(Table.createPrefixRange('a\xffb'), {
        start: 'a\xffb',
        end: {
          value: 'a\xffc',
          inclusive: false,
        },
      });

      assert.deepStrictEqual(Table.createPrefixRange('com.google.'), {
        start: 'com.google.',
        end: {
          value: 'com.google/',
          inclusive: false,
        },
      });
    });

    it('should create an inclusive bound when the prefix is empty', () => {
      assert.deepStrictEqual(Table.createPrefixRange('\xff'), {
        start: '\xff',
        end: {
          value: '',
          inclusive: true,
        },
      });

      assert.deepStrictEqual(Table.createPrefixRange(''), {
        start: '',
        end: {
          value: '',
          inclusive: true,
        },
      });
    });
  });

  describe('createFamily', () => {
    const COLUMN_ID = 'my-column';
    const FAMILY_ID = 'test-family';

    it('should throw if a id is not provided', () => {
      assert.throws(() => {
        // eslint-disable-next-line @typescript-eslint/no-explicit-any
        (table as any).createFamily();
      }, /An id is required to create a family\./);
    });

    it('should provide the proper request options', done => {
      // eslint-disable-next-line @typescript-eslint/no-explicit-any
      table.bigtable.request = (config: any) => {
        assert.strictEqual(config.client, 'BigtableTableAdminClient');
        assert.strictEqual(config.method, 'modifyColumnFamilies');

        assert.strictEqual(config.reqOpts.name, TABLE_NAME);
        assert.deepStrictEqual(config.reqOpts.modifications, [
          {
            id: COLUMN_ID,
            create: {},
          },
        ]);

        assert.strictEqual(config.gaxOpts, undefined);

        done();
      };

      table.createFamily(COLUMN_ID, assert.ifError);
    });

    it('should accept gaxOptions', done => {
      const gaxOptions = {};
      // eslint-disable-next-line @typescript-eslint/no-explicit-any
      table.bigtable.request = (config: any) => {
        assert.strictEqual(config.gaxOpts, gaxOptions);
        done();
      };
      table.createFamily(COLUMN_ID, {gaxOptions}, assert.ifError);
    });

    it('should respect the gc rule option', done => {
      const rule = {
        a: 'a',
        b: 'b',
      };
      const convertedRule = {
        c: 'c',
        d: 'd',
      };

      const spy = (FakeFamily.formatRule_ = sinon.spy(() => {
        return convertedRule;
      }));

      // eslint-disable-next-line @typescript-eslint/no-explicit-any
      table.bigtable.request = (config: any) => {
        const modification = config.reqOpts.modifications[0];

        assert.strictEqual(modification.create.gcRule, convertedRule);
        assert.strictEqual(spy.callCount, 1);
        // eslint-disable-next-line @typescript-eslint/no-explicit-any
        assert.strictEqual((spy as any).getCall(0).args[0], rule);
        done();
      };

      table.createFamily(COLUMN_ID, {rule}, assert.ifError);
    });

    it('should return an error to the callback', done => {
      const error = new Error('err');
      const response = {};
      table.bigtable.request = (config: {}, callback: Function) => {
        callback(error, response);
      };
      table.createFamily(
        COLUMN_ID,
        (err: Error, family: Family, apiResponse: {}) => {
          assert.strictEqual(error, err);
          assert.strictEqual(family, null);
          assert.strictEqual(response, apiResponse);
          done();
        }
      );
    });

    it('should return a Family object', done => {
      const response = {
        name: 'response-family-name',
      };
      const fakeFamily = {} as Family;
      table.bigtable.request = (config: {}, callback: Function) => {
        callback(null, response);
      };
      sandbox.stub(table, 'family').callsFake(id => {
        assert.strictEqual(id, FAMILY_ID);
        return fakeFamily;
      });
      table.createFamily(
        FAMILY_ID,
        (err: Error, family: Family, apiResponse: {}) => {
          assert.ifError(err);
          assert.strictEqual(family, fakeFamily);
          assert.strictEqual(family.metadata, response);
          assert.strictEqual(apiResponse, response);
          done();
        }
      );
    });
  });

  describe('createReadStream', () => {
    it('should provide the proper request options', done => {
      // eslint-disable-next-line @typescript-eslint/no-explicit-any
      table.bigtable.request = (config: any) => {
        assert.strictEqual(config.client, 'BigtableClient');
        assert.strictEqual(config.method, 'readRows');
        assert.strictEqual(config.reqOpts.tableName, TABLE_NAME);
        assert.strictEqual(config.reqOpts.appProfileId, undefined);
        assert.deepStrictEqual(config.gaxOpts, {
          otherArgs: {headers: {'bigtable-attempt': 0}},
        });
        done();
      };
      table.createReadStream();
    });

    it('should use an appProfileId', done => {
      const bigtableInstance = table.bigtable;
      bigtableInstance.appProfileId = 'app-profile-id-12345';
      // eslint-disable-next-line @typescript-eslint/no-explicit-any
      bigtableInstance.request = (config: any) => {
        assert.strictEqual(
          config.reqOpts.appProfileId,
          bigtableInstance.appProfileId
        );
        done();
      };
      table.createReadStream();
    });

    it('should abort request on end', done => {
      // eslint-disable-next-line @typescript-eslint/no-explicit-any
      table.bigtable.request = () => {
        const requestStream = new PassThrough({
          objectMode: true,
        });

        // eslint-disable-next-line @typescript-eslint/no-explicit-any
        (requestStream as any).abort = () => {
          done();
        };

        return requestStream;
      };

      table.createReadStream().end();
    });

    describe('options', () => {
      it('should accept gaxOptions', done => {
        const gaxOptions = {};

        // eslint-disable-next-line @typescript-eslint/no-explicit-any
        table.bigtable.request = (config: any) => {
          assert.strictEqual(config.gaxOpts, gaxOptions);
          done();
        };

        table.createReadStream({gaxOptions});
      });

      it('should retrieve a range of rows', done => {
        const options = {
          start: 'gwashington',
          end: 'alincoln',
        };

        const fakeRange = {
          start: 'a',
          end: 'b',
        };

        const formatSpy = (FakeFilter.createRange = sinon.spy(() => {
          return fakeRange;
        }));

        // eslint-disable-next-line @typescript-eslint/no-explicit-any
        table.bigtable.request = (config: any) => {
          assert.deepStrictEqual(config.reqOpts.rows.rowRanges[0], fakeRange);
          assert.strictEqual(formatSpy.callCount, 1);
          assert.deepStrictEqual(formatSpy.getCall(0).args, [
            options.start,
            options.end,
            'Key',
          ]);
          done();
        };

        table.createReadStream(options);
      });

      it('should retrieve multiple rows', done => {
        const options = {
          keys: ['gwashington', 'alincoln'],
        };
        const convertedKeys = ['a', 'b'];

        const convertSpy = (FakeMutation.convertToBytes = sinon.spy(key => {
          const keyIndex = options.keys.indexOf(key);
          return convertedKeys[keyIndex];
        }));

        // eslint-disable-next-line @typescript-eslint/no-explicit-any
        table.bigtable.request = (config: any) => {
          assert.deepStrictEqual(config.reqOpts.rows.rowKeys, convertedKeys);
          assert.strictEqual(convertSpy.callCount, 2);
          assert.strictEqual(convertSpy.getCall(0).args[0], options.keys[0]);
          assert.strictEqual(convertSpy.getCall(1).args[0], options.keys[1]);
          done();
        };

        table.createReadStream(options);
      });

      it('should retrieve multiple ranges', done => {
        const options = {
          ranges: [
            {
              start: 'a',
              end: 'b',
            },
            {
              start: 'c',
              end: 'd',
            },
          ],
        };

        const fakeRanges = [
          {
            start: 'e',
            end: 'f',
          },
          {
            start: 'g',
            end: 'h',
          },
        ];

        const formatSpy = (FakeFilter.createRange = sinon.spy(() => {
          return fakeRanges[formatSpy.callCount - 1];
        })) as sinon.SinonSpy;

        // eslint-disable-next-line @typescript-eslint/no-explicit-any
        table.bigtable.request = (config: any) => {
          assert.deepStrictEqual(config.reqOpts.rows.rowRanges, fakeRanges);
          assert.strictEqual(formatSpy.callCount, 2);
          assert.deepStrictEqual(formatSpy.getCall(0).args, [
            options.ranges[0].start,
            options.ranges[0].end,
            'Key',
          ]);
          assert.deepStrictEqual(formatSpy.getCall(1).args, [
            options.ranges[1].start,
            options.ranges[1].end,
            'Key',
          ]);
          done();
        };
        table.createReadStream(options);
      });

      it('should parse a filter object', done => {
        const options = {
          filter: [{}],
        };
        const fakeFilter = {};
        // eslint-disable-next-line @typescript-eslint/no-explicit-any
        const parseSpy = ((FakeFilter as any).parse = sinon.spy(() => {
          return fakeFilter;
        }));
        // eslint-disable-next-line @typescript-eslint/no-explicit-any
        table.bigtable.request = (config: any) => {
          assert.strictEqual(config.reqOpts.filter, fakeFilter);
          assert.strictEqual(parseSpy.callCount, 1);
          assert.strictEqual(
            // eslint-disable-next-line @typescript-eslint/no-explicit-any
            (parseSpy as any).getCall(0).args[0],
            options.filter
          );
          done();
        };
        table.createReadStream(options);
      });

      it('should allow setting a row limit', done => {
        const options = {
          limit: 10,
        };
        // eslint-disable-next-line @typescript-eslint/no-explicit-any
        table.bigtable.request = (config: any) => {
          assert.strictEqual(config.reqOpts.rowsLimit, options.limit);
          done();
        };
        table.createReadStream(options);
      });

      it('should throw if ranges and start is set together', () => {
        const options = {
          ranges: [
            {
              start: 'a',
              end: 'b',
            },
            {
              start: 'c',
              end: 'd',
            },
          ],
          start: 'a',
        };
        assert.throws(() => {
          table.createReadStream(options, assert.ifError);
        }, /start\/end should be used exclusively to ranges\/prefix\/prefixes\./);
      });

      it('should throw if ranges and end is set together', () => {
        const options = {
          ranges: [
            {
              start: 'a',
              end: 'b',
            },
            {
              start: 'c',
              end: 'd',
            },
          ],
          end: 'a',
        };
        assert.throws(() => {
          table.createReadStream(options, assert.ifError);
        }, /start\/end should be used exclusively to ranges\/prefix\/prefixes\./);
      });

      it('should throw if ranges and prefix is set together', () => {
        const options = {
          ranges: [
            {
              start: 'a',
              end: 'b',
            },
            {
              start: 'c',
              end: 'd',
            },
          ],
          prefix: 'a',
        };
        assert.throws(() => {
          table.createReadStream(options, assert.ifError);
        }, /prefix should be used exclusively to ranges\/start\/end\/prefixes\./);
      });

      it('should throw if ranges and prefixes is set together', () => {
        const options = {
          ranges: [
            {
              start: 'a',
              end: 'b',
            },
            {
              start: 'c',
              end: 'd',
            },
          ],
          prefixes: [{prefix: 'a'}],
        };
        assert.throws(() => {
          table.createReadStream(options, assert.ifError);
        }, /prefixes should be used exclusively to ranges\/start\/end\/prefix\./);
      });

      it('should throw if prefix and start is set together', () => {
        const options = {
          start: 'a',
          prefix: 'a',
        };
        assert.throws(() => {
          table.createReadStream(options, assert.ifError);
        }, /start\/end should be used exclusively to ranges\/prefix\/prefixes\./);
      });

      describe('prefixes', () => {
        beforeEach(() => {
          // eslint-disable-next-line @typescript-eslint/no-explicit-any
          (FakeFilter as any).createRange = noop;
        });

        afterEach(() => {
          // eslint-disable-next-line @typescript-eslint/no-explicit-any
          (TableUtils as any).createPrefixRange.restore();
        });

        it('should transform the prefix into a range', done => {
          const fakeRange = {};
          const fakePrefixRange = {
            start: 'a',
            end: 'b',
          } as {} as tblTypes.PrefixRange;

          const fakePrefix = 'abc';

          const prefixSpy = sandbox
            .stub(TableUtils, 'createPrefixRange')
            .returns(fakePrefixRange);

          const rangeSpy = sandbox
            .stub(FakeFilter, 'createRange')
            .returns(fakeRange);

          // eslint-disable-next-line @typescript-eslint/no-explicit-any
          table.bigtable.request = (config: any) => {
            assert.strictEqual(prefixSpy.getCall(0).args[0], fakePrefix);
            assert.deepStrictEqual(config.reqOpts.rows.rowRanges, [fakeRange]);

            assert.deepStrictEqual(rangeSpy.getCall(0).args, [
              fakePrefixRange.start,
              fakePrefixRange.end,
              'Key',
            ]);

            done();
          };

          table.createReadStream({prefix: fakePrefix});
        });

        it('should accept multiple prefixes', done => {
          const prefixes = ['abc', 'def'];
          const prefixRanges = [
            {start: 'abc', end: 'abd'},
            {start: 'def', end: 'deg'},
          ] as {} as tblTypes.PrefixRange[];
          const prefixSpy = sandbox
            .stub(TableUtils, 'createPrefixRange')
            .callsFake(() => {
              const callIndex = prefixSpy.callCount - 1;
              return prefixRanges[callIndex];
            });

          const ranges = [{}, {}];
          const rangeSpy = sandbox
            .stub(FakeFilter, 'createRange')
            .callsFake(() => {
              const callIndex = rangeSpy.callCount - 1;
              return ranges[callIndex];
            });

          // eslint-disable-next-line @typescript-eslint/no-explicit-any
          table.bigtable.request = (config: any) => {
            assert.strictEqual(prefixSpy.callCount, 2);

            prefixes.forEach((prefix, i) => {
              const prefixRange = prefixRanges[i];

              assert.deepStrictEqual(prefixSpy.getCall(i).args, [prefix]);
              assert.deepStrictEqual(rangeSpy.getCall(i).args, [
                prefixRange.start,
                prefixRange.end,
                'Key',
              ]);
              assert.strictEqual(config.reqOpts.rows.rowRanges[i], ranges[i]);
            });

            done();
          };

          table.createReadStream({prefixes});
        });
      });
    });

    describe('success', () => {
      const fakeChunks = {
        chunks: [
          {
            rowKey: 'a',
          },
          {
            commitRow: true,
          },
          {
            rowKey: 'b',
          },
          {
            commitRow: true,
          },
        ],
      };

      const formattedRows = [
        {key: 'c', data: {}},
        {key: 'd', data: {}},
      ];

      beforeEach(() => {
        sinon.stub(table, 'row').callsFake((...args: unknown[]) => {
          return {
            id: args[0] as string,
            table: table,
            bigtable: table.bigtable,
            data: {},
          } as Row;
        });
        FakeChunkTransformer.prototype._transform = function (
          chunks: Array<{}>,
          enc: {},
          next: Function
        ) {
          formattedRows.forEach(row => this.push(row));
          next();
        };
        FakeChunkTransformer.prototype._flush = (cb: Function) => {
          cb();
        };

        table.bigtable.request = () => {
          const stream = new PassThrough({
            objectMode: true,
          });

          // eslint-disable-next-line @typescript-eslint/no-explicit-any
          (stream as any).abort = () => {};

          setImmediate(() => {
            stream.push(fakeChunks);
            stream.push(null);
          });

          return stream;
        };
      });

      it('should stream Row objects', done => {
        const rows: Row[] = [];

        table
          .createReadStream()
          .on('error', done)
          .on('data', (row: Row) => {
            rows.push(row);
          })
          .on('end', () => {
            const rowSpy = table.row;
            assert.strictEqual(rows.length, formattedRows.length);
            assert.strictEqual(rowSpy.callCount, formattedRows.length);
            assert.strictEqual(rowSpy.getCall(0).args[0], formattedRows[0].key);
            assert.strictEqual(rows[0].data, formattedRows[0].data);
            assert.strictEqual(rowSpy.getCall(1).args[0], formattedRows[1].key);
            assert.strictEqual(rows[1].data, formattedRows[1].data);
            done();
          });
      });

      it('should allow a stream to end early', done => {
        const rows: Row[] = [];
        const stream = table
          .createReadStream()
          .on('error', noop)
          .on('data', (row: Row) => {
            rows.push(row);
            stream.end();
          })
          .on('end', () => {
            assert.strictEqual(rows.length, 1);
            done();
          });
      });
    });

    describe('error', () => {
      const error = new Error('err');
      const fakeChunks = {
        chunks: [
          {
            rowKey: 'a',
          },
          {
            commitRow: true,
          },
          {
            rowKey: 'b',
          },
          {
            commitRow: true,
          },
        ],
      };

      // beforeEach(() => {
      //   table.bigtable.request = () => {
      //     let stream = new PassThrough({
      //       objectMode: true,
      //     });

      //     setImmediate(() => {
      //       stream.emit('error', error);
      //     });

      //     return stream;
      //   };
      // });

      it('should emit an error event', done => {
        table.bigtable.request = () => {
          const stream = new PassThrough({
            objectMode: true,
          });

          setImmediate(() => {
            stream.emit('error', error);
          });

          return stream;
        };
        table
          .createReadStream()
          .on('error', (err: Error) => {
            assert.strictEqual(error, err);
            done();
          })
          .on('data', done);
      });
      it('should emit an error event when chunk format returns error', done => {
        table.bigtable.request = () => {
          const stream = new PassThrough({
            objectMode: true,
          });

          setImmediate(() => {
            stream.push(fakeChunks);
            stream.push(null);
          });

          return stream;
        };
        FakeChunkTransformer.prototype._transform = (
          chunks: {},
          enc: {},
          next: Function
        ) => {
          next(error);
        };
        table
          .createReadStream()
          .on('error', (err: Error) => {
            assert.strictEqual(error, err);
            done();
          })
          .on('data', done);
      });
      it('should emit an error event when chunktransformer returns error on flush end', done => {
        table.bigtable.request = () => {
          const stream = new PassThrough({
            objectMode: true,
          });

          setImmediate(() => {
            stream.push(null);
          });

          return stream;
        };
        FakeChunkTransformer.prototype._flush = (next: Function) => {
          next(error);
        };
        table
          .createReadStream()
          .on('error', (err: Error) => {
            assert.strictEqual(error, err);
            done();
          })
          .on('data', done);
      });
    });

    describe('retries', () => {
      let callCreateReadStream: Function;
      let emitters: EventEmitter[] | null; // = [((stream: Writable) => { stream.push([{ key: 'a' }]);
      // stream.end(); }, ...];
      let makeRetryableError: Function;
      // eslint-disable-next-line @typescript-eslint/no-explicit-any
      let reqOptsCalls: any[];
      let setTimeoutSpy: sinon.SinonSpy;

      /*
        setImmediate is required here to correctly mock events as they will
        come in from the request function. It is required for tests to pass,
        but it is not a problem that it is required because we never expect
        a single Node event to emit data and then emit an error. That is,
        a mock without setImmediate around the last error represents a scenario
        that will never happen.
       */
      function emitRetriableError(stream: Duplex) {
        setImmediate(() => {
          stream.emit('error', makeRetryableError());
        });
      }

      beforeEach(() => {
        FakeChunkTransformer.prototype._transform = function (
          rows: Row[],
          enc: {},
          next: Function
        ) {
          rows.forEach(row => this.push(row));
          this.lastRowKey = rows[rows.length - 1].key;
          next();
        };

        FakeChunkTransformer.prototype._flush = (cb: Function) => {
          cb();
        };

        callCreateReadStream = (options: {}, verify: Function) => {
          table.createReadStream(options).on('end', verify).resume(); // The stream starts paused unless it has a `.data()`
          // callback.
        };

        emitters = null; // This needs to be assigned in each test case.

        makeRetryableError = () => {
          const error = new Error('retry me!') as ServiceError;
          error.code = 4;
          return error;
        };

        (sandbox.stub(FakeFilter, 'createRange') as sinon.SinonStub).callsFake(
          (start, end) => {
            // eslint-disable-next-line @typescript-eslint/no-explicit-any
            const range: any = {};
            if (start) {
              // eslint-disable-next-line @typescript-eslint/no-explicit-any
              range.start = (start as any).value || start;
              range.startInclusive =
                // eslint-disable-next-line @typescript-eslint/no-explicit-any
                typeof start === 'object' ? (start as any).inclusive : true;
            }
            if (end) {
              // eslint-disable-next-line @typescript-eslint/no-explicit-any
              range.end = (end as any).value || end;
            }
            return range;
          }
        );

        // eslint-disable-next-line @typescript-eslint/no-explicit-any
        (FakeMutation as any).convertToBytes = (value: string) => {
          return Buffer.from(value);
        };

        reqOptsCalls = [];

        setTimeoutSpy = sandbox
          .stub(global, 'setTimeout')
          .callsFake(fn => (fn as Function)());

        // eslint-disable-next-line @typescript-eslint/no-explicit-any
        table.bigtable.request = (config: any) => {
          reqOptsCalls.push(config.reqOpts);

          const stream = new PassThrough({
            objectMode: true,
          });

          // eslint-disable-next-line @typescript-eslint/no-explicit-any
          (stream as any).abort = () => {};

          setImmediate(() => {
            // eslint-disable-next-line @typescript-eslint/no-explicit-any
            (emitters!.shift() as any)(stream);
          });
          return stream;
        };
      });

      afterEach(() => {
        if (setTimeoutSpy) {
          setTimeoutSpy.restore();
        }
      });

      it('should do a retry the stream is interrupted', done => {
        emitters = [
          ((stream: Writable) => {
            stream.emit('error', makeRetryableError());
            stream.end();
          }) as {} as EventEmitter,
          ((stream: Writable) => {
            stream.end();
          }) as {} as EventEmitter,
        ];
        callCreateReadStream(null, () => {
          assert.strictEqual(reqOptsCalls.length, 2);
          done();
        });
      });

      it('should not retry CANCELLED errors', done => {
        emitters = [
          ((stream: Writable) => {
            const cancelledError = new Error(
              'do not retry me!'
            ) as ServiceError;
            cancelledError.code = 1;
            stream.emit('error', cancelledError);
            stream.end();
          }) as {} as EventEmitter,
        ];
        callCreateReadStream(null, () => {
          assert.strictEqual(reqOptsCalls.length, 1);
          done();
        });
      });

      it('should not retry over maxRetries', done => {
        const error = new Error('retry me!') as ServiceError;
        error.code = 4;

        emitters = [
          ((stream: Writable) => {
            stream.emit('error', error);
            stream.end();
          }) as {} as EventEmitter,
        ];

        table.maxRetries = 0;
        table
          .createReadStream()
          .on('error', (err: ServiceError) => {
            assert.strictEqual(err, error);
            assert.strictEqual(reqOptsCalls.length, 1);
            done();
          })
          .on('end', done)
          .resume();
      });

      it('should have a range which starts after the last read key', done => {
        emitters = [
          // eslint-disable-next-line @typescript-eslint/no-explicit-any
          ((stream: any) => {
            stream.push([{key: 'a'}]);
            emitRetriableError(stream);
          }) as {} as EventEmitter,
          ((stream: Writable) => {
            stream.end();
          }) as {} as EventEmitter,
        ];

        const fullScan = {rowKeys: [], rowRanges: [{}]};

        callCreateReadStream(null, () => {
          assert.deepStrictEqual(reqOptsCalls[0].rows, fullScan);
          assert.deepStrictEqual(reqOptsCalls[1].rows, {
            rowKeys: [],
            rowRanges: [{start: 'a', startInclusive: false}],
          });
          done();
        });
      });

      it('should move the active range start to after the last read key', done => {
        emitters = [
          ((stream: Duplex) => {
            stream.push([{key: 'a'}]);
            emitRetriableError(stream);
          }) as {} as EventEmitter,
          ((stream: Writable) => {
            stream.end();
          }) as {} as EventEmitter,
        ];

        callCreateReadStream({ranges: [{start: 'a'}]}, () => {
          assert.deepStrictEqual(reqOptsCalls[0].rows, {
            rowKeys: [],
            rowRanges: [{start: 'a', startInclusive: true}],
          });
          assert.deepStrictEqual(reqOptsCalls[1].rows, {
            rowKeys: [],
            rowRanges: [{start: 'a', startInclusive: false}],
          });
          done();
        });
      });

      it('should remove ranges which were already read', done => {
        emitters = [
          ((stream: Duplex) => {
            stream.push([{key: 'a'}]);
            stream.push([{key: 'b'}]);
            emitRetriableError(stream);
          }) as {} as EventEmitter,
          ((stream: Duplex) => {
            stream.push([{key: 'c'}]);
            stream.end();
          }) as {} as EventEmitter,
        ];

        const options = {
          ranges: [{start: 'a', end: 'b'}, {start: 'c'}],
        };

        callCreateReadStream(options, () => {
          const allRanges = [
            {start: 'a', end: 'b', startInclusive: true},
            {start: 'c', startInclusive: true},
          ];
          assert.deepStrictEqual(reqOptsCalls[0].rows, {
            rowKeys: [],
            rowRanges: allRanges,
          });
          assert.deepStrictEqual(reqOptsCalls[1].rows, {
            rowKeys: [],
            rowRanges: allRanges.slice(1),
          });
          done();
        });
      });

      it('should remove the keys which were already read', done => {
        emitters = [
          ((stream: Duplex) => {
            stream.push([{key: 'a'}]);
            emitRetriableError(stream);
          }) as {} as EventEmitter,
          ((stream: Duplex) => {
            stream.end([{key: 'c'}]);
          }) as {} as EventEmitter,
        ];

        callCreateReadStream({keys: ['a', 'b']}, () => {
          assert.strictEqual(reqOptsCalls[0].rows.rowKeys.length, 2);
          assert.strictEqual(reqOptsCalls[1].rows.rowKeys.length, 1);
          done();
        });
      });

      it('should not retry if limit is reached', done => {
        emitters = [
          ((stream: Duplex) => {
            stream.push([{key: 'a'}]);
            stream.push([{key: 'b'}]);
            emitRetriableError(stream);
          }) as {} as EventEmitter,
        ];

        const options = {
          ranges: [{start: 'a', end: 'c'}],
          limit: 2,
        };

        callCreateReadStream(options, () => {
          assert.strictEqual(reqOptsCalls.length, 1);
          done();
        });
      });

      it('should not retry if all the keys are read', done => {
        emitters = [
          ((stream: Duplex) => {
            stream.push([{key: 'a'}]);
            emitRetriableError(stream);
          }) as {} as EventEmitter,
        ];

        callCreateReadStream({keys: ['a']}, () => {
          assert.strictEqual(reqOptsCalls.length, 1);
          done();
        });
      });

      it('shouldn not retry if all the ranges are read', done => {
        emitters = [
          ((stream: Duplex) => {
            stream.push([{key: 'c'}]);
            emitRetriableError(stream);
          }) as {} as EventEmitter,
        ];

        const options = {
          ranges: [{start: 'a', end: 'c', endInclusive: true}],
        };

        callCreateReadStream(options, () => {
          assert.strictEqual(reqOptsCalls.length, 1);
          assert.deepStrictEqual(reqOptsCalls[0].rows, {
            rowKeys: [],
            rowRanges: [{start: 'a', end: 'c', startInclusive: true}],
          });
          done();
        });
      });

      it('shouldn not retry with keys and ranges that are read', done => {
        emitters = [
          ((stream: Duplex) => {
            stream.push([{key: 'a1'}]);
            stream.push([{key: 'd'}]);
            emitRetriableError(stream);
          }) as {} as EventEmitter,
        ];

        const options = {
          ranges: [{start: 'a', end: 'b'}],
          keys: ['c', 'd'],
        };

        callCreateReadStream(options, () => {
          assert.strictEqual(reqOptsCalls.length, 1);
          done();
        });
      });

      it('should retry received rst stream errors', done => {
        const rstStreamError = new Error('Received Rst_stream') as ServiceError;
        rstStreamError.code = 13;
        emitters = [
          ((stream: Duplex) => {
            stream.emit('error', rstStreamError);
          }) as {} as EventEmitter,
          ((stream: Duplex) => {
            stream.end([{key: 'a'}]);
          }) as {} as EventEmitter,
        ];

        const options = {
          keys: ['a'],
        };

        callCreateReadStream(options, () => {
          assert.strictEqual(reqOptsCalls.length, 2);
          done();
        });
      });
    });
  });

  describe('delete', () => {
    it('should make the correct request', done => {
      // eslint-disable-next-line @typescript-eslint/no-explicit-any
      table.bigtable.request = (config: any, callback: Function) => {
        assert.strictEqual(config.client, 'BigtableTableAdminClient');
        assert.strictEqual(config.method, 'deleteTable');

        assert.deepStrictEqual(config.reqOpts, {
          name: table.name,
        });

        assert.deepStrictEqual(config.gaxOpts, {});

        callback(); // done()
      };

      table.delete(done);
    });

    it('should accept gaxOptions', done => {
      const gaxOptions = {};

      // eslint-disable-next-line @typescript-eslint/no-explicit-any
      table.bigtable.request = (config: any) => {
        assert.strictEqual(config.gaxOpts, gaxOptions);
        done();
      };

      table.delete(gaxOptions, assert.ifError);
    });
  });

  describe('deleteRows', () => {
    const prefix = 'a';

    it('should provide the proper request options', done => {
      // eslint-disable-next-line @typescript-eslint/no-explicit-any
      table.bigtable.request = (config: any, callback: Function) => {
        assert.strictEqual(config.client, 'BigtableTableAdminClient');
        assert.strictEqual(config.method, 'dropRowRange');
        assert.strictEqual(config.reqOpts.name, TABLE_NAME);
        assert.deepStrictEqual(config.gaxOpts, {});
        callback();
      };

      table.deleteRows(prefix, done);
    });

    it('should accept gaxOptions', done => {
      const gaxOptions = {};

      // eslint-disable-next-line @typescript-eslint/no-explicit-any
      table.bigtable.request = (config: any) => {
        assert.strictEqual(config.gaxOpts, gaxOptions);
        done();
      };

      table.deleteRows(prefix, gaxOptions, assert.ifError);
    });

    it('should respect the row key prefix option', done => {
      const fakePrefix = 'b';
      // eslint-disable-next-line @typescript-eslint/no-explicit-any
      const spy = ((FakeMutation as any).convertToBytes = sinon.spy(
        () => fakePrefix
      ));

      // eslint-disable-next-line @typescript-eslint/no-explicit-any
      table.bigtable.request = (config: any) => {
        assert.strictEqual(config.reqOpts.rowKeyPrefix, fakePrefix);
        assert.strictEqual(spy.callCount, 1);
        // eslint-disable-next-line @typescript-eslint/no-explicit-any
        assert.strictEqual((spy as any).getCall(0).args[0], prefix);
        done();
      };

      table.deleteRows(prefix, assert.ifError);
    });

    it('should throw if prefix is not provided', () => {
      assert.throws(() => {
        table.deleteRows(assert.ifError);
      }, /A prefix is required for deleteRows\./);
    });
  });

  describe('exists', () => {
    it('should not require gaxOptions', done => {
      // eslint-disable-next-line @typescript-eslint/no-explicit-any
      table.getMetadata = (options_: any) => {
        assert.deepStrictEqual(options_.gaxOptions, {});
        done();
      };
      table.exists(assert.ifError);
    });

    it('should pass gaxOptions to getMetadata', done => {
      const gaxOptions = {};
      // eslint-disable-next-line @typescript-eslint/no-explicit-any
      table.getMetadata = (options_: any) => {
        assert.strictEqual(options_.gaxOptions, gaxOptions);
        done();
      };
      table.exists(gaxOptions, assert.ifError);
    });

    it('should pass view = name to getMetadata', done => {
      const gaxOptions = {};
      // eslint-disable-next-line @typescript-eslint/no-explicit-any
      table.getMetadata = (options_: any) => {
        assert.strictEqual(options_.view, 'name');
        done();
      };
      table.exists(gaxOptions, assert.ifError);
    });

    it('should return false if error code is 5', done => {
      const error = new Error('Error.') as ServiceError;
      error.code = 5;
      table.getMetadata = (gaxOptions: {}, callback: Function) => {
        callback(error);
      };
      table.exists((err: Error, exists: boolean) => {
        assert.ifError(err);
        assert.strictEqual(exists, false);
        done();
      });
    });

    it('should return error if code is not 5', done => {
      // eslint-disable-next-line @typescript-eslint/no-explicit-any
      const error: any = new Error('Error.');
      error.code = 'NOT-5';
      table.getMetadata = (gaxOptions: {}, callback: Function) => {
        callback(error);
      };
      table.exists((err: Error) => {
        assert.strictEqual(err, error);
        done();
      });
    });

    it('should return true if no error', done => {
      table.getMetadata = (gaxOptions: {}, callback: Function) => {
        callback(null, {});
      };
      table.exists((err: Error, exists: boolean) => {
        assert.ifError(err);
        assert.strictEqual(exists, true);
        done();
      });
    });
  });

  describe('family', () => {
    const FAMILY_ID = 'test-family';

    it('should throw if an id is not provided', () => {
      assert.throws(() => {
        table.family();
      }, /A family id must be provided\./);
    });

    it('should create a family with the proper arguments', () => {
      const family = table.family(FAMILY_ID);
      assert(family instanceof FakeFamily);
      assert.strictEqual(family.calledWith_[0], table);
      assert.strictEqual(family.calledWith_[1], FAMILY_ID);
    });
  });

  describe('get', () => {
    it('should call getMetadata', done => {
      const options = {
        gaxOptions: {},
      };
      // eslint-disable-next-line @typescript-eslint/no-explicit-any
      table.getMetadata = (options_: any) => {
        assert.strictEqual(options_.gaxOptions, options.gaxOptions);
        done();
      };
      table.get(options, assert.ifError);
    });

    it('should not require an options object', done => {
      table.getMetadata = (options: {}) => {
        assert.deepStrictEqual(options, {gaxOptions: undefined});
        done();
      };
      table.get(assert.ifError);
    });

    it('should auto create with error code 5', done => {
      const error = new Error('Error.') as ServiceError;
      error.code = 5;

      const options = {
        autoCreate: true,
        gaxOptions: {},
      };

      table.getMetadata = (gaxOptions: {}, callback: Function) => {
        callback(error);
      };

      // eslint-disable-next-line @typescript-eslint/no-explicit-any
      table.create = (options_: any, callback: Function) => {
        assert.strictEqual(options_.gaxOptions, options.gaxOptions);
        callback(); // done()
      };

      table.get(options, done);
    });

    it('should not auto create without error code 5', done => {
      // eslint-disable-next-line @typescript-eslint/no-explicit-any
      const error: any = new Error('Error.');
      error.code = 'NOT-5';

      const options = {
        autoCreate: true,
      };

      table.getMetadata = (gaxOptions: {}, callback: Function) => {
        callback(error);
      };

      table.create = () => {
        throw new Error('Should not create.');
      };

      table.get(options, (err: Error) => {
        assert.strictEqual(err, error);
        done();
      });
    });

    it('should not auto create unless requested', done => {
      const error = new Error('Error.') as ServiceError;
      error.code = 5;

      table.getMetadata = (gaxOptions: {}, callback: Function) => {
        callback(error);
      };

      table.create = () => {
        throw new Error('Should not create.');
      };

      table.get((err: Error) => {
        assert.strictEqual(err, error);
        done();
      });
    });

    it('should return an error from getMetadata', done => {
      const error = new Error('Error.');
      table.getMetadata = (gaxOptions: {}, callback: Function) => {
        callback(error);
      };
      table.get((err: Error) => {
        assert.strictEqual(err, error);
        done();
      });
    });

    it('should return self and API response', done => {
      const apiResponse = {};
      table.getMetadata = (gaxOptions: {}, callback: Function) => {
        callback(null, apiResponse);
      };
      table.get((err: Error, table_: {}, apiResponse_: {}) => {
        assert.ifError(err);
        assert.strictEqual(table_, table);
        assert.strictEqual(apiResponse_, apiResponse);
        done();
      });
    });
  });

  describe('getIamPolicy', () => {
    it('should provide the proper request options', done => {
      // eslint-disable-next-line @typescript-eslint/no-explicit-any
      table.bigtable.request = (config: any) => {
        assert.strictEqual(config.client, 'BigtableTableAdminClient');
        assert.strictEqual(config.method, 'getIamPolicy');
        assert.strictEqual(config.reqOpts.resource, table.name);
        assert.strictEqual(config.reqOpts.requestedPolicyVersion, undefined);
        assert.strictEqual(config.gaxOpt, undefined);
        done();
      };
      table.getIamPolicy(assert.ifError);
    });

    it('should accept options', done => {
      const requestedPolicyVersion = 0;
      const gaxOptions = {};
      const options = {gaxOptions, requestedPolicyVersion};

      // eslint-disable-next-line @typescript-eslint/no-explicit-any
      table.bigtable.request = (config: any) => {
        assert.strictEqual(config.gaxOpts, gaxOptions);
        assert.strictEqual(
          config.reqOpts.options.requestedPolicyVersion,
          requestedPolicyVersion
        );
        done();
      };
      table.getIamPolicy(options, assert.ifError);
    });

    it('should return error', done => {
      const error = new Error('error');
      table.bigtable.request = (config: {}, callback: Function) => {
        callback(error);
      };
      table.getIamPolicy((err: Error) => {
        assert.strictEqual(err, error);
        done();
      });
    });

    it('should call decodePolicyEtag', () => {
      table.bigtable.request = (config: {}, callback: Function) => {
        callback(null, {});
      };
      const spy = sandbox.stub(Table, 'decodePolicyEtag');
      table.getIamPolicy(assert.ifError);
      assert.strictEqual(spy.calledOnce, true);
      spy.restore();
    });
  });

  describe('getReplicationStates', () => {
    it('should accept gaxOptions', done => {
      const gaxOptions = {};

      // eslint-disable-next-line @typescript-eslint/no-explicit-any
      table.getMetadata = (options: any) => {
        assert.strictEqual(options.gaxOptions, gaxOptions);
        done();
      };

      table.getReplicationStates(gaxOptions, assert.ifError);
    });

    it('should return an error to the callback', done => {
      const error = new Error('err');
      const response = {};
      table.getMetadata = (options: {}, callback: Function) => {
        callback(error, response);
      };
      table.getReplicationStates((err: Error) => {
        assert.strictEqual(err, error);
        done();
      });
    });

    it('should return a map of cluster states', done => {
      const response = {
        clusterStates: {
          cluster1: 'READY',
          cluster2: 'INITIALIZING',
        },
      };
      table.getMetadata = (options: {}, callback: Function) => {
        callback(null, response);
      };
      table.getReplicationStates(
        (err: Error, clusterStates: Map<string, string>) => {
          assert.ifError(err);
          assert(clusterStates instanceof Map);
          assert.strictEqual(clusterStates.size, 2);
          assert.strictEqual(clusterStates.get('cluster1'), 'READY');
          assert.strictEqual(clusterStates.get('cluster2'), 'INITIALIZING');
          done();
        }
      );
    });
  });

  describe('getFamilies', () => {
    it('should accept gaxOptions', done => {
      const gaxOptions = {};
      // eslint-disable-next-line @typescript-eslint/no-explicit-any
      table.getMetadata = (options: any) => {
        assert.strictEqual(options.gaxOptions, gaxOptions);
        done();
      };

      table.getFamilies(gaxOptions, assert.ifError);
    });

    it('should return an error to the callback', done => {
      const error = new Error('err');
      const response = {};
      table.getMetadata = (options: {}, callback: Function) => {
        callback(error, response);
      };
      table.getFamilies((err: Error) => {
        assert.strictEqual(err, error);
        done();
      });
    });

    it('should return an array of Family objects', done => {
      const metadata = {
        a: 'b',
      };

      const response = {
        columnFamilies: {
          test: metadata,
        },
      };

      const fakeFamily = {} as Family;

      table.getMetadata = (options: {}, callback: Function) => {
        callback(null, response);
      };
      sandbox.stub(table, 'family').callsFake(id => {
        assert.strictEqual(id, 'test');
        return fakeFamily;
      });
      table.getFamilies((err: Error, families: Family[], apiResponse: {}) => {
        assert.ifError(err);
        const family = families[0];
        assert.strictEqual(family, fakeFamily);
        assert.strictEqual(family.metadata, metadata);
        assert.strictEqual(apiResponse, response.columnFamilies);
        done();
      });
    });
  });

  describe('waitForReplication', () => {
    it('should return the error to the callback', done => {
      const error = new Error('err');

      table.bigtable.request = (config: {}, callback: Function) => {
        callback(error);
      };

      table.waitForReplication((err: Error) => {
        assert.strictEqual(err, error);
        done();
      });
    });

    it('should call checkConsistency', done => {
      const consistencyToken = 'sample-token12345';

      table.generateConsistencyToken = (callback: Function) => {
        callback(null, consistencyToken);
      };

      table.checkConsistency = (token: string, callback: Function) => {
        assert.strictEqual(token, consistencyToken);
        callback(null, true);
      };

      table.waitForReplication(done);
    });

    describe('retries', () => {
      let clock: sinon.SinonFakeTimers;
      let setTimeoutSpy: sinon.SinonSpy;
      let clearTimeoutSpy: sinon.SinonSpy;
      let checkConsistencySpy: sinon.SinonSpy;
      // eslint-disable-next-line @typescript-eslint/no-explicit-any
      let responses: any[] = [];

      beforeEach(() => {
        clock = sinon.useFakeTimers({
          toFake: ['setTimeout', 'clearTimeout'],
        });
        setTimeoutSpy = sinon.spy(global, 'setTimeout');
        clearTimeoutSpy = sinon.spy(global, 'clearTimeout');
        checkConsistencySpy = sinon.spy(table, 'checkConsistency');

        table.bigtable.request = (config: {}, callback: Function) => {
          responses.shift()(config, callback);
        };
      });

      afterEach(() => {
        clock.restore();
      });

      it('should return true if token is consistent', done => {
        responses = [
          (config: {}, callback: Function) =>
            callback(null, {consistencyToken: 'sample-token12345'}),
          (config: {}, callback: Function) =>
            callback(null, {consistent: true}),
        ];

        table.waitForReplication((err: Error, res: {}) => {
          // Checks that a 10 minute timer was set.
          setTimeoutSpy.calledWith(sinon.match.func, 10 * 60 * 1000);

          // check checkConsistencySpy called for first time
          assert.strictEqual(checkConsistencySpy.callCount, 1);

          // Checks that clearInterval was called.
          assert.strictEqual(clearTimeoutSpy.callCount, 1);

          assert.strictEqual(res, true);
          assert.ifError(err);
          done();
        });

        clock.runAll();
      });

      it('should retry checkConsistency', done => {
        responses = [
          (config: {}, callback: Function) =>
            callback(null, {consistencyToken: 'sample-token12345'}),
          (config: {}, callback: Function) =>
            callback(null, {consistent: false}),
          (config: {}, callback: Function) =>
            callback(null, {consistent: true}),
        ];

        table.waitForReplication((err: Error, response: {}) => {
          // Checks that a 10 minute timer was set.
          setTimeoutSpy.calledWith(sinon.match.func, 10 * 60 * 1000);

          // check checkConsistencySpy called for first time
          //checkConsistencySpy.callOnce;

          setTimeoutSpy.calledWith(sinon.match.func, 5000);

          // check checkConsistencySpy called twice after 5seconds
          clock.tick(5010);
          assert.strictEqual(checkConsistencySpy.callCount, 2);

          // Checks that clearInterval was called.
          assert.ok(setTimeoutSpy.called);
          assert.ifError(err);
          assert.strictEqual(response, true);
          done();
        });

        clock.runAll();
      });

      it('should return false after 10 min if inconsistency repeats', done => {
        // eslint-disable-next-line @typescript-eslint/no-explicit-any
        table.bigtable.request = (config: any, callback: Function) => {
          if (config.method === 'generateConsistencyToken') {
            return callback(null, {consistencyToken: 'sample-token12345'});
          }
          if (config.method === 'checkConsistency') {
            return callback(null, {consistent: false});
          }
        };

        table.waitForReplication((err: Error, response: {}) => {
          assert.ifError(err);
          assert.ok(setTimeoutSpy.called);
          assert.strictEqual(response, false);
          done();
        });

        clock.runAll();
      });

      it('should return error if checkonsistency returns error', done => {
        const error = new Error('consistency-check error');

        responses = [
          (config: {}, callback: Function) =>
            callback(null, {consistencyToken: 'sample-token12345'}),
          (config: {}, callback: Function) => callback(error),
        ];

        table.waitForReplication((err: Error, res: {}) => {
          assert.ok(clearTimeoutSpy.called);
          assert.strictEqual(checkConsistencySpy.callCount, 1);
          assert.strictEqual(err, error);
          assert.strictEqual(res, undefined);
          done();
        });
      });
    });
  });

  describe('generateConsistencyToken', () => {
    it('should provide proper request options', done => {
      // eslint-disable-next-line @typescript-eslint/no-explicit-any
      table.bigtable.request = (config: any) => {
        assert.strictEqual(config.client, 'BigtableTableAdminClient');
        assert.strictEqual(config.method, 'generateConsistencyToken');
        assert.strictEqual(config.reqOpts.name, table.name);
        done();
      };
      table.generateConsistencyToken(assert.ifError);
    });

    it('should return a consistencyToken', done => {
      const cToken = 'sample-token-123456';
      const response = {
        consistencyToken: cToken,
      };

      table.bigtable.request = (config: {}, callback: Function) => {
        callback(null, response);
      };

      table.generateConsistencyToken((err: Error, token: string) => {
        assert.ifError(err);
        assert.strictEqual(token, cToken);
        done();
      });
    });

    it('should return error', done => {
      const error = new Error('err');
      table.bigtable.request = (config: {}, callback: Function) => {
        callback(error);
      };

      table.generateConsistencyToken((err: Error) => {
        assert.strictEqual(err, error);
        done();
      });
    });
  });

  describe('checkConsistency', () => {
    it('should provide the proper request options', done => {
      const cToken = 'consistency-token-123';

      // eslint-disable-next-line @typescript-eslint/no-explicit-any
      table.bigtable.request = (config: any) => {
        assert.strictEqual(config.client, 'BigtableTableAdminClient');
        assert.strictEqual(config.method, 'checkConsistency');
        assert.strictEqual(config.reqOpts.name, table.name);
        assert.strictEqual(config.reqOpts.consistencyToken, cToken);
        done();
      };

      table.checkConsistency(cToken, assert.ifError);
    });

    describe('error', () => {
      const error = new Error('err');

      it('should return the error to the callback', done => {
        table.bigtable.request = (config: {}, callback: Function) => {
          callback(error);
        };

        table.checkConsistency('cToken', (err: Error) => {
          assert.strictEqual(err, error);
          done();
        });
      });
    });

    describe('success', () => {
      it('should return true if consistent', done => {
        table.bigtable.request = (config: {}, callback: Function) => {
          callback(null, {consistent: true});
        };

        table.checkConsistency('', (err: Error, resp: {}) => {
          assert.ifError(err);
          assert.strictEqual(resp, true);
          done();
        });
      });

      it('should return false if not consistent', done => {
        table.bigtable.request = (config: {}, callback: Function) => {
          callback(null, {consistent: false});
        };
        table.checkConsistency('', (err: Error, resp: {}) => {
          assert.ifError(err);
          assert.strictEqual(resp, false);
          done();
        });
      });
    });
  });

  describe('getMetadata', () => {
    const views = {
      unspecified: 0,
      name: 1,
      schema: 2,
      full: 4,
    } as {[index: string]: number};
    beforeEach(() => {
      // eslint-disable-next-line @typescript-eslint/no-explicit-any
      (Table as any).VIEWS = views;
    });

    it('should provide the proper request options', done => {
      // eslint-disable-next-line @typescript-eslint/no-explicit-any
      table.bigtable.request = (config: any) => {
        assert.strictEqual(config.client, 'BigtableTableAdminClient');
        assert.strictEqual(config.method, 'getTable');

        assert.strictEqual(config.reqOpts.name, table.name);
        assert.strictEqual(config.reqOpts.view, views.unspecified);

        assert.strictEqual(config.gaxOpts, undefined);

        done();
      };

      table.getMetadata(assert.ifError);
    });

    it('should accept gaxOptions', done => {
      const options = {
        gaxOptions: {},
      };

      // eslint-disable-next-line @typescript-eslint/no-explicit-any
      table.bigtable.request = (config: any) => {
        assert.strictEqual(config.gaxOpts, options.gaxOptions);
        done();
      };

      table.getMetadata(options, assert.ifError);
    });

    Object.keys(views).forEach(view => {
      it('should set the "' + view + '" view', done => {
        const options = {
          view,
        };
        // eslint-disable-next-line @typescript-eslint/no-explicit-any
        table.bigtable.request = (config: any) => {
          assert.strictEqual(config.reqOpts.view, views[view]);
          done();
        };
        table.getMetadata(options, assert.ifError);
      });
    });

    it('should update the metadata', done => {
      const response = {};
      table.bigtable.request = (config: {}, callback: Function) => {
        callback(null, response);
      };
      table.getMetadata((err: Error, metadata: {}) => {
        assert.ifError(err);
        assert.strictEqual(metadata, response);
        assert.strictEqual(table.metadata, response);
        done();
      });
    });

    it('should execute callback with original arguments', done => {
      const args = [{}, {}, {}];
      table.bigtable.request = (config: {}, callback: Function) => {
        callback(...args);
      };
      table.getMetadata((...args: Array<{}>) => {
        assert.deepStrictEqual([].slice.call(args), args);
        done();
      });
    });
  });

  describe('getRows', () => {
    describe('success', () => {
      const fakeRows = [
        {key: 'c', data: {}},
        {key: 'd', data: {}},
      ];

      beforeEach(() => {
        table.createReadStream = sinon.spy(() => {
          const stream = new PassThrough({
            objectMode: true,
          });

          setImmediate(() => {
            fakeRows.forEach(row => {
              stream.push(row);
            });

            stream.push(null);
          });

          return stream;
        });
      });

      it('should return the rows to the callback', done => {
        const options = {};

        table.getRows(options, (err: Error, rows: Row[]) => {
          assert.ifError(err);
          assert.deepStrictEqual(rows, fakeRows);

          // eslint-disable-next-line @typescript-eslint/no-explicit-any
          const spy = (table as any).createReadStream.getCall(0);
          assert.strictEqual(spy.args[0], options);
          done();
        });
      });

      it('should optionally accept options', done => {
        table.getRows((err: Error, rows: Row[]) => {
          assert.ifError(err);
          assert.deepStrictEqual(rows, fakeRows);
          done();
        });
      });
    });

    describe('error', () => {
      const error = new Error('err');

      beforeEach(() => {
        table.createReadStream = sinon.spy(() => {
          const stream = new PassThrough({
            objectMode: true,
          });

          setImmediate(() => {
            stream.emit('error', error);
          });

          return stream;
        });
      });

      it('should return the error to the callback', done => {
        table.getRows((err: Error) => {
          assert.strictEqual(err, error);
          done();
        });
      });
    });
  });

  describe('insert', () => {
    it('should create an "insert" mutation', done => {
      const fakeEntries = [
        {
          key: 'a',
          data: {},
        },
        {
          key: 'b',
          data: {},
        },
      ];

      table.mutate = (entries: Array<{}>, options: {}, callback: Function) => {
        assert.deepStrictEqual(entries[0], {
          key: fakeEntries[0].key,
          data: fakeEntries[0].data,
          method: FakeMutation.methods.INSERT,
        });

        assert.deepStrictEqual(entries[1], {
          key: fakeEntries[1].key,
          data: fakeEntries[1].data,
          method: FakeMutation.methods.INSERT,
        });

        callback();
      };

      table.insert(fakeEntries, done);
    });

    it('should accept gaxOptions', done => {
      const gaxOptions = {};
      // eslint-disable-next-line @typescript-eslint/no-explicit-any
      table.mutate = (entries: {}, options: any) => {
        assert.strictEqual(options.gaxOptions, gaxOptions);
        done();
      };
      table.insert([], gaxOptions, assert.ifError);
    });
  });

  describe('mutate', () => {
    const entries = [{}, {}];
    const fakeEntries = [{}, {}];
    let parseSpy: sinon.SinonSpy;

    beforeEach(() => {
      parseSpy = FakeMutation.parse = sinon.spy(value => {
        const entryIndex = entries.indexOf(value);
        return fakeEntries[entryIndex];
      });
    });

    it('should provide the proper request options', done => {
      const stream = new PassThrough({objectMode: true});

      // eslint-disable-next-line @typescript-eslint/no-explicit-any
      table.bigtable.request = (config: any) => {
        assert.strictEqual(config.client, 'BigtableClient');
        assert.strictEqual(config.method, 'mutateRows');

        assert.strictEqual(config.reqOpts.tableName, TABLE_NAME);
        assert.strictEqual(config.reqOpts.appProfileId, undefined);
        assert.deepStrictEqual(config.reqOpts.entries, fakeEntries);

        assert.strictEqual(parseSpy.callCount, 2);
        assert.strictEqual(parseSpy.getCall(0).args[0], entries[0]);
        assert.strictEqual(parseSpy.getCall(1).args[0], entries[1]);

        setImmediate(done);

        return stream;
      };

      table.mutate(entries, assert.ifError);
    });

    it('should accept gaxOptions', done => {
      const gaxOptions = {};

      // eslint-disable-next-line @typescript-eslint/no-explicit-any
      table.bigtable.request = (config: any) => {
        assert.strictEqual(config.gaxOpts, gaxOptions);
        done();
      };
      table.mutate(entries, {gaxOptions}, assert.ifError);
    });

    it('should use an appProfileId', done => {
      const bigtableInstance = table.bigtable;
      bigtableInstance.appProfileId = 'app-profile-id-12345';
      // eslint-disable-next-line @typescript-eslint/no-explicit-any
      bigtableInstance.request = (config: any) => {
        assert.strictEqual(
          config.reqOpts.appProfileId,
          bigtableInstance.appProfileId
        );
        done();
      };
      table.mutate(done);
    });

    it('should parse the mutations', done => {
      table.bigtable.request = () => {
        assert.strictEqual(FakeMutation.parse.called, true);
        done();
      };
      table.mutate(entries, done);
    });

    it('should allow raw mutations', done => {
      table.bigtable.request = () => {
        assert.strictEqual(FakeMutation.parse.called, false);
        done();
      };
      table.mutate(entries, {rawMutation: true}, done);
    });

    describe('error', () => {
      describe('pre-request errors', () => {
        const error = new Error('Error.');

        beforeEach(() => {
          table.bigtable.request = () => {
            const stream = new PassThrough({
              objectMode: true,
            });

            setImmediate(() => {
              stream.emit('error', error);
            });

            return stream;
          };
        });

        it('should return error', done => {
          table.mutate(entries, (err: Error) => {
            assert.strictEqual(err, error);
            done();
          });
        });
      });

      describe('API errors', () => {
        const error = new Error('err');

        beforeEach(() => {
          table.bigtable.request = () => {
            const stream = new PassThrough({
              objectMode: true,
            });

            setImmediate(() => {
              stream.emit('error', error);
            });

            return stream;
          };
        });

        it('should return the error to the callback', done => {
          table.maxRetries = 0;
          table.mutate(entries, (err: Error) => {
            assert.strictEqual(err, error);
            done();
          });
        });
      });

      describe('mutation errors', () => {
        const fakeStatuses = [
          {
            index: 0,
            status: {
              code: 1,
              message: 'CANCELLED',
            },
          },
          {
            index: 1,
            status: {
              code: 3,
              message: 'INVALID_ARGUMENT',
            },
          },
        ];

        beforeEach(() => {
          table.bigtable.request = () => {
            const stream = new PassThrough({objectMode: true});
            stream.push({entries: fakeStatuses});
            setImmediate(() => {
              stream.end();
            });
            return stream;
          };
        });

        it('should return a PartialFailureError', done => {
          const newEntries = [
            {
              key: 'a',
            },
            {
              key: 'b',
            },
          ];
          table.mutate(newEntries, (err: Error) => {
            assert.strictEqual(err.name, 'PartialFailureError');
            // eslint-disable-next-line @typescript-eslint/no-explicit-any
            assert.deepStrictEqual((err as any).errors, [
              Object.assign({
                entry: newEntries[0],
                code: fakeStatuses[0].status.code,
                message: fakeStatuses[0].status.message,
              }),
              Object.assign({
                entry: newEntries[1],
                code: fakeStatuses[1].status.code,
                message: fakeStatuses[1].status.message,
              }),
            ]);

            done();
          });
        });
      });
    });

    describe('success', () => {
      const fakeStatuses = [
        {
          status: {
            code: 0,
          },
        },
        {
          status: {
            code: 0,
          },
        },
      ];

      beforeEach(() => {
        table.bigtable.request = () => {
          const stream = new PassThrough({
            objectMode: true,
          });

          setImmediate(() => {
            stream.end({entries: fakeStatuses});
          });

          return stream;
        };
      });

      it('should execute callback', done => {
        table.maxRetries = 0;
        table.mutate(entries, done);
      });
    });

    describe('retries', () => {
      // eslint-disable-next-line @typescript-eslint/no-explicit-any
      let fakeStatuses: any;
      // eslint-disable-next-line @typescript-eslint/no-explicit-any
      let entryRequests: any;
      const requestArgs: RequestOptions[] = [];

      beforeEach(() => {
        entryRequests = [];
        fakeStatuses = [
          [
            {
              index: 0,
              status: {
                code: 0,
              },
            },
            {
              index: 1,
              status: {
                code: 4,
              },
            },
          ],
          [
            {
              index: 0,
              status: {
                code: 0,
              },
            },
          ],
        ];
        // eslint-disable-next-line @typescript-eslint/no-explicit-any
        table.bigtable.request = (config: any) => {
          requestArgs.push(JSON.parse(JSON.stringify(config)));
          entryRequests.push(config.reqOpts.entries);
          const stream = new PassThrough({
            objectMode: true,
          });

          setImmediate(() => {
            stream.end({entries: fakeStatuses.shift()});
          });

          return stream;
        };
      });

      it('should send attempt header', done => {
        table.mutate(entries, () => {
          assert.strictEqual(requestArgs.length, 2);
          assert.strictEqual(
            (requestArgs[0].gaxOpts as any)['otherArgs']['headers'][
              'bigtable-attempt'
            ],
            0
          );
          assert.strictEqual(
            (requestArgs[1].gaxOpts as any)['otherArgs']['headers'][
              'bigtable-attempt'
            ],
            1
          );
          done();
        });
      });

      it('should succeed after a retry', done => {
        table.maxRetries = 1;
        table.mutate(entries, done);
      });

      it('should retry the same failed entry', done => {
        table.maxRetries = 1;
        table.mutate(entries, () => {
          assert.strictEqual(entryRequests[0].length, 2);
          assert.strictEqual(entryRequests[1].length, 1);
          assert.strictEqual(entryRequests[0][1], entryRequests[1][0]);
          done();
        });
      });
    });

    describe('rpc level retries', () => {
      let emitters: EventEmitter[]; // = [((stream: Writable) => { stream.push([{ key: 'a' }]);
      let requestArgs: RequestOptions[] = [];

      // eslint-disable-next-line @typescript-eslint/no-explicit-any
      let entryRequests: any;

      beforeEach(() => {
        emitters = []; // This needs to be assigned in each test case.

        requestArgs = [];
        entryRequests = [];

        // eslint-disable-next-line @typescript-eslint/no-explicit-any
        table.bigtable.request = (config: any) => {
          requestArgs.push(JSON.parse(JSON.stringify(config)));
          entryRequests.push(config.reqOpts.entries);
          const stream = new PassThrough({
            objectMode: true,
          });

          setImmediate(() => {
            (emitters!.shift() as any)(stream);
          });

          return stream;
        };
      });

      it('should not retry unretriable errors', done => {
        const unretriableError = new Error('not retryable') as ServiceError;
        unretriableError.code = 3; // INVALID_ARGUMENT
        emitters = [
          ((stream: Writable) => {
            stream.emit('error', unretriableError);
          }) as {} as EventEmitter,
        ];
        table.maxRetries = 1;
        table.mutate(entries, () => {
          assert.strictEqual(entryRequests.length, 1);
          done();
        });
      });

      it('should retry retryable errors', done => {
        const error = new Error('retryable') as ServiceError;
        error.code = 14; // Unavailable
        emitters = [
          ((stream: Writable) => {
            stream.emit('error', error);
          }) as {} as EventEmitter,
          ((stream: Writable) => {
            stream.end();
          }) as {} as EventEmitter,
        ];
        table.maxRetries = 1;
        table.mutate(entries, () => {
          assert.strictEqual(entryRequests.length, 2);
          done();
        });
      });

      it('should not retry more than maxRetries times', done => {
        const error = new Error('retryable') as ServiceError;
        error.code = 14; // Unavailable
        emitters = [
          ((stream: Writable) => {
            stream.emit('error', error);
          }) as {} as EventEmitter,
          ((stream: Writable) => {
            stream.emit('error', error);
          }) as {} as EventEmitter,
          ((stream: Writable) => {
            stream.end();
          }) as {} as EventEmitter,
        ];
        table.maxRetries = 1;
        table.mutate(entries, () => {
          assert.strictEqual(entryRequests.length, 2);
          done();
        });
      });

      it('should send attempt header', done => {
        const error = new Error('retryable') as ServiceError;
        error.code = 14; // Unavailable
        emitters = [
          ((stream: Writable) => {
            stream.emit('error', error);
          }) as {} as EventEmitter,
          ((stream: Writable) => {
            stream.end();
          }) as {} as EventEmitter,
        ];
        table.maxRetries = 1;
        table.mutate(entries, () => {
          assert.strictEqual(requestArgs.length, 2);
          assert.strictEqual(
            (requestArgs[0].gaxOpts as any)['otherArgs']['headers'][
              'bigtable-attempt'
            ],
            0
          );
          assert.strictEqual(
            (requestArgs[1].gaxOpts as any)['otherArgs']['headers'][
              'bigtable-attempt'
            ],
            1
          );
          done();
        });
      });
    });
  });

  describe('row', () => {
    const KEY = 'test-row';

    it('should throw if a key is not provided', () => {
      assert.throws(() => {
        table.row();
      }, /A row key must be provided\./);
    });

    it('should return a Row object', () => {
      const row = table.row(KEY);
      assert(row instanceof FakeRow);
      assert.strictEqual(row.calledWith_[0], table);
      assert.strictEqual(row.calledWith_[1], KEY);
    });
  });

  describe('sampleRowKeys', () => {
    it('should accept gaxOptions', done => {
      const gaxOptions = {};

      table.sampleRowKeysStream = (gaxOptions_: {}) => {
        assert.strictEqual(gaxOptions_, gaxOptions);
        done();
      };

      table.sampleRowKeys(gaxOptions);
    });

    describe('success', () => {
      const fakeKeys = [
        {
          key: 'a',
          offset: 10,
        },
        {
          key: 'b',
          offset: 20,
        },
      ];

      beforeEach(() => {
        table.sampleRowKeysStream = sinon.spy(() => {
          const stream = new PassThrough({
            objectMode: true,
          });

          setImmediate(() => {
            fakeKeys.forEach(key => {
              stream.push(key);
            });

            stream.push(null);
          });

          return stream;
        });
      });

      it('should return the keys to the callback', done => {
        table.sampleRowKeys((err: Error, keys: {}) => {
          assert.ifError(err);
          assert.deepStrictEqual(keys, fakeKeys);
          done();
        });
      });
    });

    describe('error', () => {
      const error = new Error('err');

      beforeEach(() => {
        table.sampleRowKeysStream = sinon.spy(() => {
          const stream = new PassThrough({
            objectMode: true,
          });

          setImmediate(() => {
            stream.emit('error', error);
          });

          return stream;
        });
      });

      it('should return the error to the callback', done => {
        table.sampleRowKeys((err: Error) => {
          assert.strictEqual(err, error);
          done();
        });
      });
    });
  });

  describe('sampleRowKeysStream', () => {
    it('should provide the proper request options', done => {
      // eslint-disable-next-line @typescript-eslint/no-explicit-any
      table.bigtable.request = (config: any) => {
        assert.strictEqual(config.client, 'BigtableClient');
        assert.strictEqual(config.method, 'sampleRowKeys');
        assert.strictEqual(config.reqOpts.tableName, TABLE_NAME);
        assert.deepStrictEqual(config.gaxOpts, {});

        setImmediate(done);

        return new PassThrough({
          objectMode: true,
        });
      };

      table.sampleRowKeysStream();
    });

    it('should use an appProfileId', done => {
      const bigtableInstance = table.bigtable;
      bigtableInstance.appProfileId = 'app-profile-id-12345';
      // eslint-disable-next-line @typescript-eslint/no-explicit-any
      bigtableInstance.request = (config: any) => {
        assert.strictEqual(
          config.reqOpts.appProfileId,
          bigtableInstance.appProfileId
        );
        done();
      };

      table.sampleRowKeysStream(done);
    });

    it('should accept gaxOptions', done => {
      const gaxOptions = {};

      // eslint-disable-next-line @typescript-eslint/no-explicit-any
      table.bigtable.request = (config: any) => {
        assert.deepStrictEqual(config.gaxOpts, gaxOptions);

        setImmediate(done);

        return new PassThrough({
          objectMode: true,
        });
      };

      table.sampleRowKeysStream(gaxOptions);
    });

    describe('success', () => {
      const fakeKeys = [
        {
          rowKey: 'a',
          offsetBytes: 10,
        },
        {
          rowKey: 'b',
          offsetByte: 20,
        },
      ];

      beforeEach(() => {
        table.bigtable.request = () => {
          const stream = new PassThrough({
            objectMode: true,
          });

          setImmediate(() => {
            fakeKeys.forEach(key => {
              stream.push(key);
            });

            stream.push(null);
          });

          return stream;
        };
      });

      it('should stream key objects', done => {
        // eslint-disable-next-line @typescript-eslint/no-explicit-any
        const keys: any[] = [];

        table
          .sampleRowKeysStream()
          .on('error', done)
          .on('data', (key: {}) => {
            keys.push(key);
          })
          .on('end', () => {
            assert.strictEqual(keys[0].key, fakeKeys[0].rowKey);
            assert.strictEqual(keys[0].offset, fakeKeys[0].offsetBytes);
            assert.strictEqual(keys[1].key, fakeKeys[1].rowKey);
            assert.strictEqual(keys[1].offset, fakeKeys[1].offsetBytes);
            done();
          });
      });
    });

    describe('error', () => {
      const error = new Error('err');

      beforeEach(() => {
        table.bigtable.request = () => {
          const stream = new PassThrough({
            objectMode: true,
          });

          setImmediate(() => {
            stream.emit('error', error);
          });

          return stream;
        };
      });

      it('should emit an error event', done => {
        table
          .sampleRowKeysStream()
          .on('error', (err: Error) => {
            assert.strictEqual(err, error);
            done();
          })
          .on('data', done);
      });
    });
  });

  describe('setIamPolicy', () => {
    const policy = {};
    it('should provide the proper request options', done => {
      // eslint-disable-next-line @typescript-eslint/no-explicit-any
      table.bigtable.request = (config: any) => {
        assert.strictEqual(config.client, 'BigtableTableAdminClient');
        assert.strictEqual(config.method, 'setIamPolicy');
        assert.strictEqual(config.reqOpts.resource, table.name);
        assert.strictEqual(config.reqOpts.policy, policy);
        assert.strictEqual(config.gaxOpt, undefined);
        done();
      };
      table.setIamPolicy(policy, assert.ifError);
    });

    it('should accept gaxOptions', done => {
      const gaxOptions = {};

      // eslint-disable-next-line @typescript-eslint/no-explicit-any
      table.bigtable.request = (config: any) => {
        assert.strictEqual(config.gaxOpts, gaxOptions);
        done();
      };
      table.setIamPolicy(policy, gaxOptions, assert.ifError);
    });

    it('should pass policy to bigtable.request', done => {
      const policy: tblTypes.Policy = {
        bindings: [
          {
            role: 'roles/bigtable.viewer',
            members: ['user:mike@example.com', 'group:admins@example.com'],
            condition: {
              title: 'expirable access',
              description: 'Does not grant access after Sep 2020',
              expression: "request.time <timestamp('2020-10-01T00:00:00.000Z')",
            },
          },
        ],
      };

      // eslint-disable-next-line @typescript-eslint/no-explicit-any
      table.bigtable.request = (config: any) => {
        assert.strictEqual(config.reqOpts.policy, policy);
        done();
      };
      table.setIamPolicy(policy, assert.ifError);
    });

    it('should encode policy etag', done => {
      const policy = {etag: 'ABS'};
      // eslint-disable-next-line @typescript-eslint/no-explicit-any
      table.bigtable.request = (config: any) => {
        assert.deepStrictEqual(
          config.reqOpts.policy.etag,
          Buffer.from(policy.etag)
        );
        done();
      };
      table.setIamPolicy(policy, assert.ifError);
    });

    it('should return error', done => {
      const error = new Error('error');
      table.bigtable.request = (config: {}, callback: Function) => {
        callback(error);
      };
      table.setIamPolicy(policy, (err: Error) => {
        assert.strictEqual(err, error);
        done();
      });
    });

    it('should call decodePolicyEtag', () => {
      table.bigtable.request = (config: {}, callback: Function) => {
        callback(null, {});
      };
      const spy = sandbox.stub(Table, 'decodePolicyEtag');
      table.setIamPolicy(policy, assert.ifError);
      assert.strictEqual(spy.calledOnce, true);
    });
  });

  describe('testIamPermissions', () => {
    const permissions = 'bigtable.tables.get';
    it('should provide the proper request options', done => {
      // eslint-disable-next-line @typescript-eslint/no-explicit-any
      table.bigtable.request = (config: any) => {
        assert.strictEqual(config.client, 'BigtableTableAdminClient');
        assert.strictEqual(config.method, 'testIamPermissions');
        assert.strictEqual(config.reqOpts.resource, table.name);
        assert.deepStrictEqual(config.reqOpts.permissions, [permissions]);
        assert.strictEqual(config.gaxOpt, undefined);
        done();
      };
      table.testIamPermissions(permissions, assert.ifError);
    });

    it('should accept permissions as array', done => {
      const permissions = ['bigtable.tables.get', 'bigtable.tables.list'];
      // eslint-disable-next-line @typescript-eslint/no-explicit-any
      table.bigtable.request = (config: any) => {
        assert.deepStrictEqual(config.reqOpts.permissions, permissions);
        done();
      };
      table.testIamPermissions(permissions, assert.ifError);
    });

    it('should accept gaxOptions', done => {
      const gaxOptions = {};
      // eslint-disable-next-line @typescript-eslint/no-explicit-any
      table.bigtable.request = (config: any) => {
        assert.strictEqual(config.gaxOpts, gaxOptions);
        done();
      };
      table.testIamPermissions(permissions, gaxOptions, assert.ifError);
    });

    it('should unpack permissions from resp object', done => {
      const testPermissions = ['bigtable.tables.get', 'bigtable.tables.list'];
      table.bigtable.request = (config: {}, callback: Function) => {
        callback(null, {permissions: testPermissions});
      };
      table.testIamPermissions(
        testPermissions,
        (err: Error, permissions: {}) => {
          assert.ifError(err);
          assert.strictEqual(Array.isArray(permissions), true);
          assert.deepStrictEqual(permissions, testPermissions);
          done();
        }
      );
    });

    it('should return error', done => {
      const permission = 'bigtable.tables.get';
      const error = new Error('error');
      table.bigtable.request = (config: {}, callback: Function) => {
        callback(error);
      };
      table.testIamPermissions(permission, (err: Error) => {
        assert.strictEqual(err, error);
        done();
      });
    });
  });

  describe('decodePolicyEtag', () => {
    it('should return policy with etag decoded to string', () => {
      const etagString = 'ABC';
      const policy = {
        etag: Buffer.from(etagString),
      };
      assert.strictEqual(Table.decodePolicyEtag(policy).etag, etagString);
    });
  });

  describe('truncate', () => {
    it('should provide the proper request options', done => {
      // eslint-disable-next-line @typescript-eslint/no-explicit-any
      table.bigtable.request = (config: any, callback: Function) => {
        assert.strictEqual(config.client, 'BigtableTableAdminClient');
        assert.strictEqual(config.method, 'dropRowRange');
        assert.strictEqual(config.reqOpts.name, TABLE_NAME);
        assert.strictEqual(config.reqOpts.deleteAllDataFromTable, true);
        assert.deepStrictEqual(config.gaxOpts, {});
        callback();
      };

      table.truncate(done);
    });

    it('should accept gaxOptions', done => {
      const gaxOptions = {};

      // eslint-disable-next-line @typescript-eslint/no-explicit-any
      table.bigtable.request = (config: any) => {
        assert.strictEqual(config.gaxOpts, gaxOptions);
        done();
      };

      table.truncate(gaxOptions, assert.ifError);
    });
  });
});<|MERGE_RESOLUTION|>--- conflicted
+++ resolved
@@ -110,21 +110,7 @@
   let table: any;
 
   before(() => {
-<<<<<<< HEAD
-    const FakeTabularApiService = proxyquire('../src/tabular-api-service.js', {
-      '@google-cloud/promisify': fakePromisify,
-      './family.js': {Family: FakeFamily},
-      './mutation.js': {Mutation: FakeMutation},
-      './filter.js': {Filter: FakeFilter},
-      pumpify,
-      './row.js': {Row: FakeRow},
-      './chunktransformer.js': {ChunkTransformer: FakeChunkTransformer},
-    }).TabularApiService;
-    // TODO: Consider removing this proxyquire for Table
-    Table = proxyquire('../src/table.js', {
-=======
     const FakeTabularApiSurface = proxyquire('../src/tabular-api-surface.js', {
->>>>>>> 932ab9e4
       '@google-cloud/promisify': fakePromisify,
       './family.js': {Family: FakeFamily},
       './mutation.js': {Mutation: FakeMutation},
