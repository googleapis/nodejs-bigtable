--- conflicted
+++ resolved
@@ -624,15 +624,11 @@
       gaxOpts: {},
     };
 
-<<<<<<< HEAD
-    const gapicStreamingMethods = ['listTablesStream', 'listAppProfilesStream'];
-=======
     const gapicStreamingMethods = [
       'listTablesStream',
       'listBackupsStream',
       'listAppProfilesStream',
     ];
->>>>>>> a6215f12
 
     beforeEach(() => {
       bigtable.getProjectId_ = (callback: Function) => {
