// Copyright 2025 Google LLC
//
// Licensed under the Apache License, Version 2.0 (the "License");
// you may not use this file except in compliance with the License.
// You may obtain a copy of the License at
//
//     https://www.apache.org/licenses/LICENSE-2.0
//
// Unless required by applicable law or agreed to in writing, software
// distributed under the License is distributed on an "AS IS" BASIS,
// WITHOUT WARRANTIES OR CONDITIONS OF ANY KIND, either express or implied.
// See the License for the specific language governing permissions and
// limitations under the License.

import {describe} from 'mocha';
import * as assert from 'assert';
import * as fs from 'fs';
import {TestMetricsHandler} from '../../test-common/test-metrics-handler';
import {OperationMetricsCollector} from '../../src/client-side-metrics/operation-metrics-collector';
import {
  MethodName,
  StreamingState,
} from '../../src/client-side-metrics/client-side-metrics-attributes';
import {grpc} from 'google-gax';
import {expectedRequestsHandled} from '../../test-common/metrics-handler-fixture';
import * as gax from 'google-gax';
import * as proxyquire from 'proxyquire';
const root = gax.protobuf.loadSync(
  './protos/google/bigtable/v2/response_params.proto',
);
const ResponseParams = root.lookupType('ResponseParams');

/**
 * A fake implementation of the Bigtable client for testing purposes.  Provides a
 * metricsTracerFactory and a stubbed projectId method.
 */
class FakeBigtable {
  clientUid = 'fake-uuid';
  appProfileId?: string;
  projectId = 'my-project';
}

/**
 * A fake implementation of a Bigtable instance for testing purposes.  Provides only an ID.
 */
class FakeInstance {
  /**
   * The ID of the fake instance.
   */
  id = 'fakeInstanceId';
}

describe('Bigtable/MetricsCollector', () => {
  class FakeHRTime {
    startTime = BigInt(0);
    bigint() {
      this.startTime += BigInt(1000000000);
      logger.value += `getDate call returns ${Number(this.startTime / BigInt(1000000))} ms\n`;
      return this.startTime;
    }
  }

<<<<<<< HEAD
  const stubs = {
    'node:process': {
      hrtime: new FakeHRTime(),
    },
  };
  const FakeOperationsMetricsCollector = proxyquire(
    '../../src/client-side-metrics/operation-metrics-collector.js',
    stubs
  ).OperationMetricsCollector;
=======
      static UTC(
        year: number,
        month: number,
        date?: number,
        hours?: number,
        minutes?: number,
        seconds?: number,
        ms?: number,
      ): number {
        return originalDate.UTC(year, month, date, hours, minutes, seconds, ms);
      }
    };
  });
>>>>>>> e50b67da

  const logger = {value: ''};

  it('should record the right metrics with a typical method call', async () => {
    const testHandler = new TestMetricsHandler(logger);
    const metricsHandlers = [testHandler];
    class FakeTable {
      id = 'fakeTableId';
      instance = new FakeInstance();
      bigtable = new FakeBigtable();

      async fakeMethod(): Promise<void> {
        function createMetadata(duration: string) {
          return {
            internalRepr: new Map([
              ['server-timing', [`gfet4t7; dur=${duration}`]],
            ]),
            options: {},
          };
        }
        if (this.bigtable.projectId) {
          const status = {
            metadata: {
              internalRepr: new Map([
                [
                  'x-goog-ext-425905942-bin',
                  [
                    ResponseParams.encode({
                      zoneId: 'us-west1-c',
                      clusterId: 'fake-cluster3',
                    }).finish(),
                  ],
                ],
              ]),
              options: {},
            },
          };
          const metricsCollector = new FakeOperationsMetricsCollector(
            this,
            metricsHandlers,
            MethodName.READ_ROWS,
            StreamingState.STREAMING,
          );
          // In this method we simulate a series of events that might happen
          // when a user calls one of the Table methods.
          // Here is an example of what might happen in a method call:
          logger.value += '1. The operation starts\n';
          metricsCollector.onOperationStart();
          logger.value += '2. The attempt starts.\n';
          metricsCollector.onAttemptStart();
          logger.value += '3. Client receives status information.\n';
          metricsCollector.onStatusMetadataReceived(status);
          logger.value += '4. Client receives metadata.\n';
          metricsCollector.onMetadataReceived(createMetadata('101'));
          logger.value += '5. Client receives first row.\n';
          metricsCollector.onResponse(this.bigtable.projectId);
          logger.value += '6. User receives first row.\n';
          metricsCollector.onRowReachesUser();
          logger.value += '7. Client receives metadata.\n';
          metricsCollector.onMetadataReceived(createMetadata('102'));
          logger.value += '8. Client receives second row.\n';
          metricsCollector.onResponse(this.bigtable.projectId);
          logger.value += '9. User receives second row.\n';
          metricsCollector.onRowReachesUser();
          logger.value += '10. A transient error occurs.\n';
          metricsCollector.onAttemptComplete(
            this.bigtable.projectId,
            grpc.status.DEADLINE_EXCEEDED,
          );
          logger.value += '11. After a timeout, the second attempt is made.\n';
          metricsCollector.onAttemptStart();
          logger.value += '12. Client receives status information.\n';
          metricsCollector.onStatusMetadataReceived(status);
          logger.value += '13. Client receives metadata.\n';
          metricsCollector.onMetadataReceived(createMetadata('103'));
          logger.value += '14. Client receives third row.\n';
          metricsCollector.onResponse(this.bigtable.projectId);
          logger.value += '15. User receives third row.\n';
          metricsCollector.onRowReachesUser();
          logger.value += '16. Client receives metadata.\n';
          metricsCollector.onMetadataReceived(createMetadata('104'));
          logger.value += '17. Client receives fourth row.\n';
          metricsCollector.onResponse(this.bigtable.projectId);
          logger.value += '18. User receives fourth row.\n';
          metricsCollector.onRowReachesUser();
          logger.value += '19. User reads row 1\n';
          logger.value += '20. Stream ends, operation completes\n';
          metricsCollector.onAttemptComplete(
            this.bigtable.projectId,
            grpc.status.OK,
          );
          metricsCollector.onOperationComplete(
            this.bigtable.projectId,
            grpc.status.OK,
          );
        }
      }
    }
    const table = new FakeTable();
    await table.fakeMethod();
    const expectedOutput = fs.readFileSync(
      './test/metrics-collector/typical-method-call.txt',
      'utf8',
    );
    // Ensure events occurred in the right order here:
    assert.strictEqual(logger.value, expectedOutput.replace(/\r/g, ''));
    assert.deepStrictEqual(
      testHandler.requestsHandled,
      expectedRequestsHandled,
    );
  });
});<|MERGE_RESOLUTION|>--- conflicted
+++ resolved
@@ -16,7 +16,6 @@
 import * as assert from 'assert';
 import * as fs from 'fs';
 import {TestMetricsHandler} from '../../test-common/test-metrics-handler';
-import {OperationMetricsCollector} from '../../src/client-side-metrics/operation-metrics-collector';
 import {
   MethodName,
   StreamingState,
@@ -60,7 +59,6 @@
     }
   }
 
-<<<<<<< HEAD
   const stubs = {
     'node:process': {
       hrtime: new FakeHRTime(),
@@ -68,23 +66,8 @@
   };
   const FakeOperationsMetricsCollector = proxyquire(
     '../../src/client-side-metrics/operation-metrics-collector.js',
-    stubs
+    stubs,
   ).OperationMetricsCollector;
-=======
-      static UTC(
-        year: number,
-        month: number,
-        date?: number,
-        hours?: number,
-        minutes?: number,
-        seconds?: number,
-        ms?: number,
-      ): number {
-        return originalDate.UTC(year, month, date, hours, minutes, seconds, ms);
-      }
-    };
-  });
->>>>>>> e50b67da
 
   const logger = {value: ''};
 
