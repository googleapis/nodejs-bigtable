// Copyright 2025 Google LLC
//
// Licensed under the Apache License, Version 2.0 (the "License");
// you may not use this file except in compliance with the License.
// You may obtain a copy of the License at
//
//     https://www.apache.org/licenses/LICENSE-2.0
//
// Unless required by applicable law or agreed to in writing, software
// distributed under the License is distributed on an "AS IS" BASIS,
// WITHOUT WARRANTIES OR CONDITIONS OF ANY KIND, either express or implied.
// See the License for the specific language governing permissions and
// limitations under the License.

import {describe} from 'mocha';
import * as assert from 'assert';
import * as fs from 'fs';
import {TestMetricsHandler} from '../../test-common/test-metrics-handler';
import {OperationMetricsCollector} from '../../src/client-side-metrics/operation-metrics-collector';
import {
  MethodName,
  StreamingState,
} from '../../src/client-side-metrics/client-side-metrics-attributes';
import {grpc} from 'google-gax';
import {expectedRequestsHandled} from '../../test-common/metrics-handler-fixture';
import * as gax from 'google-gax';
import * as proxyquire from 'proxyquire';
import {GCPMetricsHandler} from '../../src/client-side-metrics/gcp-metrics-handler';
const root = gax.protobuf.loadSync(
  './protos/google/bigtable/v2/response_params.proto',
);
const ResponseParams = root.lookupType('ResponseParams');

/**
 * A fake implementation of the Bigtable client for testing purposes.  Provides a
 * metricsTracerFactory and a stubbed projectId method.
 */
class FakeBigtable {
  clientUid = 'fake-uuid';
  appProfileId?: string;
  projectId = 'my-project';
}

/**
 * A fake implementation of a Bigtable instance for testing purposes.  Provides only an ID.
 */
class FakeInstance {
  /**
   * The ID of the fake instance.
   */
  id = 'fakeInstanceId';
}

describe('Bigtable/MetricsCollector', () => {
  class FakeHRTime {
    startTime = BigInt(0);
    bigint() {
      this.startTime += BigInt(1000000000);
      logger.value += `getDate call returns ${Number(this.startTime / BigInt(1000000))} ms\n`;
      return this.startTime;
    }
  }

<<<<<<< HEAD
  const stubs = {
    'node:process': {
      hrtime: new FakeHRTime(),
    },
  };
  const FakeOperationsMetricsCollector = proxyquire(
    '../../src/client-side-metrics/operation-metrics-collector.js',
    stubs
  ).OperationMetricsCollector;
=======
      static UTC(
        year: number,
        month: number,
        date?: number,
        hours?: number,
        minutes?: number,
        seconds?: number,
        ms?: number,
      ): number {
        return originalDate.UTC(year, month, date, hours, minutes, seconds, ms);
      }
    };
  });
>>>>>>> e50b67da

  const logger = {value: ''};

  it('should record the right metrics with a typical method call', async () => {
    const testHandler = new TestMetricsHandler(logger);
    class FakeTable {
      id = 'fakeTableId';
      instance = new FakeInstance();
      bigtable = new FakeBigtable();

      async fakeMethod(): Promise<void> {
        function createMetadata(duration: string) {
          return {
            internalRepr: new Map([
              ['server-timing', [`gfet4t7; dur=${duration}`]],
            ]),
            options: {},
          };
        }
        if (this.bigtable.projectId) {
          const status = {
            metadata: {
              internalRepr: new Map([
                [
                  'x-goog-ext-425905942-bin',
                  [
                    ResponseParams.encode({
                      zoneId: 'us-west1-c',
                      clusterId: 'fake-cluster3',
                    }).finish(),
                  ],
                ],
              ]),
              options: {},
            },
          };
          const metricsCollector = new FakeOperationsMetricsCollector(
            this,
            MethodName.READ_ROWS,
            StreamingState.STREAMING,
          );
          OperationMetricsCollector.metricsHandlers = [
            testHandler as unknown as GCPMetricsHandler,
          ];
          // In this method we simulate a series of events that might happen
          // when a user calls one of the Table methods.
          // Here is an example of what might happen in a method call:
          logger.value += '1. The operation starts\n';
          metricsCollector.onOperationStart();
          logger.value += '2. The attempt starts.\n';
          metricsCollector.onAttemptStart();
          logger.value += '3. Client receives status information.\n';
          metricsCollector.onStatusMetadataReceived(status);
          logger.value += '4. Client receives metadata.\n';
          metricsCollector.onMetadataReceived(createMetadata('101'));
          logger.value += '5. Client receives first row.\n';
          metricsCollector.onResponse(this.bigtable.projectId);
          logger.value += '6. Client receives metadata.\n';
          metricsCollector.onMetadataReceived(createMetadata('102'));
          logger.value += '7. Client receives second row.\n';
          metricsCollector.onResponse(this.bigtable.projectId);
          logger.value += '8. A transient error occurs.\n';
          metricsCollector.onAttemptComplete(
            this.bigtable.projectId,
            grpc.status.DEADLINE_EXCEEDED,
          );
          logger.value += '9. After a timeout, the second attempt is made.\n';
          metricsCollector.onAttemptStart();
          logger.value += '10. Client receives status information.\n';
          metricsCollector.onStatusMetadataReceived(status);
          logger.value += '11. Client receives metadata.\n';
          metricsCollector.onMetadataReceived(createMetadata('103'));
          logger.value += '12. Client receives third row.\n';
          metricsCollector.onResponse(this.bigtable.projectId);
          logger.value += '13. Client receives metadata.\n';
          metricsCollector.onMetadataReceived(createMetadata('104'));
          logger.value += '14. Client receives fourth row.\n';
          metricsCollector.onResponse(this.bigtable.projectId);
          logger.value += '15. User reads row 1\n';
          logger.value += '16. Stream ends, operation completes\n';
<<<<<<< HEAD
=======
          metricsCollector.onAttemptComplete(
            this.bigtable.projectId,
            grpc.status.OK,
          );
>>>>>>> e50b67da
          metricsCollector.onOperationComplete(
            this.bigtable.projectId,
            grpc.status.OK,
          );
        }
      }
    }
    const table = new FakeTable();
    await table.fakeMethod();
    const expectedOutput = fs.readFileSync(
      './test/metrics-collector/typical-method-call.txt',
      'utf8',
    );
    // Ensure events occurred in the right order here:
    assert.strictEqual(logger.value, expectedOutput.replace(/\r/g, ''));
    assert.deepStrictEqual(
      testHandler.requestsHandled,
      expectedRequestsHandled,
    );
  });
});<|MERGE_RESOLUTION|>--- conflicted
+++ resolved
@@ -61,7 +61,6 @@
     }
   }
 
-<<<<<<< HEAD
   const stubs = {
     'node:process': {
       hrtime: new FakeHRTime(),
@@ -71,21 +70,6 @@
     '../../src/client-side-metrics/operation-metrics-collector.js',
     stubs
   ).OperationMetricsCollector;
-=======
-      static UTC(
-        year: number,
-        month: number,
-        date?: number,
-        hours?: number,
-        minutes?: number,
-        seconds?: number,
-        ms?: number,
-      ): number {
-        return originalDate.UTC(year, month, date, hours, minutes, seconds, ms);
-      }
-    };
-  });
->>>>>>> e50b67da
 
   const logger = {value: ''};
 
@@ -166,13 +150,6 @@
           metricsCollector.onResponse(this.bigtable.projectId);
           logger.value += '15. User reads row 1\n';
           logger.value += '16. Stream ends, operation completes\n';
-<<<<<<< HEAD
-=======
-          metricsCollector.onAttemptComplete(
-            this.bigtable.projectId,
-            grpc.status.OK,
-          );
->>>>>>> e50b67da
           metricsCollector.onOperationComplete(
             this.bigtable.projectId,
             grpc.status.OK,
