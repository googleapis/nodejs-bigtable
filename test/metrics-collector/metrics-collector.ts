--- conflicted
+++ resolved
@@ -25,15 +25,10 @@
 import * as path from 'path'; // Import the 'path' module
 import * as gax from 'google-gax';
 import * as proxyquire from 'proxyquire';
-<<<<<<< HEAD
 import {GCPMetricsHandler} from '../../src/client-side-metrics/gcp-metrics-handler';
 const protoPath = path.join(
   __dirname,
   '../../protos/google/bigtable/v2/response_params.proto',
-=======
-const root = gax.protobuf.loadSync(
-  './protos/google/bigtable/v2/response_params.proto',
->>>>>>> 967f440f
 );
 const root = gax.protobuf.loadSync(protoPath);
 const ResponseParams = root.lookupType('ResponseParams');
@@ -161,19 +156,10 @@
           metricsCollector.onMetadataReceived(createMetadata('104'));
           logger.value += '17. Client receives fourth row.\n';
           metricsCollector.onResponse(this.bigtable.projectId);
-<<<<<<< HEAD
-          logger.value += '15. User reads row 1\n';
-          logger.value += '16. Stream ends, operation completes\n';
-=======
           logger.value += '18. User receives fourth row.\n';
           metricsCollector.onRowReachesUser();
           logger.value += '19. User reads row 1\n';
           logger.value += '20. Stream ends, operation completes\n';
-          metricsCollector.onAttemptComplete(
-            this.bigtable.projectId,
-            grpc.status.OK,
-          );
->>>>>>> 967f440f
           metricsCollector.onOperationComplete(
             this.bigtable.projectId,
             grpc.status.OK,
