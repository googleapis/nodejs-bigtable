// Copyright 2025 Google LLC
//
// Licensed under the Apache License, Version 2.0 (the "License");
// you may not use this file except in compliance with the License.
// You may obtain a copy of the License at
//
//     https://www.apache.org/licenses/LICENSE-2.0
//
// Unless required by applicable law or agreed to in writing, software
// distributed under the License is distributed on an "AS IS" BASIS,
// WITHOUT WARRANTIES OR CONDITIONS OF ANY KIND, either express or implied.
// See the License for the specific language governing permissions and
// limitations under the License.

import {describe, it} from 'mocha';
import {PassThrough, Readable} from 'stream';
import {TimedStream} from '../src/timed-stream';
import * as assert from 'assert';

// set up streams
function* numberGenerator(n: number) {
  for (let i = 0; i < n; i++) {
    yield String(i) + '\n';
  }
}

<<<<<<< HEAD
describe.skip('Bigtable/TimedStream', () => {
=======
class UserStream extends TimedStream {
  constructor() {
    super({
      transformHook(event, _encoding, callback) {
        callback(null, event);
      },
    });
  }
}

describe('Bigtable/TimedStream', () => {
>>>>>>> 8af801b3
  describe('with handlers', () => {
    describe('with no delay from server', () => {
      it('should measure the total time accurately for a series of 30 rows with a synchronous call', function (done) {
        this.timeout(200000);
        const sourceStream = Readable.from(numberGenerator(30));
        const timedStream = new UserStream();
        // @ts-ignore
        sourceStream.pipe(timedStream as unknown as WritableStream);
        // iterate stream
        timedStream.on('data', async (chunk: any) => {
          // Simulate 1 second of busy work
          const startTime = Date.now();
          while (Date.now() - startTime < 1000) {
            /* empty */
          }
        });
        timedStream.on('end', () => {
          const totalMilliseconds = timedStream.getTotalDurationMs();
          try {
            assert(totalMilliseconds > 29000);
            assert(totalMilliseconds < 31000);
            done();
          } catch (e) {
            done(e);
          }
        });
      });
      it('should measure the total time accurately for a series of 30 rows with an async call', function (done) {
        this.timeout(200000);
        const sourceStream = Readable.from(numberGenerator(30));
        const timedStream = new UserStream();
        // @ts-ignore
        sourceStream.pipe(timedStream as unknown as WritableStream);
        // iterate stream
        timedStream.on('data', async (chunk: any) => {
          // Simulate 1 second of busy work
          const sleep = (ms: number) =>
            new Promise(resolve => setTimeout(resolve, ms));
          await sleep(1000);
        });
        timedStream.on('end', () => {
          const totalMilliseconds = timedStream.getTotalDurationMs();
          try {
            assert(totalMilliseconds < 500);
            done();
          } catch (e) {
            done(e);
          }
        });
      });
      it('should measure the total time accurately for a series of 30 rows with a sync then an async call', function (done) {
        this.timeout(200000);
        const sourceStream = Readable.from(numberGenerator(30));
        const timedStream = new UserStream();
        // @ts-ignore
        sourceStream.pipe(timedStream as unknown as WritableStream);
        // iterate stream
        timedStream.on('data', async (chunk: any) => {
          const startTime = Date.now();
          // Simulate 1 second of busy work
          while (Date.now() - startTime < 1000) {
            /* empty */
          }
          const sleep = (ms: number) =>
            new Promise(resolve => setTimeout(resolve, ms));
          await sleep(1000);
        });
        timedStream.on('end', () => {
          const totalMilliseconds = timedStream.getTotalDurationMs();
          try {
            assert(totalMilliseconds < 32000);
            assert(totalMilliseconds > 28000);
            done();
          } catch (e) {
            done(e);
          }
        });
      });
      it('should measure the total time accurately for a series of 30 rows with an async call then a sync call', function (done) {
        this.timeout(200000);
        const sourceStream = Readable.from(numberGenerator(30));
        const timedStream = new UserStream();
        // @ts-ignore
        sourceStream.pipe(timedStream as unknown as WritableStream);
        // iterate stream
        timedStream.on('data', async (chunk: any) => {
          const startTime = Date.now();
          // Simulate 1 second of busy work
          const sleep = (ms: number) =>
            new Promise(resolve => setTimeout(resolve, ms));
          await sleep(1000);
          // Simulate 1 second of busy work
          while (Date.now() - startTime < 1000) {
            /* empty */
          }
        });
        timedStream.on('end', () => {
          const totalMilliseconds = timedStream.getTotalDurationMs();
          try {
            assert(totalMilliseconds < 500);
            done();
          } catch (e) {
            done(e);
          }
        });
      });
    });
    describe('with delay from server', () => {
      it('should measure the total time accurately for a series of 10 rows', function (done) {
        this.timeout(200000);
        const dataEvents = [1, 2, 3, 4, 5, 6, 7, 8, 9, 10].map(i =>
          i.toString(),
        );
        const sourceStream = new PassThrough();
        const timedStream = new UserStream();
        // @ts-ignore
        sourceStream.pipe(timedStream);

        setTimeout(async () => {
          // iterate stream
          timedStream.on('data', async (chunk: any) => {
            // Simulate 1 second of busy work
            const startTime = Date.now();
            while (Date.now() - startTime < 1000) {
              /* empty */
            }
          });
          timedStream.on('end', () => {
            clearInterval(interval);
            // print results
            try {
              const totalMilliseconds = timedStream.getTotalDurationMs();
              // totalMilliseconds should be around 10 seconds, 1 per row
              assert(totalMilliseconds > 9000);
              assert(totalMilliseconds < 11000);
              done();
            } catch (e) {
              done(e);
            }
          });
        }, 500);

        const interval = setInterval(() => {
          if (dataEvents.length > 0) {
            const dataEvent = dataEvents.shift();
            sourceStream.write(dataEvent);
          } else {
            sourceStream.emit('end');
          }
        }, 5000);
      });
      it('should measure the total time accurately for a series of 30 rows with backpressure and a delay', function (done) {
        this.timeout(200000);
        const eventNumbers = [];
        for (let i = 0; i < 40; i++) {
          eventNumbers.push(i);
        }
        const dataEvents = eventNumbers.map(i => i.toString());
        const sourceStream = new PassThrough();
        const timedStream = new UserStream();
        // @ts-ignore
        sourceStream.pipe(timedStream as unknown as WritableStream);
        // iterate stream
        timedStream.on('data', async (chunk: any) => {
          // Simulate 1 second of busy work
          const startTime = Date.now();
          while (Date.now() - startTime < 1000) {
            /* empty */
          }
        });
        timedStream.on('end', () => {
          clearInterval(interval);
          const totalMilliseconds = timedStream.getTotalDurationMs();
          try {
            assert(totalMilliseconds > 38000);
            assert(totalMilliseconds < 42000);
            done();
          } catch (e) {
            done(e);
          }
        });
        // First load the stream with events.
        for (let i = 0; i < 20; i++) {
          const dataEvent = dataEvents.shift();
          sourceStream.write(dataEvent);
        }
        // Then rows get sent every 5 seconds.
        const interval = setInterval(() => {
          if (dataEvents.length > 0) {
            const dataEvent = dataEvents.shift();
            sourceStream.write(dataEvent);
          } else {
            sourceStream.emit('end');
          }
        }, 5000);
      });
    });
  });
  describe('while iterating through a stream loop', () => {
    describe('with no delay from server', () => {
      it('should measure the total time accurately for a series of 30 rows', async function () {
        this.timeout(200000);
        const sourceStream = Readable.from(numberGenerator(30));
        const timedStream = new UserStream();
        // @ts-ignore
        sourceStream.pipe(timedStream as unknown as WritableStream);
        // iterate stream
        for await (const chunk of timedStream as unknown as PassThrough) {
          // Simulate 1 second of busy work
          const startTime = Date.now();
          while (Date.now() - startTime < 1000) {
            /* empty */
          }
        }
        const totalMilliseconds = timedStream.getTotalDurationMs();
        assert(totalMilliseconds > 29000);
        assert(totalMilliseconds < 31000);
      });
      it('should measure the total time accurately for a series of 30 rows with an async call', async function () {
        this.timeout(200000);
        const sourceStream = Readable.from(numberGenerator(30));
        const timedStream = new UserStream();
        // @ts-ignore
        sourceStream.pipe(timedStream as unknown as WritableStream);
        // iterate stream
        for await (const chunk of timedStream as unknown as PassThrough) {
          // Simulate 1 second of busy work
          const sleep = (ms: number) =>
            new Promise(resolve => setTimeout(resolve, ms));
          await sleep(1000);
        }
        const totalMilliseconds = timedStream.getTotalDurationMs();
        assert(totalMilliseconds < 500);
      });
    });
    describe('with delay from server', () => {
      it('should measure the total time accurately for a series of 10 rows', function (done) {
        this.timeout(200000);
        const dataEvents = [1, 2, 3, 4, 5, 6, 7, 8, 9, 10].map(i =>
          i.toString(),
        );
        const sourceStream = new PassThrough();
        const timedStream = new UserStream();
        // @ts-ignore
        sourceStream.pipe(timedStream);

        setTimeout(async () => {
          try {
            // iterate stream
            for await (const chunk of timedStream as unknown as PassThrough) {
              // Simulate 1 second of busy work
              const startTime = Date.now();
              while (Date.now() - startTime < 1000) {
                /* empty */
              }
            }
            clearInterval(interval);
            const totalMilliseconds = timedStream.getTotalDurationMs();
            // totalMilliseconds should be around 10 seconds, 1 per row
            assert(totalMilliseconds > 9000);
            assert(totalMilliseconds < 11000);
            done();
          } catch (e) {
            done(e);
          }
        }, 500);

        const interval = setInterval(() => {
          if (dataEvents.length > 0) {
            const dataEvent = dataEvents.shift();
            sourceStream.write(dataEvent);
          } else {
            sourceStream.emit('end');
          }
        }, 5000);
      });
      it('should measure the total time accurately for a series of 40 rows with backpressure and a delay', async function () {
        this.timeout(200000);
        const eventNumbers = [];
        for (let i = 0; i < 40; i++) {
          eventNumbers.push(i);
        }
        const dataEvents = eventNumbers.map(i => i.toString());
        const sourceStream = new PassThrough();
        const timedStream = new UserStream();
        // @ts-ignore
        sourceStream.pipe(timedStream as unknown as WritableStream);
        // First load the stream with events.
        for (let i = 0; i < 20; i++) {
          const dataEvent = dataEvents.shift();
          sourceStream.write(dataEvent);
        }
        // Then rows get sent every 5 seconds.
        const interval = setInterval(() => {
          if (dataEvents.length > 0) {
            const dataEvent = dataEvents.shift();
            sourceStream.write(dataEvent);
          } else {
            sourceStream.emit('end');
          }
        }, 5000);
        // iterate stream
        for await (const chunk of timedStream as unknown as PassThrough) {
          // Simulate 1 second of busy work
          const startTime = Date.now();
          while (Date.now() - startTime < 1000) {
            /* empty */
          }
        }
        clearInterval(interval);
        const totalMilliseconds = timedStream.getTotalDurationMs();
        assert(totalMilliseconds > 37000);
        assert(totalMilliseconds < 43000);
      });
    });
  });
});<|MERGE_RESOLUTION|>--- conflicted
+++ resolved
@@ -24,9 +24,6 @@
   }
 }
 
-<<<<<<< HEAD
-describe.skip('Bigtable/TimedStream', () => {
-=======
 class UserStream extends TimedStream {
   constructor() {
     super({
@@ -38,7 +35,6 @@
 }
 
 describe('Bigtable/TimedStream', () => {
->>>>>>> 8af801b3
   describe('with handlers', () => {
     describe('with no delay from server', () => {
       it('should measure the total time accurately for a series of 30 rows with a synchronous call', function (done) {
