--- conflicted
+++ resolved
@@ -12,7 +12,7 @@
 // See the License for the specific language governing permissions and
 // limitations under the License.
 
-import {Instance, protos} from '../../src';
+import {protos} from '../../src';
 import {GoogleError, Status} from 'google-gax';
 import {
   ChunkGeneratorParameters,
@@ -26,11 +26,7 @@
 // Generate documentation for this function
 /** Pretty prints the request object.
  * @param request The request object to pretty print.
-<<<<<<< HEAD
  * @param debugLog A function that logs debug messages.
-=======
- * @param debugLog The logging function for printing test output.
->>>>>>> ae3447c8
  */
 function prettyPrintRequest(
   request: protos.google.bigtable.v2.IReadRowsRequest,
@@ -80,11 +76,7 @@
  * The fake table contains monotonically increasing zero padded rows
  * in the range [keyFrom, keyTo).
  * @param chunkGeneratorParameters The parameters for generating chunks.
-<<<<<<< HEAD
- * @param debugLog A function that logs debug messages.
-=======
  * @param debugLog The logging function for printing test output.
->>>>>>> ae3447c8
  * @returns {protos.google.bigtable.v2.ReadRowsResponse.ICellChunk[]} The generated chunks.
  */
 function generateChunks(
@@ -178,16 +170,10 @@
   return true;
 }
 
-<<<<<<< HEAD
-/** Gets the property of the first row range in the request.
- * @param stream The stream object to get the property from.
- * @param property The property to get.
-=======
 /** Gets the key value for the given property specified in the request.
  * @param request The request object to get the key value from.
  * @param property The property from the request to get the value from.
  * @returns {string | undefined} The key value from the request.
->>>>>>> ae3447c8
  */
 function getKeyValue(
   request: protos.google.bigtable.v2.IReadRowsRequest,
@@ -348,11 +334,9 @@
       readRowsRequestHandler.stopWaiting();
       stream.emit('error', new Error('Cancelled'));
     });
-<<<<<<< HEAD
     const chunks = generateChunksFromRequest(
       stream.request,
-      this.serviceParameters,
-      debugLog
+      this.serviceParameters
     );
     await this.sendAllChunks(readRowsRequestHandler, chunks);
   }
@@ -368,11 +352,6 @@
     const stream = readRowsRequestHandler.stream;
     const debugLog = readRowsRequestHandler.debugLog;
     let chunksSent = 0;
-=======
-
-    let chunksSent = 0;
-    const chunks = generateChunksFromRequest(stream.request, serviceParameters);
->>>>>>> ae3447c8
     let lastScannedRowKey: string | undefined;
     let currentResponseChunks: protos.google.bigtable.v2.ReadRowsResponse.ICellChunk[] =
       [];
